/*
 * Copyright (c) 2005 Topspin Communications.  All rights reserved.
 * Copyright (c) 2005, 2006, 2007 Cisco Systems.  All rights reserved.
 * Copyright (c) 2005 PathScale, Inc.  All rights reserved.
 * Copyright (c) 2006 Mellanox Technologies.  All rights reserved.
 *
 * This software is available to you under a choice of one of two
 * licenses.  You may choose to be licensed under the terms of the GNU
 * General Public License (GPL) Version 2, available from the file
 * COPYING in the main directory of this source tree, or the
 * OpenIB.org BSD license below:
 *
 *     Redistribution and use in source and binary forms, with or
 *     without modification, are permitted provided that the following
 *     conditions are met:
 *
 *      - Redistributions of source code must retain the above
 *        copyright notice, this list of conditions and the following
 *        disclaimer.
 *
 *      - Redistributions in binary form must reproduce the above
 *        copyright notice, this list of conditions and the following
 *        disclaimer in the documentation and/or other materials
 *        provided with the distribution.
 *
 * THE SOFTWARE IS PROVIDED "AS IS", WITHOUT WARRANTY OF ANY KIND,
 * EXPRESS OR IMPLIED, INCLUDING BUT NOT LIMITED TO THE WARRANTIES OF
 * MERCHANTABILITY, FITNESS FOR A PARTICULAR PURPOSE AND
 * NONINFRINGEMENT. IN NO EVENT SHALL THE AUTHORS OR COPYRIGHT HOLDERS
 * BE LIABLE FOR ANY CLAIM, DAMAGES OR OTHER LIABILITY, WHETHER IN AN
 * ACTION OF CONTRACT, TORT OR OTHERWISE, ARISING FROM, OUT OF OR IN
 * CONNECTION WITH THE SOFTWARE OR THE USE OR OTHER DEALINGS IN THE
 * SOFTWARE.
 */

#include <linux/file.h>
#include <linux/fs.h>
#include <linux/slab.h>
#include <linux/sched.h>

#include <linux/uaccess.h>

#include <rdma/uverbs_types.h>
#include <rdma/uverbs_std_types.h>
#include "rdma_core.h"

#include "uverbs.h"
#include "core_priv.h"

/*
 * Copy a response to userspace. If the provided 'resp' is larger than the
 * user buffer it is silently truncated. If the user provided a larger buffer
 * then the trailing portion is zero filled.
 *
 * These semantics are intended to support future extension of the output
 * structures.
 */
static int uverbs_response(struct uverbs_attr_bundle *attrs, const void *resp,
			   size_t resp_len)
{
	int ret;

	if (uverbs_attr_is_valid(attrs, UVERBS_ATTR_CORE_OUT))
		return uverbs_copy_to_struct_or_zero(
			attrs, UVERBS_ATTR_CORE_OUT, resp, resp_len);

	if (copy_to_user(attrs->ucore.outbuf, resp,
			 min(attrs->ucore.outlen, resp_len)))
		return -EFAULT;

	if (resp_len < attrs->ucore.outlen) {
		/*
		 * Zero fill any extra memory that user
		 * space might have provided.
		 */
		ret = clear_user(attrs->ucore.outbuf + resp_len,
				 attrs->ucore.outlen - resp_len);
		if (ret)
			return -EFAULT;
	}

	return 0;
}

/*
 * Copy a request from userspace. If the provided 'req' is larger than the
 * user buffer then the user buffer is zero extended into the 'req'. If 'req'
 * is smaller than the user buffer then the uncopied bytes in the user buffer
 * must be zero.
 */
static int uverbs_request(struct uverbs_attr_bundle *attrs, void *req,
			  size_t req_len)
{
	if (copy_from_user(req, attrs->ucore.inbuf,
			   min(attrs->ucore.inlen, req_len)))
		return -EFAULT;

	if (attrs->ucore.inlen < req_len) {
		memset(req + attrs->ucore.inlen, 0,
		       req_len - attrs->ucore.inlen);
	} else if (attrs->ucore.inlen > req_len) {
		if (!ib_is_buffer_cleared(attrs->ucore.inbuf + req_len,
					  attrs->ucore.inlen - req_len))
			return -EOPNOTSUPP;
	}
	return 0;
}

/*
 * Generate the value for the 'response_length' protocol used by write_ex.
 * This is the number of bytes the kernel actually wrote. Userspace can use
 * this to detect what structure members in the response the kernel
 * understood.
 */
static u32 uverbs_response_length(struct uverbs_attr_bundle *attrs,
				  size_t resp_len)
{
	return min_t(size_t, attrs->ucore.outlen, resp_len);
}

/*
 * The iterator version of the request interface is for handlers that need to
 * step over a flex array at the end of a command header.
 */
struct uverbs_req_iter {
	const void __user *cur;
	const void __user *end;
};

static int uverbs_request_start(struct uverbs_attr_bundle *attrs,
				struct uverbs_req_iter *iter,
				void *req,
				size_t req_len)
{
	if (attrs->ucore.inlen < req_len)
		return -ENOSPC;

	if (copy_from_user(req, attrs->ucore.inbuf, req_len))
		return -EFAULT;

	iter->cur = attrs->ucore.inbuf + req_len;
	iter->end = attrs->ucore.inbuf + attrs->ucore.inlen;
	return 0;
}

static int uverbs_request_next(struct uverbs_req_iter *iter, void *val,
			       size_t len)
{
	if (iter->cur + len > iter->end)
		return -ENOSPC;

	if (copy_from_user(val, iter->cur, len))
		return -EFAULT;

	iter->cur += len;
	return 0;
}

static const void __user *uverbs_request_next_ptr(struct uverbs_req_iter *iter,
						  size_t len)
{
	const void __user *res = iter->cur;

	if (iter->cur + len > iter->end)
		return (void __force __user *)ERR_PTR(-ENOSPC);
	iter->cur += len;
	return res;
}

static int uverbs_request_finish(struct uverbs_req_iter *iter)
{
	if (!ib_is_buffer_cleared(iter->cur, iter->end - iter->cur))
		return -EOPNOTSUPP;
	return 0;
}

/*
 * When calling a destroy function during an error unwind we need to pass in
 * the udata that is sanitized of all user arguments. Ie from the driver
 * perspective it looks like no udata was passed.
 */
struct ib_udata *uverbs_get_cleared_udata(struct uverbs_attr_bundle *attrs)
{
	attrs->driver_udata = (struct ib_udata){};
	return &attrs->driver_udata;
}

static struct ib_uverbs_completion_event_file *
_ib_uverbs_lookup_comp_file(s32 fd, struct uverbs_attr_bundle *attrs)
{
	struct ib_uobject *uobj = ufd_get_read(UVERBS_OBJECT_COMP_CHANNEL,
					       fd, attrs);

	if (IS_ERR(uobj))
		return (void *)uobj;

	uverbs_uobject_get(uobj);
	uobj_put_read(uobj);

	return container_of(uobj, struct ib_uverbs_completion_event_file,
			    uobj);
}
#define ib_uverbs_lookup_comp_file(_fd, _ufile)                                \
	_ib_uverbs_lookup_comp_file((_fd)*typecheck(s32, _fd), _ufile)

static int ib_uverbs_get_context(struct uverbs_attr_bundle *attrs)
{
	struct ib_uverbs_file *file = attrs->ufile;
	struct ib_uverbs_get_context      cmd;
	struct ib_uverbs_get_context_resp resp;
	struct ib_ucontext		 *ucontext;
	struct file			 *filp;
	struct ib_rdmacg_object		 cg_obj;
	struct ib_device *ib_dev;
	int ret;

	ret = uverbs_request(attrs, &cmd, sizeof(cmd));
	if (ret)
		return ret;

	mutex_lock(&file->ucontext_lock);
	ib_dev = srcu_dereference(file->device->ib_dev,
				  &file->device->disassociate_srcu);
	if (!ib_dev) {
		ret = -EIO;
		goto err;
	}

	if (file->ucontext) {
		ret = -EINVAL;
		goto err;
	}

	ret = ib_rdmacg_try_charge(&cg_obj, ib_dev, RDMACG_RESOURCE_HCA_HANDLE);
	if (ret)
		goto err;

	ucontext = rdma_zalloc_drv_obj(ib_dev, ib_ucontext);
	if (!ucontext) {
		ret = -ENOMEM;
		goto err_alloc;
	}

	attrs->context = ucontext;

	ucontext->res.type = RDMA_RESTRACK_CTX;
	ucontext->device = ib_dev;
	ucontext->cg_obj = cg_obj;
	/* ufile is required when some objects are released */
	ucontext->ufile = file;

	ucontext->closing = false;
	ucontext->cleanup_retryable = false;

	mutex_init(&ucontext->per_mm_list_lock);
	INIT_LIST_HEAD(&ucontext->per_mm_list);

	ret = get_unused_fd_flags(O_CLOEXEC);
	if (ret < 0)
		goto err_free;
	resp.async_fd = ret;

	filp = ib_uverbs_alloc_async_event_file(file, ib_dev);
	if (IS_ERR(filp)) {
		ret = PTR_ERR(filp);
		goto err_fd;
	}

	resp.num_comp_vectors = file->device->num_comp_vectors;

	ret = uverbs_response(attrs, &resp, sizeof(resp));
	if (ret)
		goto err_file;

	ret = ib_dev->ops.alloc_ucontext(ucontext, &attrs->driver_udata);
	if (ret)
		goto err_file;
	if (!(ib_dev->attrs.device_cap_flags & IB_DEVICE_ON_DEMAND_PAGING))
		ucontext->invalidate_range = NULL;

	rdma_restrack_uadd(&ucontext->res);

	fd_install(resp.async_fd, filp);

	/*
	 * Make sure that ib_uverbs_get_ucontext() sees the pointer update
	 * only after all writes to setup the ucontext have completed
	 */
	smp_store_release(&file->ucontext, ucontext);

	mutex_unlock(&file->ucontext_lock);

	return 0;

err_file:
	ib_uverbs_free_async_event_file(file);
	fput(filp);

err_fd:
	put_unused_fd(resp.async_fd);

err_free:
	kfree(ucontext);

err_alloc:
	ib_rdmacg_uncharge(&cg_obj, ib_dev, RDMACG_RESOURCE_HCA_HANDLE);

err:
	mutex_unlock(&file->ucontext_lock);
	return ret;
}

static void copy_query_dev_fields(struct ib_ucontext *ucontext,
				  struct ib_uverbs_query_device_resp *resp,
				  struct ib_device_attr *attr)
{
	struct ib_device *ib_dev = ucontext->device;

	resp->fw_ver		= attr->fw_ver;
	resp->node_guid		= ib_dev->node_guid;
	resp->sys_image_guid	= attr->sys_image_guid;
	resp->max_mr_size	= attr->max_mr_size;
	resp->page_size_cap	= attr->page_size_cap;
	resp->vendor_id		= attr->vendor_id;
	resp->vendor_part_id	= attr->vendor_part_id;
	resp->hw_ver		= attr->hw_ver;
	resp->max_qp		= attr->max_qp;
	resp->max_qp_wr		= attr->max_qp_wr;
	resp->device_cap_flags	= lower_32_bits(attr->device_cap_flags);
	resp->max_sge		= min(attr->max_send_sge, attr->max_recv_sge);
	resp->max_sge_rd	= attr->max_sge_rd;
	resp->max_cq		= attr->max_cq;
	resp->max_cqe		= attr->max_cqe;
	resp->max_mr		= attr->max_mr;
	resp->max_pd		= attr->max_pd;
	resp->max_qp_rd_atom	= attr->max_qp_rd_atom;
	resp->max_ee_rd_atom	= attr->max_ee_rd_atom;
	resp->max_res_rd_atom	= attr->max_res_rd_atom;
	resp->max_qp_init_rd_atom	= attr->max_qp_init_rd_atom;
	resp->max_ee_init_rd_atom	= attr->max_ee_init_rd_atom;
	resp->atomic_cap		= attr->atomic_cap;
	resp->max_ee			= attr->max_ee;
	resp->max_rdd			= attr->max_rdd;
	resp->max_mw			= attr->max_mw;
	resp->max_raw_ipv6_qp		= attr->max_raw_ipv6_qp;
	resp->max_raw_ethy_qp		= attr->max_raw_ethy_qp;
	resp->max_mcast_grp		= attr->max_mcast_grp;
	resp->max_mcast_qp_attach	= attr->max_mcast_qp_attach;
	resp->max_total_mcast_qp_attach	= attr->max_total_mcast_qp_attach;
	resp->max_ah			= attr->max_ah;
	resp->max_fmr			= attr->max_fmr;
	resp->max_map_per_fmr		= attr->max_map_per_fmr;
	resp->max_srq			= attr->max_srq;
	resp->max_srq_wr		= attr->max_srq_wr;
	resp->max_srq_sge		= attr->max_srq_sge;
	resp->max_pkeys			= attr->max_pkeys;
	resp->local_ca_ack_delay	= attr->local_ca_ack_delay;
	resp->phys_port_cnt		= ib_dev->phys_port_cnt;
}

static int ib_uverbs_query_device(struct uverbs_attr_bundle *attrs)
{
	struct ib_uverbs_query_device      cmd;
	struct ib_uverbs_query_device_resp resp;
	struct ib_ucontext *ucontext;
	int ret;

	ucontext = ib_uverbs_get_ucontext(attrs);
	if (IS_ERR(ucontext))
		return PTR_ERR(ucontext);

	ret = uverbs_request(attrs, &cmd, sizeof(cmd));
	if (ret)
		return ret;

	memset(&resp, 0, sizeof resp);
	copy_query_dev_fields(ucontext, &resp, &ucontext->device->attrs);

	return uverbs_response(attrs, &resp, sizeof(resp));
}

static int ib_uverbs_query_port(struct uverbs_attr_bundle *attrs)
{
	struct ib_uverbs_query_port      cmd;
	struct ib_uverbs_query_port_resp resp;
	struct ib_port_attr              attr;
	int                              ret;
	struct ib_ucontext *ucontext;
	struct ib_device *ib_dev;

	ucontext = ib_uverbs_get_ucontext(attrs);
	if (IS_ERR(ucontext))
		return PTR_ERR(ucontext);
	ib_dev = ucontext->device;

	ret = uverbs_request(attrs, &cmd, sizeof(cmd));
	if (ret)
		return ret;

	ret = ib_query_port(ib_dev, cmd.port_num, &attr);
	if (ret)
		return ret;

	memset(&resp, 0, sizeof resp);
	copy_port_attr_to_resp(&attr, &resp, ib_dev, cmd.port_num);

	return uverbs_response(attrs, &resp, sizeof(resp));
}

static int ib_uverbs_alloc_pd(struct uverbs_attr_bundle *attrs)
{
	struct ib_uverbs_alloc_pd      cmd;
	struct ib_uverbs_alloc_pd_resp resp;
	struct ib_uobject             *uobj;
	struct ib_pd                  *pd;
	int                            ret;
	struct ib_device *ib_dev;

	ret = uverbs_request(attrs, &cmd, sizeof(cmd));
	if (ret)
		return ret;

	uobj = uobj_alloc(UVERBS_OBJECT_PD, attrs, &ib_dev);
	if (IS_ERR(uobj))
		return PTR_ERR(uobj);

	pd = rdma_zalloc_drv_obj(ib_dev, ib_pd);
	if (!pd) {
		ret = -ENOMEM;
		goto err;
	}

	pd->device  = ib_dev;
	pd->uobject = uobj;
	pd->__internal_mr = NULL;
	atomic_set(&pd->usecnt, 0);
	pd->res.type = RDMA_RESTRACK_PD;

	ret = ib_dev->ops.alloc_pd(pd, &attrs->driver_udata);
	if (ret)
		goto err_alloc;

	uobj->object = pd;
	memset(&resp, 0, sizeof resp);
	resp.pd_handle = uobj->id;
	rdma_restrack_uadd(&pd->res);

	ret = uverbs_response(attrs, &resp, sizeof(resp));
	if (ret)
		goto err_copy;

	return uobj_alloc_commit(uobj, attrs);

err_copy:
	ib_dealloc_pd_user(pd, uverbs_get_cleared_udata(attrs));
	pd = NULL;
err_alloc:
	kfree(pd);
err:
	uobj_alloc_abort(uobj, attrs);
	return ret;
}

static int ib_uverbs_dealloc_pd(struct uverbs_attr_bundle *attrs)
{
	struct ib_uverbs_dealloc_pd cmd;
	int ret;

	ret = uverbs_request(attrs, &cmd, sizeof(cmd));
	if (ret)
		return ret;

	return uobj_perform_destroy(UVERBS_OBJECT_PD, cmd.pd_handle, attrs);
}

struct xrcd_table_entry {
	struct rb_node  node;
	struct ib_xrcd *xrcd;
	struct inode   *inode;
};

static int xrcd_table_insert(struct ib_uverbs_device *dev,
			    struct inode *inode,
			    struct ib_xrcd *xrcd)
{
	struct xrcd_table_entry *entry, *scan;
	struct rb_node **p = &dev->xrcd_tree.rb_node;
	struct rb_node *parent = NULL;

	entry = kmalloc(sizeof *entry, GFP_KERNEL);
	if (!entry)
		return -ENOMEM;

	entry->xrcd  = xrcd;
	entry->inode = inode;

	while (*p) {
		parent = *p;
		scan = rb_entry(parent, struct xrcd_table_entry, node);

		if (inode < scan->inode) {
			p = &(*p)->rb_left;
		} else if (inode > scan->inode) {
			p = &(*p)->rb_right;
		} else {
			kfree(entry);
			return -EEXIST;
		}
	}

	rb_link_node(&entry->node, parent, p);
	rb_insert_color(&entry->node, &dev->xrcd_tree);
	igrab(inode);
	return 0;
}

static struct xrcd_table_entry *xrcd_table_search(struct ib_uverbs_device *dev,
						  struct inode *inode)
{
	struct xrcd_table_entry *entry;
	struct rb_node *p = dev->xrcd_tree.rb_node;

	while (p) {
		entry = rb_entry(p, struct xrcd_table_entry, node);

		if (inode < entry->inode)
			p = p->rb_left;
		else if (inode > entry->inode)
			p = p->rb_right;
		else
			return entry;
	}

	return NULL;
}

static struct ib_xrcd *find_xrcd(struct ib_uverbs_device *dev, struct inode *inode)
{
	struct xrcd_table_entry *entry;

	entry = xrcd_table_search(dev, inode);
	if (!entry)
		return NULL;

	return entry->xrcd;
}

static void xrcd_table_delete(struct ib_uverbs_device *dev,
			      struct inode *inode)
{
	struct xrcd_table_entry *entry;

	entry = xrcd_table_search(dev, inode);
	if (entry) {
		iput(inode);
		rb_erase(&entry->node, &dev->xrcd_tree);
		kfree(entry);
	}
}

static int ib_uverbs_open_xrcd(struct uverbs_attr_bundle *attrs)
{
	struct ib_uverbs_device *ibudev = attrs->ufile->device;
	struct ib_uverbs_open_xrcd	cmd;
	struct ib_uverbs_open_xrcd_resp	resp;
	struct ib_uxrcd_object         *obj;
	struct ib_xrcd                 *xrcd = NULL;
	struct fd			f = {NULL, 0};
	struct inode                   *inode = NULL;
	int				ret = 0;
	int				new_xrcd = 0;
	struct ib_device *ib_dev;

	ret = uverbs_request(attrs, &cmd, sizeof(cmd));
	if (ret)
		return ret;

	mutex_lock(&ibudev->xrcd_tree_mutex);

	if (cmd.fd != -1) {
		/* search for file descriptor */
		f = fdget(cmd.fd);
		if (!f.file) {
			ret = -EBADF;
			goto err_tree_mutex_unlock;
		}

		inode = file_inode(f.file);
		xrcd = find_xrcd(ibudev, inode);
		if (!xrcd && !(cmd.oflags & O_CREAT)) {
			/* no file descriptor. Need CREATE flag */
			ret = -EAGAIN;
			goto err_tree_mutex_unlock;
		}

		if (xrcd && cmd.oflags & O_EXCL) {
			ret = -EINVAL;
			goto err_tree_mutex_unlock;
		}
	}

	obj = (struct ib_uxrcd_object *)uobj_alloc(UVERBS_OBJECT_XRCD, attrs,
						   &ib_dev);
	if (IS_ERR(obj)) {
		ret = PTR_ERR(obj);
		goto err_tree_mutex_unlock;
	}

	if (!xrcd) {
		xrcd = ib_dev->ops.alloc_xrcd(ib_dev, &attrs->driver_udata);
		if (IS_ERR(xrcd)) {
			ret = PTR_ERR(xrcd);
			goto err;
		}

		xrcd->inode   = inode;
		xrcd->device  = ib_dev;
		atomic_set(&xrcd->usecnt, 0);
		mutex_init(&xrcd->tgt_qp_mutex);
		INIT_LIST_HEAD(&xrcd->tgt_qp_list);
		new_xrcd = 1;
	}

	atomic_set(&obj->refcnt, 0);
	obj->uobject.object = xrcd;
	memset(&resp, 0, sizeof resp);
	resp.xrcd_handle = obj->uobject.id;

	if (inode) {
		if (new_xrcd) {
			/* create new inode/xrcd table entry */
			ret = xrcd_table_insert(ibudev, inode, xrcd);
			if (ret)
				goto err_dealloc_xrcd;
		}
		atomic_inc(&xrcd->usecnt);
	}

	ret = uverbs_response(attrs, &resp, sizeof(resp));
	if (ret)
		goto err_copy;

	if (f.file)
		fdput(f);

	mutex_unlock(&ibudev->xrcd_tree_mutex);

	return uobj_alloc_commit(&obj->uobject, attrs);

err_copy:
	if (inode) {
		if (new_xrcd)
			xrcd_table_delete(ibudev, inode);
		atomic_dec(&xrcd->usecnt);
	}

err_dealloc_xrcd:
	ib_dealloc_xrcd(xrcd, uverbs_get_cleared_udata(attrs));

err:
	uobj_alloc_abort(&obj->uobject, attrs);

err_tree_mutex_unlock:
	if (f.file)
		fdput(f);

	mutex_unlock(&ibudev->xrcd_tree_mutex);

	return ret;
}

static int ib_uverbs_close_xrcd(struct uverbs_attr_bundle *attrs)
{
	struct ib_uverbs_close_xrcd cmd;
	int ret;

	ret = uverbs_request(attrs, &cmd, sizeof(cmd));
	if (ret)
		return ret;

	return uobj_perform_destroy(UVERBS_OBJECT_XRCD, cmd.xrcd_handle, attrs);
}

int ib_uverbs_dealloc_xrcd(struct ib_uobject *uobject, struct ib_xrcd *xrcd,
			   enum rdma_remove_reason why,
			   struct uverbs_attr_bundle *attrs)
{
	struct inode *inode;
	int ret;
	struct ib_uverbs_device *dev = attrs->ufile->device;

	inode = xrcd->inode;
	if (inode && !atomic_dec_and_test(&xrcd->usecnt))
		return 0;

	ret = ib_dealloc_xrcd(xrcd, &attrs->driver_udata);

	if (ib_is_destroy_retryable(ret, why, uobject)) {
		atomic_inc(&xrcd->usecnt);
		return ret;
	}

	if (inode)
		xrcd_table_delete(dev, inode);

	return ret;
}

static int ib_uverbs_reg_mr(struct uverbs_attr_bundle *attrs)
{
	struct ib_uverbs_reg_mr      cmd;
	struct ib_uverbs_reg_mr_resp resp;
	struct ib_uobject           *uobj;
	struct ib_pd                *pd;
	struct ib_mr                *mr;
	int                          ret;
	struct ib_device *ib_dev;

	ret = uverbs_request(attrs, &cmd, sizeof(cmd));
	if (ret)
		return ret;

	if ((cmd.start & ~PAGE_MASK) != (cmd.hca_va & ~PAGE_MASK))
		return -EINVAL;

	ret = ib_check_mr_access(cmd.access_flags);
	if (ret)
		return ret;

	uobj = uobj_alloc(UVERBS_OBJECT_MR, attrs, &ib_dev);
	if (IS_ERR(uobj))
		return PTR_ERR(uobj);

	pd = uobj_get_obj_read(pd, UVERBS_OBJECT_PD, cmd.pd_handle, attrs);
	if (!pd) {
		ret = -EINVAL;
		goto err_free;
	}

	if (cmd.access_flags & IB_ACCESS_ON_DEMAND) {
		if (!(pd->device->attrs.device_cap_flags &
		      IB_DEVICE_ON_DEMAND_PAGING)) {
			pr_debug("ODP support not available\n");
			ret = -EINVAL;
			goto err_put;
		}
	}

	mr = pd->device->ops.reg_user_mr(pd, cmd.start, cmd.length, cmd.hca_va,
					 cmd.access_flags,
					 &attrs->driver_udata);
	if (IS_ERR(mr)) {
		ret = PTR_ERR(mr);
		goto err_put;
	}

	mr->device  = pd->device;
	mr->pd      = pd;
	mr->type    = IB_MR_TYPE_USER;
	mr->dm	    = NULL;
	mr->sig_attrs = NULL;
	mr->uobject = uobj;
	atomic_inc(&pd->usecnt);
	mr->res.type = RDMA_RESTRACK_MR;
	rdma_restrack_uadd(&mr->res);

	uobj->object = mr;

	memset(&resp, 0, sizeof resp);
	resp.lkey      = mr->lkey;
	resp.rkey      = mr->rkey;
	resp.mr_handle = uobj->id;

	ret = uverbs_response(attrs, &resp, sizeof(resp));
	if (ret)
		goto err_copy;

	uobj_put_obj_read(pd);

	return uobj_alloc_commit(uobj, attrs);

err_copy:
	ib_dereg_mr_user(mr, uverbs_get_cleared_udata(attrs));

err_put:
	uobj_put_obj_read(pd);

err_free:
	uobj_alloc_abort(uobj, attrs);
	return ret;
}

static int ib_uverbs_rereg_mr(struct uverbs_attr_bundle *attrs)
{
	struct ib_uverbs_rereg_mr      cmd;
	struct ib_uverbs_rereg_mr_resp resp;
	struct ib_pd                *pd = NULL;
	struct ib_mr                *mr;
	struct ib_pd		    *old_pd;
	int                          ret;
	struct ib_uobject	    *uobj;

	ret = uverbs_request(attrs, &cmd, sizeof(cmd));
	if (ret)
		return ret;

	if (cmd.flags & ~IB_MR_REREG_SUPPORTED || !cmd.flags)
		return -EINVAL;

	if ((cmd.flags & IB_MR_REREG_TRANS) &&
	    (!cmd.start || !cmd.hca_va || 0 >= cmd.length ||
	     (cmd.start & ~PAGE_MASK) != (cmd.hca_va & ~PAGE_MASK)))
			return -EINVAL;

	uobj = uobj_get_write(UVERBS_OBJECT_MR, cmd.mr_handle, attrs);
	if (IS_ERR(uobj))
		return PTR_ERR(uobj);

	mr = uobj->object;

	if (mr->dm) {
		ret = -EINVAL;
		goto put_uobjs;
	}

	if (cmd.flags & IB_MR_REREG_ACCESS) {
		ret = ib_check_mr_access(cmd.access_flags);
		if (ret)
			goto put_uobjs;
	}

	if (cmd.flags & IB_MR_REREG_PD) {
		pd = uobj_get_obj_read(pd, UVERBS_OBJECT_PD, cmd.pd_handle,
				       attrs);
		if (!pd) {
			ret = -EINVAL;
			goto put_uobjs;
		}
	}

	old_pd = mr->pd;
	ret = mr->device->ops.rereg_user_mr(mr, cmd.flags, cmd.start,
					    cmd.length, cmd.hca_va,
					    cmd.access_flags, pd,
					    &attrs->driver_udata);
	if (ret)
		goto put_uobj_pd;

	if (cmd.flags & IB_MR_REREG_PD) {
		atomic_inc(&pd->usecnt);
		mr->pd = pd;
		atomic_dec(&old_pd->usecnt);
	}

	memset(&resp, 0, sizeof(resp));
	resp.lkey      = mr->lkey;
	resp.rkey      = mr->rkey;

	ret = uverbs_response(attrs, &resp, sizeof(resp));

put_uobj_pd:
	if (cmd.flags & IB_MR_REREG_PD)
		uobj_put_obj_read(pd);

put_uobjs:
	uobj_put_write(uobj);

	return ret;
}

static int ib_uverbs_dereg_mr(struct uverbs_attr_bundle *attrs)
{
	struct ib_uverbs_dereg_mr cmd;
	int ret;

	ret = uverbs_request(attrs, &cmd, sizeof(cmd));
	if (ret)
		return ret;

	return uobj_perform_destroy(UVERBS_OBJECT_MR, cmd.mr_handle, attrs);
}

static int ib_uverbs_alloc_mw(struct uverbs_attr_bundle *attrs)
{
	struct ib_uverbs_alloc_mw      cmd;
	struct ib_uverbs_alloc_mw_resp resp;
	struct ib_uobject             *uobj;
	struct ib_pd                  *pd;
	struct ib_mw                  *mw;
	int                            ret;
	struct ib_device *ib_dev;

	ret = uverbs_request(attrs, &cmd, sizeof(cmd));
	if (ret)
		return ret;

	uobj = uobj_alloc(UVERBS_OBJECT_MW, attrs, &ib_dev);
	if (IS_ERR(uobj))
		return PTR_ERR(uobj);

	pd = uobj_get_obj_read(pd, UVERBS_OBJECT_PD, cmd.pd_handle, attrs);
	if (!pd) {
		ret = -EINVAL;
		goto err_free;
	}

	if (cmd.mw_type != IB_MW_TYPE_1 && cmd.mw_type != IB_MW_TYPE_2) {
		ret = -EINVAL;
		goto err_put;
	}

	mw = pd->device->ops.alloc_mw(pd, cmd.mw_type, &attrs->driver_udata);
	if (IS_ERR(mw)) {
		ret = PTR_ERR(mw);
		goto err_put;
	}

	mw->device  = pd->device;
	mw->pd      = pd;
	mw->uobject = uobj;
	atomic_inc(&pd->usecnt);

	uobj->object = mw;

	memset(&resp, 0, sizeof(resp));
	resp.rkey      = mw->rkey;
	resp.mw_handle = uobj->id;

	ret = uverbs_response(attrs, &resp, sizeof(resp));
	if (ret)
		goto err_copy;

	uobj_put_obj_read(pd);
	return uobj_alloc_commit(uobj, attrs);

err_copy:
	uverbs_dealloc_mw(mw);
err_put:
	uobj_put_obj_read(pd);
err_free:
	uobj_alloc_abort(uobj, attrs);
	return ret;
}

static int ib_uverbs_dealloc_mw(struct uverbs_attr_bundle *attrs)
{
	struct ib_uverbs_dealloc_mw cmd;
	int ret;

	ret = uverbs_request(attrs, &cmd, sizeof(cmd));
	if (ret)
		return ret;

	return uobj_perform_destroy(UVERBS_OBJECT_MW, cmd.mw_handle, attrs);
}

static int ib_uverbs_create_comp_channel(struct uverbs_attr_bundle *attrs)
{
	struct ib_uverbs_create_comp_channel	   cmd;
	struct ib_uverbs_create_comp_channel_resp  resp;
	struct ib_uobject			  *uobj;
	struct ib_uverbs_completion_event_file	  *ev_file;
	struct ib_device *ib_dev;
	int ret;

	ret = uverbs_request(attrs, &cmd, sizeof(cmd));
	if (ret)
		return ret;

	uobj = uobj_alloc(UVERBS_OBJECT_COMP_CHANNEL, attrs, &ib_dev);
	if (IS_ERR(uobj))
		return PTR_ERR(uobj);

	resp.fd = uobj->id;

	ev_file = container_of(uobj, struct ib_uverbs_completion_event_file,
			       uobj);
	ib_uverbs_init_event_queue(&ev_file->ev_queue);

	ret = uverbs_response(attrs, &resp, sizeof(resp));
	if (ret) {
		uobj_alloc_abort(uobj, attrs);
		return ret;
	}

	return uobj_alloc_commit(uobj, attrs);
}

static struct ib_ucq_object *create_cq(struct uverbs_attr_bundle *attrs,
				       struct ib_uverbs_ex_create_cq *cmd)
{
	struct ib_ucq_object           *obj;
	struct ib_uverbs_completion_event_file    *ev_file = NULL;
	struct ib_cq                   *cq;
	int                             ret;
	struct ib_uverbs_ex_create_cq_resp resp;
	struct ib_cq_init_attr attr = {};
	struct ib_device *ib_dev;

	if (cmd->comp_vector >= attrs->ufile->device->num_comp_vectors)
		return ERR_PTR(-EINVAL);

	obj = (struct ib_ucq_object *)uobj_alloc(UVERBS_OBJECT_CQ, attrs,
						 &ib_dev);
	if (IS_ERR(obj))
		return obj;

	if (cmd->comp_channel >= 0) {
		ev_file = ib_uverbs_lookup_comp_file(cmd->comp_channel, attrs);
		if (IS_ERR(ev_file)) {
			ret = PTR_ERR(ev_file);
			goto err;
		}
	}

	obj->uobject.user_handle = cmd->user_handle;
	obj->comp_events_reported  = 0;
	obj->async_events_reported = 0;
	INIT_LIST_HEAD(&obj->comp_list);
	INIT_LIST_HEAD(&obj->async_list);

	attr.cqe = cmd->cqe;
	attr.comp_vector = cmd->comp_vector;
	attr.flags = cmd->flags;

	cq = rdma_zalloc_drv_obj(ib_dev, ib_cq);
	if (!cq) {
		ret = -ENOMEM;
		goto err_file;
	}
	cq->device        = ib_dev;
	cq->uobject       = &obj->uobject;
	cq->comp_handler  = ib_uverbs_comp_handler;
	cq->event_handler = ib_uverbs_cq_event_handler;
	cq->cq_context    = ev_file ? &ev_file->ev_queue : NULL;
	atomic_set(&cq->usecnt, 0);

	ret = ib_dev->ops.create_cq(cq, &attr, &attrs->driver_udata);
	if (ret)
		goto err_free;

	obj->uobject.object = cq;
	memset(&resp, 0, sizeof resp);
	resp.base.cq_handle = obj->uobject.id;
	resp.base.cqe       = cq->cqe;
	resp.response_length = uverbs_response_length(attrs, sizeof(resp));

	cq->res.type = RDMA_RESTRACK_CQ;
	rdma_restrack_uadd(&cq->res);

	ret = uverbs_response(attrs, &resp, sizeof(resp));
	if (ret)
		goto err_cb;

	ret = uobj_alloc_commit(&obj->uobject, attrs);
	if (ret)
		return ERR_PTR(ret);
	return obj;

err_cb:
	ib_destroy_cq_user(cq, uverbs_get_cleared_udata(attrs));
<<<<<<< HEAD

=======
	cq = NULL;
err_free:
	kfree(cq);
>>>>>>> 0b043644
err_file:
	if (ev_file)
		ib_uverbs_release_ucq(attrs->ufile, ev_file, obj);

err:
	uobj_alloc_abort(&obj->uobject, attrs);

	return ERR_PTR(ret);
}

static int ib_uverbs_create_cq(struct uverbs_attr_bundle *attrs)
{
	struct ib_uverbs_create_cq      cmd;
	struct ib_uverbs_ex_create_cq	cmd_ex;
	struct ib_ucq_object           *obj;
	int ret;

	ret = uverbs_request(attrs, &cmd, sizeof(cmd));
	if (ret)
		return ret;

	memset(&cmd_ex, 0, sizeof(cmd_ex));
	cmd_ex.user_handle = cmd.user_handle;
	cmd_ex.cqe = cmd.cqe;
	cmd_ex.comp_vector = cmd.comp_vector;
	cmd_ex.comp_channel = cmd.comp_channel;

	obj = create_cq(attrs, &cmd_ex);
	return PTR_ERR_OR_ZERO(obj);
}

static int ib_uverbs_ex_create_cq(struct uverbs_attr_bundle *attrs)
{
	struct ib_uverbs_ex_create_cq  cmd;
	struct ib_ucq_object           *obj;
	int ret;

	ret = uverbs_request(attrs, &cmd, sizeof(cmd));
	if (ret)
		return ret;

	if (cmd.comp_mask)
		return -EINVAL;

	if (cmd.reserved)
		return -EINVAL;

	obj = create_cq(attrs, &cmd);
	return PTR_ERR_OR_ZERO(obj);
}

static int ib_uverbs_resize_cq(struct uverbs_attr_bundle *attrs)
{
	struct ib_uverbs_resize_cq	cmd;
	struct ib_uverbs_resize_cq_resp	resp = {};
	struct ib_cq			*cq;
	int				ret = -EINVAL;

	ret = uverbs_request(attrs, &cmd, sizeof(cmd));
	if (ret)
		return ret;

	cq = uobj_get_obj_read(cq, UVERBS_OBJECT_CQ, cmd.cq_handle, attrs);
	if (!cq)
		return -EINVAL;

	ret = cq->device->ops.resize_cq(cq, cmd.cqe, &attrs->driver_udata);
	if (ret)
		goto out;

	resp.cqe = cq->cqe;

	ret = uverbs_response(attrs, &resp, sizeof(resp));
out:
	uobj_put_obj_read(cq);

	return ret;
}

static int copy_wc_to_user(struct ib_device *ib_dev, void __user *dest,
			   struct ib_wc *wc)
{
	struct ib_uverbs_wc tmp;

	tmp.wr_id		= wc->wr_id;
	tmp.status		= wc->status;
	tmp.opcode		= wc->opcode;
	tmp.vendor_err		= wc->vendor_err;
	tmp.byte_len		= wc->byte_len;
	tmp.ex.imm_data		= wc->ex.imm_data;
	tmp.qp_num		= wc->qp->qp_num;
	tmp.src_qp		= wc->src_qp;
	tmp.wc_flags		= wc->wc_flags;
	tmp.pkey_index		= wc->pkey_index;
	if (rdma_cap_opa_ah(ib_dev, wc->port_num))
		tmp.slid	= OPA_TO_IB_UCAST_LID(wc->slid);
	else
		tmp.slid	= ib_lid_cpu16(wc->slid);
	tmp.sl			= wc->sl;
	tmp.dlid_path_bits	= wc->dlid_path_bits;
	tmp.port_num		= wc->port_num;
	tmp.reserved		= 0;

	if (copy_to_user(dest, &tmp, sizeof tmp))
		return -EFAULT;

	return 0;
}

static int ib_uverbs_poll_cq(struct uverbs_attr_bundle *attrs)
{
	struct ib_uverbs_poll_cq       cmd;
	struct ib_uverbs_poll_cq_resp  resp;
	u8 __user                     *header_ptr;
	u8 __user                     *data_ptr;
	struct ib_cq                  *cq;
	struct ib_wc                   wc;
	int                            ret;

	ret = uverbs_request(attrs, &cmd, sizeof(cmd));
	if (ret)
		return ret;

	cq = uobj_get_obj_read(cq, UVERBS_OBJECT_CQ, cmd.cq_handle, attrs);
	if (!cq)
		return -EINVAL;

	/* we copy a struct ib_uverbs_poll_cq_resp to user space */
	header_ptr = attrs->ucore.outbuf;
	data_ptr = header_ptr + sizeof resp;

	memset(&resp, 0, sizeof resp);
	while (resp.count < cmd.ne) {
		ret = ib_poll_cq(cq, 1, &wc);
		if (ret < 0)
			goto out_put;
		if (!ret)
			break;

		ret = copy_wc_to_user(cq->device, data_ptr, &wc);
		if (ret)
			goto out_put;

		data_ptr += sizeof(struct ib_uverbs_wc);
		++resp.count;
	}

	if (copy_to_user(header_ptr, &resp, sizeof resp)) {
		ret = -EFAULT;
		goto out_put;
	}
	ret = 0;

	if (uverbs_attr_is_valid(attrs, UVERBS_ATTR_CORE_OUT))
		ret = uverbs_output_written(attrs, UVERBS_ATTR_CORE_OUT);

out_put:
	uobj_put_obj_read(cq);
	return ret;
}

static int ib_uverbs_req_notify_cq(struct uverbs_attr_bundle *attrs)
{
	struct ib_uverbs_req_notify_cq cmd;
	struct ib_cq                  *cq;
	int ret;

	ret = uverbs_request(attrs, &cmd, sizeof(cmd));
	if (ret)
		return ret;

	cq = uobj_get_obj_read(cq, UVERBS_OBJECT_CQ, cmd.cq_handle, attrs);
	if (!cq)
		return -EINVAL;

	ib_req_notify_cq(cq, cmd.solicited_only ?
			 IB_CQ_SOLICITED : IB_CQ_NEXT_COMP);

	uobj_put_obj_read(cq);

	return 0;
}

static int ib_uverbs_destroy_cq(struct uverbs_attr_bundle *attrs)
{
	struct ib_uverbs_destroy_cq      cmd;
	struct ib_uverbs_destroy_cq_resp resp;
	struct ib_uobject		*uobj;
	struct ib_ucq_object        	*obj;
	int ret;

	ret = uverbs_request(attrs, &cmd, sizeof(cmd));
	if (ret)
		return ret;

	uobj = uobj_get_destroy(UVERBS_OBJECT_CQ, cmd.cq_handle, attrs);
	if (IS_ERR(uobj))
		return PTR_ERR(uobj);

	obj = container_of(uobj, struct ib_ucq_object, uobject);
	memset(&resp, 0, sizeof(resp));
	resp.comp_events_reported  = obj->comp_events_reported;
	resp.async_events_reported = obj->async_events_reported;

	uobj_put_destroy(uobj);

	return uverbs_response(attrs, &resp, sizeof(resp));
}

static int create_qp(struct uverbs_attr_bundle *attrs,
		     struct ib_uverbs_ex_create_qp *cmd)
{
	struct ib_uqp_object		*obj;
	struct ib_device		*device;
	struct ib_pd			*pd = NULL;
	struct ib_xrcd			*xrcd = NULL;
	struct ib_uobject		*xrcd_uobj = ERR_PTR(-ENOENT);
	struct ib_cq			*scq = NULL, *rcq = NULL;
	struct ib_srq			*srq = NULL;
	struct ib_qp			*qp;
	struct ib_qp_init_attr		attr = {};
	struct ib_uverbs_ex_create_qp_resp resp;
	int				ret;
	struct ib_rwq_ind_table *ind_tbl = NULL;
	bool has_sq = true;
	struct ib_device *ib_dev;

	if (cmd->qp_type == IB_QPT_RAW_PACKET && !capable(CAP_NET_RAW))
		return -EPERM;

	obj = (struct ib_uqp_object *)uobj_alloc(UVERBS_OBJECT_QP, attrs,
						 &ib_dev);
	if (IS_ERR(obj))
		return PTR_ERR(obj);
	obj->uxrcd = NULL;
	obj->uevent.uobject.user_handle = cmd->user_handle;
	mutex_init(&obj->mcast_lock);

	if (cmd->comp_mask & IB_UVERBS_CREATE_QP_MASK_IND_TABLE) {
		ind_tbl = uobj_get_obj_read(rwq_ind_table,
					    UVERBS_OBJECT_RWQ_IND_TBL,
					    cmd->rwq_ind_tbl_handle, attrs);
		if (!ind_tbl) {
			ret = -EINVAL;
			goto err_put;
		}

		attr.rwq_ind_tbl = ind_tbl;
	}

	if (ind_tbl && (cmd->max_recv_wr || cmd->max_recv_sge || cmd->is_srq)) {
		ret = -EINVAL;
		goto err_put;
	}

	if (ind_tbl && !cmd->max_send_wr)
		has_sq = false;

	if (cmd->qp_type == IB_QPT_XRC_TGT) {
		xrcd_uobj = uobj_get_read(UVERBS_OBJECT_XRCD, cmd->pd_handle,
					  attrs);

		if (IS_ERR(xrcd_uobj)) {
			ret = -EINVAL;
			goto err_put;
		}

		xrcd = (struct ib_xrcd *)xrcd_uobj->object;
		if (!xrcd) {
			ret = -EINVAL;
			goto err_put;
		}
		device = xrcd->device;
	} else {
		if (cmd->qp_type == IB_QPT_XRC_INI) {
			cmd->max_recv_wr = 0;
			cmd->max_recv_sge = 0;
		} else {
			if (cmd->is_srq) {
				srq = uobj_get_obj_read(srq, UVERBS_OBJECT_SRQ,
							cmd->srq_handle, attrs);
				if (!srq || srq->srq_type == IB_SRQT_XRC) {
					ret = -EINVAL;
					goto err_put;
				}
			}

			if (!ind_tbl) {
				if (cmd->recv_cq_handle != cmd->send_cq_handle) {
					rcq = uobj_get_obj_read(
						cq, UVERBS_OBJECT_CQ,
						cmd->recv_cq_handle, attrs);
					if (!rcq) {
						ret = -EINVAL;
						goto err_put;
					}
				}
			}
		}

		if (has_sq)
			scq = uobj_get_obj_read(cq, UVERBS_OBJECT_CQ,
						cmd->send_cq_handle, attrs);
		if (!ind_tbl)
			rcq = rcq ?: scq;
		pd = uobj_get_obj_read(pd, UVERBS_OBJECT_PD, cmd->pd_handle,
				       attrs);
		if (!pd || (!scq && has_sq)) {
			ret = -EINVAL;
			goto err_put;
		}

		device = pd->device;
	}

	attr.event_handler = ib_uverbs_qp_event_handler;
	attr.qp_context    = attrs->ufile;
	attr.send_cq       = scq;
	attr.recv_cq       = rcq;
	attr.srq           = srq;
	attr.xrcd	   = xrcd;
	attr.sq_sig_type   = cmd->sq_sig_all ? IB_SIGNAL_ALL_WR :
					      IB_SIGNAL_REQ_WR;
	attr.qp_type       = cmd->qp_type;
	attr.create_flags  = 0;

	attr.cap.max_send_wr     = cmd->max_send_wr;
	attr.cap.max_recv_wr     = cmd->max_recv_wr;
	attr.cap.max_send_sge    = cmd->max_send_sge;
	attr.cap.max_recv_sge    = cmd->max_recv_sge;
	attr.cap.max_inline_data = cmd->max_inline_data;

	obj->uevent.events_reported     = 0;
	INIT_LIST_HEAD(&obj->uevent.event_list);
	INIT_LIST_HEAD(&obj->mcast_list);

	attr.create_flags = cmd->create_flags;
	if (attr.create_flags & ~(IB_QP_CREATE_BLOCK_MULTICAST_LOOPBACK |
				IB_QP_CREATE_CROSS_CHANNEL |
				IB_QP_CREATE_MANAGED_SEND |
				IB_QP_CREATE_MANAGED_RECV |
				IB_QP_CREATE_SCATTER_FCS |
				IB_QP_CREATE_CVLAN_STRIPPING |
				IB_QP_CREATE_SOURCE_QPN |
				IB_QP_CREATE_PCI_WRITE_END_PADDING)) {
		ret = -EINVAL;
		goto err_put;
	}

	if (attr.create_flags & IB_QP_CREATE_SOURCE_QPN) {
		if (!capable(CAP_NET_RAW)) {
			ret = -EPERM;
			goto err_put;
		}

		attr.source_qpn = cmd->source_qpn;
	}

	if (cmd->qp_type == IB_QPT_XRC_TGT)
		qp = ib_create_qp(pd, &attr);
	else
		qp = _ib_create_qp(device, pd, &attr, &attrs->driver_udata,
				   &obj->uevent.uobject);

	if (IS_ERR(qp)) {
		ret = PTR_ERR(qp);
		goto err_put;
	}

	if (cmd->qp_type != IB_QPT_XRC_TGT) {
		ret = ib_create_qp_security(qp, device);
		if (ret)
			goto err_cb;

		qp->pd		  = pd;
		qp->send_cq	  = attr.send_cq;
		qp->recv_cq	  = attr.recv_cq;
		qp->srq		  = attr.srq;
		qp->rwq_ind_tbl	  = ind_tbl;
		qp->event_handler = attr.event_handler;
		qp->qp_context	  = attr.qp_context;
		qp->qp_type	  = attr.qp_type;
		atomic_set(&qp->usecnt, 0);
		atomic_inc(&pd->usecnt);
		qp->port = 0;
		if (attr.send_cq)
			atomic_inc(&attr.send_cq->usecnt);
		if (attr.recv_cq)
			atomic_inc(&attr.recv_cq->usecnt);
		if (attr.srq)
			atomic_inc(&attr.srq->usecnt);
		if (ind_tbl)
			atomic_inc(&ind_tbl->usecnt);
	} else {
		/* It is done in _ib_create_qp for other QP types */
		qp->uobject = &obj->uevent.uobject;
	}

	obj->uevent.uobject.object = qp;

	memset(&resp, 0, sizeof resp);
	resp.base.qpn             = qp->qp_num;
	resp.base.qp_handle       = obj->uevent.uobject.id;
	resp.base.max_recv_sge    = attr.cap.max_recv_sge;
	resp.base.max_send_sge    = attr.cap.max_send_sge;
	resp.base.max_recv_wr     = attr.cap.max_recv_wr;
	resp.base.max_send_wr     = attr.cap.max_send_wr;
	resp.base.max_inline_data = attr.cap.max_inline_data;
	resp.response_length = uverbs_response_length(attrs, sizeof(resp));

	ret = uverbs_response(attrs, &resp, sizeof(resp));
	if (ret)
		goto err_cb;

	if (xrcd) {
		obj->uxrcd = container_of(xrcd_uobj, struct ib_uxrcd_object,
					  uobject);
		atomic_inc(&obj->uxrcd->refcnt);
		uobj_put_read(xrcd_uobj);
	}

	if (pd)
		uobj_put_obj_read(pd);
	if (scq)
		uobj_put_obj_read(scq);
	if (rcq && rcq != scq)
		uobj_put_obj_read(rcq);
	if (srq)
		uobj_put_obj_read(srq);
	if (ind_tbl)
		uobj_put_obj_read(ind_tbl);

	return uobj_alloc_commit(&obj->uevent.uobject, attrs);
err_cb:
	ib_destroy_qp_user(qp, uverbs_get_cleared_udata(attrs));

err_put:
	if (!IS_ERR(xrcd_uobj))
		uobj_put_read(xrcd_uobj);
	if (pd)
		uobj_put_obj_read(pd);
	if (scq)
		uobj_put_obj_read(scq);
	if (rcq && rcq != scq)
		uobj_put_obj_read(rcq);
	if (srq)
		uobj_put_obj_read(srq);
	if (ind_tbl)
		uobj_put_obj_read(ind_tbl);

	uobj_alloc_abort(&obj->uevent.uobject, attrs);
	return ret;
}

static int ib_uverbs_create_qp(struct uverbs_attr_bundle *attrs)
{
	struct ib_uverbs_create_qp      cmd;
	struct ib_uverbs_ex_create_qp	cmd_ex;
	int ret;

	ret = uverbs_request(attrs, &cmd, sizeof(cmd));
	if (ret)
		return ret;

	memset(&cmd_ex, 0, sizeof(cmd_ex));
	cmd_ex.user_handle = cmd.user_handle;
	cmd_ex.pd_handle = cmd.pd_handle;
	cmd_ex.send_cq_handle = cmd.send_cq_handle;
	cmd_ex.recv_cq_handle = cmd.recv_cq_handle;
	cmd_ex.srq_handle = cmd.srq_handle;
	cmd_ex.max_send_wr = cmd.max_send_wr;
	cmd_ex.max_recv_wr = cmd.max_recv_wr;
	cmd_ex.max_send_sge = cmd.max_send_sge;
	cmd_ex.max_recv_sge = cmd.max_recv_sge;
	cmd_ex.max_inline_data = cmd.max_inline_data;
	cmd_ex.sq_sig_all = cmd.sq_sig_all;
	cmd_ex.qp_type = cmd.qp_type;
	cmd_ex.is_srq = cmd.is_srq;

	return create_qp(attrs, &cmd_ex);
}

static int ib_uverbs_ex_create_qp(struct uverbs_attr_bundle *attrs)
{
	struct ib_uverbs_ex_create_qp cmd;
	int ret;

	ret = uverbs_request(attrs, &cmd, sizeof(cmd));
	if (ret)
		return ret;

	if (cmd.comp_mask & ~IB_UVERBS_CREATE_QP_SUP_COMP_MASK)
		return -EINVAL;

	if (cmd.reserved)
		return -EINVAL;

	return create_qp(attrs, &cmd);
}

static int ib_uverbs_open_qp(struct uverbs_attr_bundle *attrs)
{
	struct ib_uverbs_open_qp        cmd;
	struct ib_uverbs_create_qp_resp resp;
	struct ib_uqp_object           *obj;
	struct ib_xrcd		       *xrcd;
	struct ib_uobject	       *uninitialized_var(xrcd_uobj);
	struct ib_qp                   *qp;
	struct ib_qp_open_attr          attr;
	int ret;
	struct ib_device *ib_dev;

	ret = uverbs_request(attrs, &cmd, sizeof(cmd));
	if (ret)
		return ret;

	obj = (struct ib_uqp_object *)uobj_alloc(UVERBS_OBJECT_QP, attrs,
						 &ib_dev);
	if (IS_ERR(obj))
		return PTR_ERR(obj);

	xrcd_uobj = uobj_get_read(UVERBS_OBJECT_XRCD, cmd.pd_handle, attrs);
	if (IS_ERR(xrcd_uobj)) {
		ret = -EINVAL;
		goto err_put;
	}

	xrcd = (struct ib_xrcd *)xrcd_uobj->object;
	if (!xrcd) {
		ret = -EINVAL;
		goto err_xrcd;
	}

	attr.event_handler = ib_uverbs_qp_event_handler;
	attr.qp_context    = attrs->ufile;
	attr.qp_num        = cmd.qpn;
	attr.qp_type       = cmd.qp_type;

	obj->uevent.events_reported = 0;
	INIT_LIST_HEAD(&obj->uevent.event_list);
	INIT_LIST_HEAD(&obj->mcast_list);

	qp = ib_open_qp(xrcd, &attr);
	if (IS_ERR(qp)) {
		ret = PTR_ERR(qp);
		goto err_xrcd;
	}

	obj->uevent.uobject.object = qp;
	obj->uevent.uobject.user_handle = cmd.user_handle;

	memset(&resp, 0, sizeof resp);
	resp.qpn       = qp->qp_num;
	resp.qp_handle = obj->uevent.uobject.id;

	ret = uverbs_response(attrs, &resp, sizeof(resp));
	if (ret)
		goto err_destroy;

	obj->uxrcd = container_of(xrcd_uobj, struct ib_uxrcd_object, uobject);
	atomic_inc(&obj->uxrcd->refcnt);
	qp->uobject = &obj->uevent.uobject;
	uobj_put_read(xrcd_uobj);

	return uobj_alloc_commit(&obj->uevent.uobject, attrs);

err_destroy:
	ib_destroy_qp_user(qp, uverbs_get_cleared_udata(attrs));
err_xrcd:
	uobj_put_read(xrcd_uobj);
err_put:
	uobj_alloc_abort(&obj->uevent.uobject, attrs);
	return ret;
}

static void copy_ah_attr_to_uverbs(struct ib_uverbs_qp_dest *uverb_attr,
				   struct rdma_ah_attr *rdma_attr)
{
	const struct ib_global_route   *grh;

	uverb_attr->dlid              = rdma_ah_get_dlid(rdma_attr);
	uverb_attr->sl                = rdma_ah_get_sl(rdma_attr);
	uverb_attr->src_path_bits     = rdma_ah_get_path_bits(rdma_attr);
	uverb_attr->static_rate       = rdma_ah_get_static_rate(rdma_attr);
	uverb_attr->is_global         = !!(rdma_ah_get_ah_flags(rdma_attr) &
					 IB_AH_GRH);
	if (uverb_attr->is_global) {
		grh = rdma_ah_read_grh(rdma_attr);
		memcpy(uverb_attr->dgid, grh->dgid.raw, 16);
		uverb_attr->flow_label        = grh->flow_label;
		uverb_attr->sgid_index        = grh->sgid_index;
		uverb_attr->hop_limit         = grh->hop_limit;
		uverb_attr->traffic_class     = grh->traffic_class;
	}
	uverb_attr->port_num          = rdma_ah_get_port_num(rdma_attr);
}

static int ib_uverbs_query_qp(struct uverbs_attr_bundle *attrs)
{
	struct ib_uverbs_query_qp      cmd;
	struct ib_uverbs_query_qp_resp resp;
	struct ib_qp                   *qp;
	struct ib_qp_attr              *attr;
	struct ib_qp_init_attr         *init_attr;
	int                            ret;

	ret = uverbs_request(attrs, &cmd, sizeof(cmd));
	if (ret)
		return ret;

	attr      = kmalloc(sizeof *attr, GFP_KERNEL);
	init_attr = kmalloc(sizeof *init_attr, GFP_KERNEL);
	if (!attr || !init_attr) {
		ret = -ENOMEM;
		goto out;
	}

	qp = uobj_get_obj_read(qp, UVERBS_OBJECT_QP, cmd.qp_handle, attrs);
	if (!qp) {
		ret = -EINVAL;
		goto out;
	}

	ret = ib_query_qp(qp, attr, cmd.attr_mask, init_attr);

	uobj_put_obj_read(qp);

	if (ret)
		goto out;

	memset(&resp, 0, sizeof resp);

	resp.qp_state               = attr->qp_state;
	resp.cur_qp_state           = attr->cur_qp_state;
	resp.path_mtu               = attr->path_mtu;
	resp.path_mig_state         = attr->path_mig_state;
	resp.qkey                   = attr->qkey;
	resp.rq_psn                 = attr->rq_psn;
	resp.sq_psn                 = attr->sq_psn;
	resp.dest_qp_num            = attr->dest_qp_num;
	resp.qp_access_flags        = attr->qp_access_flags;
	resp.pkey_index             = attr->pkey_index;
	resp.alt_pkey_index         = attr->alt_pkey_index;
	resp.sq_draining            = attr->sq_draining;
	resp.max_rd_atomic          = attr->max_rd_atomic;
	resp.max_dest_rd_atomic     = attr->max_dest_rd_atomic;
	resp.min_rnr_timer          = attr->min_rnr_timer;
	resp.port_num               = attr->port_num;
	resp.timeout                = attr->timeout;
	resp.retry_cnt              = attr->retry_cnt;
	resp.rnr_retry              = attr->rnr_retry;
	resp.alt_port_num           = attr->alt_port_num;
	resp.alt_timeout            = attr->alt_timeout;

	copy_ah_attr_to_uverbs(&resp.dest, &attr->ah_attr);
	copy_ah_attr_to_uverbs(&resp.alt_dest, &attr->alt_ah_attr);

	resp.max_send_wr            = init_attr->cap.max_send_wr;
	resp.max_recv_wr            = init_attr->cap.max_recv_wr;
	resp.max_send_sge           = init_attr->cap.max_send_sge;
	resp.max_recv_sge           = init_attr->cap.max_recv_sge;
	resp.max_inline_data        = init_attr->cap.max_inline_data;
	resp.sq_sig_all             = init_attr->sq_sig_type == IB_SIGNAL_ALL_WR;

	ret = uverbs_response(attrs, &resp, sizeof(resp));

out:
	kfree(attr);
	kfree(init_attr);

	return ret;
}

/* Remove ignored fields set in the attribute mask */
static int modify_qp_mask(enum ib_qp_type qp_type, int mask)
{
	switch (qp_type) {
	case IB_QPT_XRC_INI:
		return mask & ~(IB_QP_MAX_DEST_RD_ATOMIC | IB_QP_MIN_RNR_TIMER);
	case IB_QPT_XRC_TGT:
		return mask & ~(IB_QP_MAX_QP_RD_ATOMIC | IB_QP_RETRY_CNT |
				IB_QP_RNR_RETRY);
	default:
		return mask;
	}
}

static void copy_ah_attr_from_uverbs(struct ib_device *dev,
				     struct rdma_ah_attr *rdma_attr,
				     struct ib_uverbs_qp_dest *uverb_attr)
{
	rdma_attr->type = rdma_ah_find_type(dev, uverb_attr->port_num);
	if (uverb_attr->is_global) {
		rdma_ah_set_grh(rdma_attr, NULL,
				uverb_attr->flow_label,
				uverb_attr->sgid_index,
				uverb_attr->hop_limit,
				uverb_attr->traffic_class);
		rdma_ah_set_dgid_raw(rdma_attr, uverb_attr->dgid);
	} else {
		rdma_ah_set_ah_flags(rdma_attr, 0);
	}
	rdma_ah_set_dlid(rdma_attr, uverb_attr->dlid);
	rdma_ah_set_sl(rdma_attr, uverb_attr->sl);
	rdma_ah_set_path_bits(rdma_attr, uverb_attr->src_path_bits);
	rdma_ah_set_static_rate(rdma_attr, uverb_attr->static_rate);
	rdma_ah_set_port_num(rdma_attr, uverb_attr->port_num);
	rdma_ah_set_make_grd(rdma_attr, false);
}

static int modify_qp(struct uverbs_attr_bundle *attrs,
		     struct ib_uverbs_ex_modify_qp *cmd)
{
	struct ib_qp_attr *attr;
	struct ib_qp *qp;
	int ret;

	attr = kzalloc(sizeof(*attr), GFP_KERNEL);
	if (!attr)
		return -ENOMEM;

	qp = uobj_get_obj_read(qp, UVERBS_OBJECT_QP, cmd->base.qp_handle,
			       attrs);
	if (!qp) {
		ret = -EINVAL;
		goto out;
	}

	if ((cmd->base.attr_mask & IB_QP_PORT) &&
	    !rdma_is_port_valid(qp->device, cmd->base.port_num)) {
		ret = -EINVAL;
		goto release_qp;
	}

	if ((cmd->base.attr_mask & IB_QP_AV)) {
		if (!rdma_is_port_valid(qp->device, cmd->base.dest.port_num)) {
			ret = -EINVAL;
			goto release_qp;
		}

		if (cmd->base.attr_mask & IB_QP_STATE &&
		    cmd->base.qp_state == IB_QPS_RTR) {
		/* We are in INIT->RTR TRANSITION (if we are not,
		 * this transition will be rejected in subsequent checks).
		 * In the INIT->RTR transition, we cannot have IB_QP_PORT set,
		 * but the IB_QP_STATE flag is required.
		 *
		 * Since kernel 3.14 (commit dbf727de7440), the uverbs driver,
		 * when IB_QP_AV is set, has required inclusion of a valid
		 * port number in the primary AV. (AVs are created and handled
		 * differently for infiniband and ethernet (RoCE) ports).
		 *
		 * Check the port number included in the primary AV against
		 * the port number in the qp struct, which was set (and saved)
		 * in the RST->INIT transition.
		 */
			if (cmd->base.dest.port_num != qp->real_qp->port) {
				ret = -EINVAL;
				goto release_qp;
			}
		} else {
		/* We are in SQD->SQD. (If we are not, this transition will
		 * be rejected later in the verbs layer checks).
		 * Check for both IB_QP_PORT and IB_QP_AV, these can be set
		 * together in the SQD->SQD transition.
		 *
		 * If only IP_QP_AV was set, add in IB_QP_PORT as well (the
		 * verbs layer driver does not track primary port changes
		 * resulting from path migration. Thus, in SQD, if the primary
		 * AV is modified, the primary port should also be modified).
		 *
		 * Note that in this transition, the IB_QP_STATE flag
		 * is not allowed.
		 */
			if (((cmd->base.attr_mask & (IB_QP_AV | IB_QP_PORT))
			     == (IB_QP_AV | IB_QP_PORT)) &&
			    cmd->base.port_num != cmd->base.dest.port_num) {
				ret = -EINVAL;
				goto release_qp;
			}
			if ((cmd->base.attr_mask & (IB_QP_AV | IB_QP_PORT))
			    == IB_QP_AV) {
				cmd->base.attr_mask |= IB_QP_PORT;
				cmd->base.port_num = cmd->base.dest.port_num;
			}
		}
	}

	if ((cmd->base.attr_mask & IB_QP_ALT_PATH) &&
	    (!rdma_is_port_valid(qp->device, cmd->base.alt_port_num) ||
	    !rdma_is_port_valid(qp->device, cmd->base.alt_dest.port_num) ||
	    cmd->base.alt_port_num != cmd->base.alt_dest.port_num)) {
		ret = -EINVAL;
		goto release_qp;
	}

	if ((cmd->base.attr_mask & IB_QP_CUR_STATE &&
	    cmd->base.cur_qp_state > IB_QPS_ERR) ||
	    (cmd->base.attr_mask & IB_QP_STATE &&
	    cmd->base.qp_state > IB_QPS_ERR)) {
		ret = -EINVAL;
		goto release_qp;
	}

	if (cmd->base.attr_mask & IB_QP_STATE)
		attr->qp_state = cmd->base.qp_state;
	if (cmd->base.attr_mask & IB_QP_CUR_STATE)
		attr->cur_qp_state = cmd->base.cur_qp_state;
	if (cmd->base.attr_mask & IB_QP_PATH_MTU)
		attr->path_mtu = cmd->base.path_mtu;
	if (cmd->base.attr_mask & IB_QP_PATH_MIG_STATE)
		attr->path_mig_state = cmd->base.path_mig_state;
	if (cmd->base.attr_mask & IB_QP_QKEY)
		attr->qkey = cmd->base.qkey;
	if (cmd->base.attr_mask & IB_QP_RQ_PSN)
		attr->rq_psn = cmd->base.rq_psn;
	if (cmd->base.attr_mask & IB_QP_SQ_PSN)
		attr->sq_psn = cmd->base.sq_psn;
	if (cmd->base.attr_mask & IB_QP_DEST_QPN)
		attr->dest_qp_num = cmd->base.dest_qp_num;
	if (cmd->base.attr_mask & IB_QP_ACCESS_FLAGS)
		attr->qp_access_flags = cmd->base.qp_access_flags;
	if (cmd->base.attr_mask & IB_QP_PKEY_INDEX)
		attr->pkey_index = cmd->base.pkey_index;
	if (cmd->base.attr_mask & IB_QP_EN_SQD_ASYNC_NOTIFY)
		attr->en_sqd_async_notify = cmd->base.en_sqd_async_notify;
	if (cmd->base.attr_mask & IB_QP_MAX_QP_RD_ATOMIC)
		attr->max_rd_atomic = cmd->base.max_rd_atomic;
	if (cmd->base.attr_mask & IB_QP_MAX_DEST_RD_ATOMIC)
		attr->max_dest_rd_atomic = cmd->base.max_dest_rd_atomic;
	if (cmd->base.attr_mask & IB_QP_MIN_RNR_TIMER)
		attr->min_rnr_timer = cmd->base.min_rnr_timer;
	if (cmd->base.attr_mask & IB_QP_PORT)
		attr->port_num = cmd->base.port_num;
	if (cmd->base.attr_mask & IB_QP_TIMEOUT)
		attr->timeout = cmd->base.timeout;
	if (cmd->base.attr_mask & IB_QP_RETRY_CNT)
		attr->retry_cnt = cmd->base.retry_cnt;
	if (cmd->base.attr_mask & IB_QP_RNR_RETRY)
		attr->rnr_retry = cmd->base.rnr_retry;
	if (cmd->base.attr_mask & IB_QP_ALT_PATH) {
		attr->alt_port_num = cmd->base.alt_port_num;
		attr->alt_timeout = cmd->base.alt_timeout;
		attr->alt_pkey_index = cmd->base.alt_pkey_index;
	}
	if (cmd->base.attr_mask & IB_QP_RATE_LIMIT)
		attr->rate_limit = cmd->rate_limit;

	if (cmd->base.attr_mask & IB_QP_AV)
		copy_ah_attr_from_uverbs(qp->device, &attr->ah_attr,
					 &cmd->base.dest);

	if (cmd->base.attr_mask & IB_QP_ALT_PATH)
		copy_ah_attr_from_uverbs(qp->device, &attr->alt_ah_attr,
					 &cmd->base.alt_dest);

	ret = ib_modify_qp_with_udata(qp, attr,
				      modify_qp_mask(qp->qp_type,
						     cmd->base.attr_mask),
				      &attrs->driver_udata);

release_qp:
	uobj_put_obj_read(qp);
out:
	kfree(attr);

	return ret;
}

static int ib_uverbs_modify_qp(struct uverbs_attr_bundle *attrs)
{
	struct ib_uverbs_ex_modify_qp cmd;
	int ret;

	ret = uverbs_request(attrs, &cmd.base, sizeof(cmd.base));
	if (ret)
		return ret;

	if (cmd.base.attr_mask &
	    ~((IB_USER_LEGACY_LAST_QP_ATTR_MASK << 1) - 1))
		return -EOPNOTSUPP;

	return modify_qp(attrs, &cmd);
}

static int ib_uverbs_ex_modify_qp(struct uverbs_attr_bundle *attrs)
{
	struct ib_uverbs_ex_modify_qp cmd;
	struct ib_uverbs_ex_modify_qp_resp resp = {
		.response_length = uverbs_response_length(attrs, sizeof(resp))
	};
	int ret;

	ret = uverbs_request(attrs, &cmd, sizeof(cmd));
	if (ret)
		return ret;

	/*
	 * Last bit is reserved for extending the attr_mask by
	 * using another field.
	 */
	BUILD_BUG_ON(IB_USER_LAST_QP_ATTR_MASK == (1 << 31));

	if (cmd.base.attr_mask &
	    ~((IB_USER_LAST_QP_ATTR_MASK << 1) - 1))
		return -EOPNOTSUPP;

	ret = modify_qp(attrs, &cmd);
	if (ret)
		return ret;

	return uverbs_response(attrs, &resp, sizeof(resp));
}

static int ib_uverbs_destroy_qp(struct uverbs_attr_bundle *attrs)
{
	struct ib_uverbs_destroy_qp      cmd;
	struct ib_uverbs_destroy_qp_resp resp;
	struct ib_uobject		*uobj;
	struct ib_uqp_object        	*obj;
	int ret;

	ret = uverbs_request(attrs, &cmd, sizeof(cmd));
	if (ret)
		return ret;

	uobj = uobj_get_destroy(UVERBS_OBJECT_QP, cmd.qp_handle, attrs);
	if (IS_ERR(uobj))
		return PTR_ERR(uobj);

	obj = container_of(uobj, struct ib_uqp_object, uevent.uobject);
	memset(&resp, 0, sizeof(resp));
	resp.events_reported = obj->uevent.events_reported;

	uobj_put_destroy(uobj);

	return uverbs_response(attrs, &resp, sizeof(resp));
}

static void *alloc_wr(size_t wr_size, __u32 num_sge)
{
	if (num_sge >= (U32_MAX - ALIGN(wr_size, sizeof (struct ib_sge))) /
		       sizeof (struct ib_sge))
		return NULL;

	return kmalloc(ALIGN(wr_size, sizeof (struct ib_sge)) +
			 num_sge * sizeof (struct ib_sge), GFP_KERNEL);
}

static int ib_uverbs_post_send(struct uverbs_attr_bundle *attrs)
{
	struct ib_uverbs_post_send      cmd;
	struct ib_uverbs_post_send_resp resp;
	struct ib_uverbs_send_wr       *user_wr;
	struct ib_send_wr              *wr = NULL, *last, *next;
	const struct ib_send_wr	       *bad_wr;
	struct ib_qp                   *qp;
	int                             i, sg_ind;
	int				is_ud;
	int ret, ret2;
	size_t                          next_size;
	const struct ib_sge __user *sgls;
	const void __user *wqes;
	struct uverbs_req_iter iter;

	ret = uverbs_request_start(attrs, &iter, &cmd, sizeof(cmd));
	if (ret)
		return ret;
	wqes = uverbs_request_next_ptr(&iter, cmd.wqe_size * cmd.wr_count);
	if (IS_ERR(wqes))
		return PTR_ERR(wqes);
	sgls = uverbs_request_next_ptr(
		&iter, cmd.sge_count * sizeof(struct ib_uverbs_sge));
	if (IS_ERR(sgls))
		return PTR_ERR(sgls);
	ret = uverbs_request_finish(&iter);
	if (ret)
		return ret;

	user_wr = kmalloc(cmd.wqe_size, GFP_KERNEL);
	if (!user_wr)
		return -ENOMEM;

	qp = uobj_get_obj_read(qp, UVERBS_OBJECT_QP, cmd.qp_handle, attrs);
	if (!qp) {
		ret = -EINVAL;
		goto out;
	}

	is_ud = qp->qp_type == IB_QPT_UD;
	sg_ind = 0;
	last = NULL;
	for (i = 0; i < cmd.wr_count; ++i) {
		if (copy_from_user(user_wr, wqes + i * cmd.wqe_size,
				   cmd.wqe_size)) {
			ret = -EFAULT;
			goto out_put;
		}

		if (user_wr->num_sge + sg_ind > cmd.sge_count) {
			ret = -EINVAL;
			goto out_put;
		}

		if (is_ud) {
			struct ib_ud_wr *ud;

			if (user_wr->opcode != IB_WR_SEND &&
			    user_wr->opcode != IB_WR_SEND_WITH_IMM) {
				ret = -EINVAL;
				goto out_put;
			}

			next_size = sizeof(*ud);
			ud = alloc_wr(next_size, user_wr->num_sge);
			if (!ud) {
				ret = -ENOMEM;
				goto out_put;
			}

			ud->ah = uobj_get_obj_read(ah, UVERBS_OBJECT_AH,
						   user_wr->wr.ud.ah, attrs);
			if (!ud->ah) {
				kfree(ud);
				ret = -EINVAL;
				goto out_put;
			}
			ud->remote_qpn = user_wr->wr.ud.remote_qpn;
			ud->remote_qkey = user_wr->wr.ud.remote_qkey;

			next = &ud->wr;
		} else if (user_wr->opcode == IB_WR_RDMA_WRITE_WITH_IMM ||
			   user_wr->opcode == IB_WR_RDMA_WRITE ||
			   user_wr->opcode == IB_WR_RDMA_READ) {
			struct ib_rdma_wr *rdma;

			next_size = sizeof(*rdma);
			rdma = alloc_wr(next_size, user_wr->num_sge);
			if (!rdma) {
				ret = -ENOMEM;
				goto out_put;
			}

			rdma->remote_addr = user_wr->wr.rdma.remote_addr;
			rdma->rkey = user_wr->wr.rdma.rkey;

			next = &rdma->wr;
		} else if (user_wr->opcode == IB_WR_ATOMIC_CMP_AND_SWP ||
			   user_wr->opcode == IB_WR_ATOMIC_FETCH_AND_ADD) {
			struct ib_atomic_wr *atomic;

			next_size = sizeof(*atomic);
			atomic = alloc_wr(next_size, user_wr->num_sge);
			if (!atomic) {
				ret = -ENOMEM;
				goto out_put;
			}

			atomic->remote_addr = user_wr->wr.atomic.remote_addr;
			atomic->compare_add = user_wr->wr.atomic.compare_add;
			atomic->swap = user_wr->wr.atomic.swap;
			atomic->rkey = user_wr->wr.atomic.rkey;

			next = &atomic->wr;
		} else if (user_wr->opcode == IB_WR_SEND ||
			   user_wr->opcode == IB_WR_SEND_WITH_IMM ||
			   user_wr->opcode == IB_WR_SEND_WITH_INV) {
			next_size = sizeof(*next);
			next = alloc_wr(next_size, user_wr->num_sge);
			if (!next) {
				ret = -ENOMEM;
				goto out_put;
			}
		} else {
			ret = -EINVAL;
			goto out_put;
		}

		if (user_wr->opcode == IB_WR_SEND_WITH_IMM ||
		    user_wr->opcode == IB_WR_RDMA_WRITE_WITH_IMM) {
			next->ex.imm_data =
					(__be32 __force) user_wr->ex.imm_data;
		} else if (user_wr->opcode == IB_WR_SEND_WITH_INV) {
			next->ex.invalidate_rkey = user_wr->ex.invalidate_rkey;
		}

		if (!last)
			wr = next;
		else
			last->next = next;
		last = next;

		next->next       = NULL;
		next->wr_id      = user_wr->wr_id;
		next->num_sge    = user_wr->num_sge;
		next->opcode     = user_wr->opcode;
		next->send_flags = user_wr->send_flags;

		if (next->num_sge) {
			next->sg_list = (void *) next +
				ALIGN(next_size, sizeof(struct ib_sge));
			if (copy_from_user(next->sg_list, sgls + sg_ind,
					   next->num_sge *
						   sizeof(struct ib_sge))) {
				ret = -EFAULT;
				goto out_put;
			}
			sg_ind += next->num_sge;
		} else
			next->sg_list = NULL;
	}

	resp.bad_wr = 0;
	ret = qp->device->ops.post_send(qp->real_qp, wr, &bad_wr);
	if (ret)
		for (next = wr; next; next = next->next) {
			++resp.bad_wr;
			if (next == bad_wr)
				break;
		}

	ret2 = uverbs_response(attrs, &resp, sizeof(resp));
	if (ret2)
		ret = ret2;

out_put:
	uobj_put_obj_read(qp);

	while (wr) {
		if (is_ud && ud_wr(wr)->ah)
			uobj_put_obj_read(ud_wr(wr)->ah);
		next = wr->next;
		kfree(wr);
		wr = next;
	}

out:
	kfree(user_wr);

	return ret;
}

static struct ib_recv_wr *
ib_uverbs_unmarshall_recv(struct uverbs_req_iter *iter, u32 wr_count,
			  u32 wqe_size, u32 sge_count)
{
	struct ib_uverbs_recv_wr *user_wr;
	struct ib_recv_wr        *wr = NULL, *last, *next;
	int                       sg_ind;
	int                       i;
	int                       ret;
	const struct ib_sge __user *sgls;
	const void __user *wqes;

	if (wqe_size < sizeof (struct ib_uverbs_recv_wr))
		return ERR_PTR(-EINVAL);

	wqes = uverbs_request_next_ptr(iter, wqe_size * wr_count);
	if (IS_ERR(wqes))
		return ERR_CAST(wqes);
	sgls = uverbs_request_next_ptr(
		iter, sge_count * sizeof(struct ib_uverbs_sge));
	if (IS_ERR(sgls))
		return ERR_CAST(sgls);
	ret = uverbs_request_finish(iter);
	if (ret)
		return ERR_PTR(ret);

	user_wr = kmalloc(wqe_size, GFP_KERNEL);
	if (!user_wr)
		return ERR_PTR(-ENOMEM);

	sg_ind = 0;
	last = NULL;
	for (i = 0; i < wr_count; ++i) {
		if (copy_from_user(user_wr, wqes + i * wqe_size,
				   wqe_size)) {
			ret = -EFAULT;
			goto err;
		}

		if (user_wr->num_sge + sg_ind > sge_count) {
			ret = -EINVAL;
			goto err;
		}

		if (user_wr->num_sge >=
		    (U32_MAX - ALIGN(sizeof *next, sizeof (struct ib_sge))) /
		    sizeof (struct ib_sge)) {
			ret = -EINVAL;
			goto err;
		}

		next = kmalloc(ALIGN(sizeof *next, sizeof (struct ib_sge)) +
			       user_wr->num_sge * sizeof (struct ib_sge),
			       GFP_KERNEL);
		if (!next) {
			ret = -ENOMEM;
			goto err;
		}

		if (!last)
			wr = next;
		else
			last->next = next;
		last = next;

		next->next       = NULL;
		next->wr_id      = user_wr->wr_id;
		next->num_sge    = user_wr->num_sge;

		if (next->num_sge) {
			next->sg_list = (void *) next +
				ALIGN(sizeof *next, sizeof (struct ib_sge));
			if (copy_from_user(next->sg_list, sgls + sg_ind,
					   next->num_sge *
						   sizeof(struct ib_sge))) {
				ret = -EFAULT;
				goto err;
			}
			sg_ind += next->num_sge;
		} else
			next->sg_list = NULL;
	}

	kfree(user_wr);
	return wr;

err:
	kfree(user_wr);

	while (wr) {
		next = wr->next;
		kfree(wr);
		wr = next;
	}

	return ERR_PTR(ret);
}

static int ib_uverbs_post_recv(struct uverbs_attr_bundle *attrs)
{
	struct ib_uverbs_post_recv      cmd;
	struct ib_uverbs_post_recv_resp resp;
	struct ib_recv_wr              *wr, *next;
	const struct ib_recv_wr	       *bad_wr;
	struct ib_qp                   *qp;
	int ret, ret2;
	struct uverbs_req_iter iter;

	ret = uverbs_request_start(attrs, &iter, &cmd, sizeof(cmd));
	if (ret)
		return ret;

	wr = ib_uverbs_unmarshall_recv(&iter, cmd.wr_count, cmd.wqe_size,
				       cmd.sge_count);
	if (IS_ERR(wr))
		return PTR_ERR(wr);

	qp = uobj_get_obj_read(qp, UVERBS_OBJECT_QP, cmd.qp_handle, attrs);
	if (!qp) {
		ret = -EINVAL;
		goto out;
	}

	resp.bad_wr = 0;
	ret = qp->device->ops.post_recv(qp->real_qp, wr, &bad_wr);

	uobj_put_obj_read(qp);
	if (ret) {
		for (next = wr; next; next = next->next) {
			++resp.bad_wr;
			if (next == bad_wr)
				break;
		}
	}

	ret2 = uverbs_response(attrs, &resp, sizeof(resp));
	if (ret2)
		ret = ret2;
out:
	while (wr) {
		next = wr->next;
		kfree(wr);
		wr = next;
	}

	return ret;
}

static int ib_uverbs_post_srq_recv(struct uverbs_attr_bundle *attrs)
{
	struct ib_uverbs_post_srq_recv      cmd;
	struct ib_uverbs_post_srq_recv_resp resp;
	struct ib_recv_wr                  *wr, *next;
	const struct ib_recv_wr		   *bad_wr;
	struct ib_srq                      *srq;
	int ret, ret2;
	struct uverbs_req_iter iter;

	ret = uverbs_request_start(attrs, &iter, &cmd, sizeof(cmd));
	if (ret)
		return ret;

	wr = ib_uverbs_unmarshall_recv(&iter, cmd.wr_count, cmd.wqe_size,
				       cmd.sge_count);
	if (IS_ERR(wr))
		return PTR_ERR(wr);

	srq = uobj_get_obj_read(srq, UVERBS_OBJECT_SRQ, cmd.srq_handle, attrs);
	if (!srq) {
		ret = -EINVAL;
		goto out;
	}

	resp.bad_wr = 0;
	ret = srq->device->ops.post_srq_recv(srq, wr, &bad_wr);

	uobj_put_obj_read(srq);

	if (ret)
		for (next = wr; next; next = next->next) {
			++resp.bad_wr;
			if (next == bad_wr)
				break;
		}

	ret2 = uverbs_response(attrs, &resp, sizeof(resp));
	if (ret2)
		ret = ret2;

out:
	while (wr) {
		next = wr->next;
		kfree(wr);
		wr = next;
	}

	return ret;
}

static int ib_uverbs_create_ah(struct uverbs_attr_bundle *attrs)
{
	struct ib_uverbs_create_ah	 cmd;
	struct ib_uverbs_create_ah_resp	 resp;
	struct ib_uobject		*uobj;
	struct ib_pd			*pd;
	struct ib_ah			*ah;
	struct rdma_ah_attr		attr = {};
	int ret;
	struct ib_device *ib_dev;

	ret = uverbs_request(attrs, &cmd, sizeof(cmd));
	if (ret)
		return ret;

	uobj = uobj_alloc(UVERBS_OBJECT_AH, attrs, &ib_dev);
	if (IS_ERR(uobj))
		return PTR_ERR(uobj);

	if (!rdma_is_port_valid(ib_dev, cmd.attr.port_num)) {
		ret = -EINVAL;
		goto err;
	}

	pd = uobj_get_obj_read(pd, UVERBS_OBJECT_PD, cmd.pd_handle, attrs);
	if (!pd) {
		ret = -EINVAL;
		goto err;
	}

	attr.type = rdma_ah_find_type(ib_dev, cmd.attr.port_num);
	rdma_ah_set_make_grd(&attr, false);
	rdma_ah_set_dlid(&attr, cmd.attr.dlid);
	rdma_ah_set_sl(&attr, cmd.attr.sl);
	rdma_ah_set_path_bits(&attr, cmd.attr.src_path_bits);
	rdma_ah_set_static_rate(&attr, cmd.attr.static_rate);
	rdma_ah_set_port_num(&attr, cmd.attr.port_num);

	if (cmd.attr.is_global) {
		rdma_ah_set_grh(&attr, NULL, cmd.attr.grh.flow_label,
				cmd.attr.grh.sgid_index,
				cmd.attr.grh.hop_limit,
				cmd.attr.grh.traffic_class);
		rdma_ah_set_dgid_raw(&attr, cmd.attr.grh.dgid);
	} else {
		rdma_ah_set_ah_flags(&attr, 0);
	}

	ah = rdma_create_user_ah(pd, &attr, &attrs->driver_udata);
	if (IS_ERR(ah)) {
		ret = PTR_ERR(ah);
		goto err_put;
	}

	ah->uobject  = uobj;
	uobj->user_handle = cmd.user_handle;
	uobj->object = ah;

	resp.ah_handle = uobj->id;

	ret = uverbs_response(attrs, &resp, sizeof(resp));
	if (ret)
		goto err_copy;

	uobj_put_obj_read(pd);
	return uobj_alloc_commit(uobj, attrs);

err_copy:
	rdma_destroy_ah_user(ah, RDMA_DESTROY_AH_SLEEPABLE,
			     uverbs_get_cleared_udata(attrs));

err_put:
	uobj_put_obj_read(pd);

err:
	uobj_alloc_abort(uobj, attrs);
	return ret;
}

static int ib_uverbs_destroy_ah(struct uverbs_attr_bundle *attrs)
{
	struct ib_uverbs_destroy_ah cmd;
	int ret;

	ret = uverbs_request(attrs, &cmd, sizeof(cmd));
	if (ret)
		return ret;

	return uobj_perform_destroy(UVERBS_OBJECT_AH, cmd.ah_handle, attrs);
}

static int ib_uverbs_attach_mcast(struct uverbs_attr_bundle *attrs)
{
	struct ib_uverbs_attach_mcast cmd;
	struct ib_qp                 *qp;
	struct ib_uqp_object         *obj;
	struct ib_uverbs_mcast_entry *mcast;
	int                           ret;

	ret = uverbs_request(attrs, &cmd, sizeof(cmd));
	if (ret)
		return ret;

	qp = uobj_get_obj_read(qp, UVERBS_OBJECT_QP, cmd.qp_handle, attrs);
	if (!qp)
		return -EINVAL;

	obj = container_of(qp->uobject, struct ib_uqp_object, uevent.uobject);

	mutex_lock(&obj->mcast_lock);
	list_for_each_entry(mcast, &obj->mcast_list, list)
		if (cmd.mlid == mcast->lid &&
		    !memcmp(cmd.gid, mcast->gid.raw, sizeof mcast->gid.raw)) {
			ret = 0;
			goto out_put;
		}

	mcast = kmalloc(sizeof *mcast, GFP_KERNEL);
	if (!mcast) {
		ret = -ENOMEM;
		goto out_put;
	}

	mcast->lid = cmd.mlid;
	memcpy(mcast->gid.raw, cmd.gid, sizeof mcast->gid.raw);

	ret = ib_attach_mcast(qp, &mcast->gid, cmd.mlid);
	if (!ret)
		list_add_tail(&mcast->list, &obj->mcast_list);
	else
		kfree(mcast);

out_put:
	mutex_unlock(&obj->mcast_lock);
	uobj_put_obj_read(qp);

	return ret;
}

static int ib_uverbs_detach_mcast(struct uverbs_attr_bundle *attrs)
{
	struct ib_uverbs_detach_mcast cmd;
	struct ib_uqp_object         *obj;
	struct ib_qp                 *qp;
	struct ib_uverbs_mcast_entry *mcast;
	int                           ret;
	bool                          found = false;

	ret = uverbs_request(attrs, &cmd, sizeof(cmd));
	if (ret)
		return ret;

	qp = uobj_get_obj_read(qp, UVERBS_OBJECT_QP, cmd.qp_handle, attrs);
	if (!qp)
		return -EINVAL;

	obj = container_of(qp->uobject, struct ib_uqp_object, uevent.uobject);
	mutex_lock(&obj->mcast_lock);

	list_for_each_entry(mcast, &obj->mcast_list, list)
		if (cmd.mlid == mcast->lid &&
		    !memcmp(cmd.gid, mcast->gid.raw, sizeof mcast->gid.raw)) {
			list_del(&mcast->list);
			kfree(mcast);
			found = true;
			break;
		}

	if (!found) {
		ret = -EINVAL;
		goto out_put;
	}

	ret = ib_detach_mcast(qp, (union ib_gid *)cmd.gid, cmd.mlid);

out_put:
	mutex_unlock(&obj->mcast_lock);
	uobj_put_obj_read(qp);
	return ret;
}

struct ib_uflow_resources *flow_resources_alloc(size_t num_specs)
{
	struct ib_uflow_resources *resources;

	resources = kzalloc(sizeof(*resources), GFP_KERNEL);

	if (!resources)
		return NULL;

	if (!num_specs)
		goto out;

	resources->counters =
		kcalloc(num_specs, sizeof(*resources->counters), GFP_KERNEL);
	resources->collection =
		kcalloc(num_specs, sizeof(*resources->collection), GFP_KERNEL);

	if (!resources->counters || !resources->collection)
		goto err;

out:
	resources->max = num_specs;
	return resources;

err:
	kfree(resources->counters);
	kfree(resources);

	return NULL;
}
EXPORT_SYMBOL(flow_resources_alloc);

void ib_uverbs_flow_resources_free(struct ib_uflow_resources *uflow_res)
{
	unsigned int i;

	if (!uflow_res)
		return;

	for (i = 0; i < uflow_res->collection_num; i++)
		atomic_dec(&uflow_res->collection[i]->usecnt);

	for (i = 0; i < uflow_res->counters_num; i++)
		atomic_dec(&uflow_res->counters[i]->usecnt);

	kfree(uflow_res->collection);
	kfree(uflow_res->counters);
	kfree(uflow_res);
}
EXPORT_SYMBOL(ib_uverbs_flow_resources_free);

void flow_resources_add(struct ib_uflow_resources *uflow_res,
			enum ib_flow_spec_type type,
			void *ibobj)
{
	WARN_ON(uflow_res->num >= uflow_res->max);

	switch (type) {
	case IB_FLOW_SPEC_ACTION_HANDLE:
		atomic_inc(&((struct ib_flow_action *)ibobj)->usecnt);
		uflow_res->collection[uflow_res->collection_num++] =
			(struct ib_flow_action *)ibobj;
		break;
	case IB_FLOW_SPEC_ACTION_COUNT:
		atomic_inc(&((struct ib_counters *)ibobj)->usecnt);
		uflow_res->counters[uflow_res->counters_num++] =
			(struct ib_counters *)ibobj;
		break;
	default:
		WARN_ON(1);
	}

	uflow_res->num++;
}
EXPORT_SYMBOL(flow_resources_add);

static int kern_spec_to_ib_spec_action(struct uverbs_attr_bundle *attrs,
				       struct ib_uverbs_flow_spec *kern_spec,
				       union ib_flow_spec *ib_spec,
				       struct ib_uflow_resources *uflow_res)
{
	ib_spec->type = kern_spec->type;
	switch (ib_spec->type) {
	case IB_FLOW_SPEC_ACTION_TAG:
		if (kern_spec->flow_tag.size !=
		    sizeof(struct ib_uverbs_flow_spec_action_tag))
			return -EINVAL;

		ib_spec->flow_tag.size = sizeof(struct ib_flow_spec_action_tag);
		ib_spec->flow_tag.tag_id = kern_spec->flow_tag.tag_id;
		break;
	case IB_FLOW_SPEC_ACTION_DROP:
		if (kern_spec->drop.size !=
		    sizeof(struct ib_uverbs_flow_spec_action_drop))
			return -EINVAL;

		ib_spec->drop.size = sizeof(struct ib_flow_spec_action_drop);
		break;
	case IB_FLOW_SPEC_ACTION_HANDLE:
		if (kern_spec->action.size !=
		    sizeof(struct ib_uverbs_flow_spec_action_handle))
			return -EOPNOTSUPP;
		ib_spec->action.act = uobj_get_obj_read(flow_action,
							UVERBS_OBJECT_FLOW_ACTION,
							kern_spec->action.handle,
							attrs);
		if (!ib_spec->action.act)
			return -EINVAL;
		ib_spec->action.size =
			sizeof(struct ib_flow_spec_action_handle);
		flow_resources_add(uflow_res,
				   IB_FLOW_SPEC_ACTION_HANDLE,
				   ib_spec->action.act);
		uobj_put_obj_read(ib_spec->action.act);
		break;
	case IB_FLOW_SPEC_ACTION_COUNT:
		if (kern_spec->flow_count.size !=
			sizeof(struct ib_uverbs_flow_spec_action_count))
			return -EINVAL;
		ib_spec->flow_count.counters =
			uobj_get_obj_read(counters,
					  UVERBS_OBJECT_COUNTERS,
					  kern_spec->flow_count.handle,
					  attrs);
		if (!ib_spec->flow_count.counters)
			return -EINVAL;
		ib_spec->flow_count.size =
				sizeof(struct ib_flow_spec_action_count);
		flow_resources_add(uflow_res,
				   IB_FLOW_SPEC_ACTION_COUNT,
				   ib_spec->flow_count.counters);
		uobj_put_obj_read(ib_spec->flow_count.counters);
		break;
	default:
		return -EINVAL;
	}
	return 0;
}

static size_t kern_spec_filter_sz(const struct ib_uverbs_flow_spec_hdr *spec)
{
	/* Returns user space filter size, includes padding */
	return (spec->size - sizeof(struct ib_uverbs_flow_spec_hdr)) / 2;
}

static ssize_t spec_filter_size(const void *kern_spec_filter, u16 kern_filter_size,
				u16 ib_real_filter_sz)
{
	/*
	 * User space filter structures must be 64 bit aligned, otherwise this
	 * may pass, but we won't handle additional new attributes.
	 */

	if (kern_filter_size > ib_real_filter_sz) {
		if (memchr_inv(kern_spec_filter +
			       ib_real_filter_sz, 0,
			       kern_filter_size - ib_real_filter_sz))
			return -EINVAL;
		return ib_real_filter_sz;
	}
	return kern_filter_size;
}

int ib_uverbs_kern_spec_to_ib_spec_filter(enum ib_flow_spec_type type,
					  const void *kern_spec_mask,
					  const void *kern_spec_val,
					  size_t kern_filter_sz,
					  union ib_flow_spec *ib_spec)
{
	ssize_t actual_filter_sz;
	ssize_t ib_filter_sz;

	/* User flow spec size must be aligned to 4 bytes */
	if (kern_filter_sz != ALIGN(kern_filter_sz, 4))
		return -EINVAL;

	ib_spec->type = type;

	if (ib_spec->type == (IB_FLOW_SPEC_INNER | IB_FLOW_SPEC_VXLAN_TUNNEL))
		return -EINVAL;

	switch (ib_spec->type & ~IB_FLOW_SPEC_INNER) {
	case IB_FLOW_SPEC_ETH:
		ib_filter_sz = offsetof(struct ib_flow_eth_filter, real_sz);
		actual_filter_sz = spec_filter_size(kern_spec_mask,
						    kern_filter_sz,
						    ib_filter_sz);
		if (actual_filter_sz <= 0)
			return -EINVAL;
		ib_spec->size = sizeof(struct ib_flow_spec_eth);
		memcpy(&ib_spec->eth.val, kern_spec_val, actual_filter_sz);
		memcpy(&ib_spec->eth.mask, kern_spec_mask, actual_filter_sz);
		break;
	case IB_FLOW_SPEC_IPV4:
		ib_filter_sz = offsetof(struct ib_flow_ipv4_filter, real_sz);
		actual_filter_sz = spec_filter_size(kern_spec_mask,
						    kern_filter_sz,
						    ib_filter_sz);
		if (actual_filter_sz <= 0)
			return -EINVAL;
		ib_spec->size = sizeof(struct ib_flow_spec_ipv4);
		memcpy(&ib_spec->ipv4.val, kern_spec_val, actual_filter_sz);
		memcpy(&ib_spec->ipv4.mask, kern_spec_mask, actual_filter_sz);
		break;
	case IB_FLOW_SPEC_IPV6:
		ib_filter_sz = offsetof(struct ib_flow_ipv6_filter, real_sz);
		actual_filter_sz = spec_filter_size(kern_spec_mask,
						    kern_filter_sz,
						    ib_filter_sz);
		if (actual_filter_sz <= 0)
			return -EINVAL;
		ib_spec->size = sizeof(struct ib_flow_spec_ipv6);
		memcpy(&ib_spec->ipv6.val, kern_spec_val, actual_filter_sz);
		memcpy(&ib_spec->ipv6.mask, kern_spec_mask, actual_filter_sz);

		if ((ntohl(ib_spec->ipv6.mask.flow_label)) >= BIT(20) ||
		    (ntohl(ib_spec->ipv6.val.flow_label)) >= BIT(20))
			return -EINVAL;
		break;
	case IB_FLOW_SPEC_TCP:
	case IB_FLOW_SPEC_UDP:
		ib_filter_sz = offsetof(struct ib_flow_tcp_udp_filter, real_sz);
		actual_filter_sz = spec_filter_size(kern_spec_mask,
						    kern_filter_sz,
						    ib_filter_sz);
		if (actual_filter_sz <= 0)
			return -EINVAL;
		ib_spec->size = sizeof(struct ib_flow_spec_tcp_udp);
		memcpy(&ib_spec->tcp_udp.val, kern_spec_val, actual_filter_sz);
		memcpy(&ib_spec->tcp_udp.mask, kern_spec_mask, actual_filter_sz);
		break;
	case IB_FLOW_SPEC_VXLAN_TUNNEL:
		ib_filter_sz = offsetof(struct ib_flow_tunnel_filter, real_sz);
		actual_filter_sz = spec_filter_size(kern_spec_mask,
						    kern_filter_sz,
						    ib_filter_sz);
		if (actual_filter_sz <= 0)
			return -EINVAL;
		ib_spec->tunnel.size = sizeof(struct ib_flow_spec_tunnel);
		memcpy(&ib_spec->tunnel.val, kern_spec_val, actual_filter_sz);
		memcpy(&ib_spec->tunnel.mask, kern_spec_mask, actual_filter_sz);

		if ((ntohl(ib_spec->tunnel.mask.tunnel_id)) >= BIT(24) ||
		    (ntohl(ib_spec->tunnel.val.tunnel_id)) >= BIT(24))
			return -EINVAL;
		break;
	case IB_FLOW_SPEC_ESP:
		ib_filter_sz = offsetof(struct ib_flow_esp_filter, real_sz);
		actual_filter_sz = spec_filter_size(kern_spec_mask,
						    kern_filter_sz,
						    ib_filter_sz);
		if (actual_filter_sz <= 0)
			return -EINVAL;
		ib_spec->esp.size = sizeof(struct ib_flow_spec_esp);
		memcpy(&ib_spec->esp.val, kern_spec_val, actual_filter_sz);
		memcpy(&ib_spec->esp.mask, kern_spec_mask, actual_filter_sz);
		break;
	case IB_FLOW_SPEC_GRE:
		ib_filter_sz = offsetof(struct ib_flow_gre_filter, real_sz);
		actual_filter_sz = spec_filter_size(kern_spec_mask,
						    kern_filter_sz,
						    ib_filter_sz);
		if (actual_filter_sz <= 0)
			return -EINVAL;
		ib_spec->gre.size = sizeof(struct ib_flow_spec_gre);
		memcpy(&ib_spec->gre.val, kern_spec_val, actual_filter_sz);
		memcpy(&ib_spec->gre.mask, kern_spec_mask, actual_filter_sz);
		break;
	case IB_FLOW_SPEC_MPLS:
		ib_filter_sz = offsetof(struct ib_flow_mpls_filter, real_sz);
		actual_filter_sz = spec_filter_size(kern_spec_mask,
						    kern_filter_sz,
						    ib_filter_sz);
		if (actual_filter_sz <= 0)
			return -EINVAL;
		ib_spec->mpls.size = sizeof(struct ib_flow_spec_mpls);
		memcpy(&ib_spec->mpls.val, kern_spec_val, actual_filter_sz);
		memcpy(&ib_spec->mpls.mask, kern_spec_mask, actual_filter_sz);
		break;
	default:
		return -EINVAL;
	}
	return 0;
}

static int kern_spec_to_ib_spec_filter(struct ib_uverbs_flow_spec *kern_spec,
				       union ib_flow_spec *ib_spec)
{
	ssize_t kern_filter_sz;
	void *kern_spec_mask;
	void *kern_spec_val;

	kern_filter_sz = kern_spec_filter_sz(&kern_spec->hdr);

	kern_spec_val = (void *)kern_spec +
		sizeof(struct ib_uverbs_flow_spec_hdr);
	kern_spec_mask = kern_spec_val + kern_filter_sz;

	return ib_uverbs_kern_spec_to_ib_spec_filter(kern_spec->type,
						     kern_spec_mask,
						     kern_spec_val,
						     kern_filter_sz, ib_spec);
}

static int kern_spec_to_ib_spec(struct uverbs_attr_bundle *attrs,
				struct ib_uverbs_flow_spec *kern_spec,
				union ib_flow_spec *ib_spec,
				struct ib_uflow_resources *uflow_res)
{
	if (kern_spec->reserved)
		return -EINVAL;

	if (kern_spec->type >= IB_FLOW_SPEC_ACTION_TAG)
		return kern_spec_to_ib_spec_action(attrs, kern_spec, ib_spec,
						   uflow_res);
	else
		return kern_spec_to_ib_spec_filter(kern_spec, ib_spec);
}

static int ib_uverbs_ex_create_wq(struct uverbs_attr_bundle *attrs)
{
	struct ib_uverbs_ex_create_wq cmd;
	struct ib_uverbs_ex_create_wq_resp resp = {};
	struct ib_uwq_object           *obj;
	int err = 0;
	struct ib_cq *cq;
	struct ib_pd *pd;
	struct ib_wq *wq;
	struct ib_wq_init_attr wq_init_attr = {};
	struct ib_device *ib_dev;

	err = uverbs_request(attrs, &cmd, sizeof(cmd));
	if (err)
		return err;

	if (cmd.comp_mask)
		return -EOPNOTSUPP;

	obj = (struct ib_uwq_object *)uobj_alloc(UVERBS_OBJECT_WQ, attrs,
						 &ib_dev);
	if (IS_ERR(obj))
		return PTR_ERR(obj);

	pd = uobj_get_obj_read(pd, UVERBS_OBJECT_PD, cmd.pd_handle, attrs);
	if (!pd) {
		err = -EINVAL;
		goto err_uobj;
	}

	cq = uobj_get_obj_read(cq, UVERBS_OBJECT_CQ, cmd.cq_handle, attrs);
	if (!cq) {
		err = -EINVAL;
		goto err_put_pd;
	}

	wq_init_attr.cq = cq;
	wq_init_attr.max_sge = cmd.max_sge;
	wq_init_attr.max_wr = cmd.max_wr;
	wq_init_attr.wq_context = attrs->ufile;
	wq_init_attr.wq_type = cmd.wq_type;
	wq_init_attr.event_handler = ib_uverbs_wq_event_handler;
	wq_init_attr.create_flags = cmd.create_flags;
	obj->uevent.events_reported = 0;
	INIT_LIST_HEAD(&obj->uevent.event_list);

	wq = pd->device->ops.create_wq(pd, &wq_init_attr, &attrs->driver_udata);
	if (IS_ERR(wq)) {
		err = PTR_ERR(wq);
		goto err_put_cq;
	}

	wq->uobject = &obj->uevent.uobject;
	obj->uevent.uobject.object = wq;
	wq->wq_type = wq_init_attr.wq_type;
	wq->cq = cq;
	wq->pd = pd;
	wq->device = pd->device;
	wq->wq_context = wq_init_attr.wq_context;
	atomic_set(&wq->usecnt, 0);
	atomic_inc(&pd->usecnt);
	atomic_inc(&cq->usecnt);
	wq->uobject = &obj->uevent.uobject;
	obj->uevent.uobject.object = wq;

	memset(&resp, 0, sizeof(resp));
	resp.wq_handle = obj->uevent.uobject.id;
	resp.max_sge = wq_init_attr.max_sge;
	resp.max_wr = wq_init_attr.max_wr;
	resp.wqn = wq->wq_num;
	resp.response_length = uverbs_response_length(attrs, sizeof(resp));
	err = uverbs_response(attrs, &resp, sizeof(resp));
	if (err)
		goto err_copy;

	uobj_put_obj_read(pd);
	uobj_put_obj_read(cq);
	return uobj_alloc_commit(&obj->uevent.uobject, attrs);

err_copy:
	ib_destroy_wq(wq, uverbs_get_cleared_udata(attrs));
err_put_cq:
	uobj_put_obj_read(cq);
err_put_pd:
	uobj_put_obj_read(pd);
err_uobj:
	uobj_alloc_abort(&obj->uevent.uobject, attrs);

	return err;
}

static int ib_uverbs_ex_destroy_wq(struct uverbs_attr_bundle *attrs)
{
	struct ib_uverbs_ex_destroy_wq	cmd;
	struct ib_uverbs_ex_destroy_wq_resp	resp = {};
	struct ib_uobject		*uobj;
	struct ib_uwq_object		*obj;
	int				ret;

	ret = uverbs_request(attrs, &cmd, sizeof(cmd));
	if (ret)
		return ret;

	if (cmd.comp_mask)
		return -EOPNOTSUPP;

	resp.response_length = uverbs_response_length(attrs, sizeof(resp));
	uobj = uobj_get_destroy(UVERBS_OBJECT_WQ, cmd.wq_handle, attrs);
	if (IS_ERR(uobj))
		return PTR_ERR(uobj);

	obj = container_of(uobj, struct ib_uwq_object, uevent.uobject);
	resp.events_reported = obj->uevent.events_reported;

	uobj_put_destroy(uobj);

	return uverbs_response(attrs, &resp, sizeof(resp));
}

static int ib_uverbs_ex_modify_wq(struct uverbs_attr_bundle *attrs)
{
	struct ib_uverbs_ex_modify_wq cmd;
	struct ib_wq *wq;
	struct ib_wq_attr wq_attr = {};
	int ret;

	ret = uverbs_request(attrs, &cmd, sizeof(cmd));
	if (ret)
		return ret;

	if (!cmd.attr_mask)
		return -EINVAL;

	if (cmd.attr_mask > (IB_WQ_STATE | IB_WQ_CUR_STATE | IB_WQ_FLAGS))
		return -EINVAL;

	wq = uobj_get_obj_read(wq, UVERBS_OBJECT_WQ, cmd.wq_handle, attrs);
	if (!wq)
		return -EINVAL;

	wq_attr.curr_wq_state = cmd.curr_wq_state;
	wq_attr.wq_state = cmd.wq_state;
	if (cmd.attr_mask & IB_WQ_FLAGS) {
		wq_attr.flags = cmd.flags;
		wq_attr.flags_mask = cmd.flags_mask;
	}
	ret = wq->device->ops.modify_wq(wq, &wq_attr, cmd.attr_mask,
					&attrs->driver_udata);
	uobj_put_obj_read(wq);
	return ret;
}

static int ib_uverbs_ex_create_rwq_ind_table(struct uverbs_attr_bundle *attrs)
{
	struct ib_uverbs_ex_create_rwq_ind_table cmd;
	struct ib_uverbs_ex_create_rwq_ind_table_resp  resp = {};
	struct ib_uobject		  *uobj;
	int err;
	struct ib_rwq_ind_table_init_attr init_attr = {};
	struct ib_rwq_ind_table *rwq_ind_tbl;
	struct ib_wq	**wqs = NULL;
	u32 *wqs_handles = NULL;
	struct ib_wq	*wq = NULL;
	int i, j, num_read_wqs;
	u32 num_wq_handles;
	struct uverbs_req_iter iter;
	struct ib_device *ib_dev;

	err = uverbs_request_start(attrs, &iter, &cmd, sizeof(cmd));
	if (err)
		return err;

	if (cmd.comp_mask)
		return -EOPNOTSUPP;

	if (cmd.log_ind_tbl_size > IB_USER_VERBS_MAX_LOG_IND_TBL_SIZE)
		return -EINVAL;

	num_wq_handles = 1 << cmd.log_ind_tbl_size;
	wqs_handles = kcalloc(num_wq_handles, sizeof(*wqs_handles),
			      GFP_KERNEL);
	if (!wqs_handles)
		return -ENOMEM;

	err = uverbs_request_next(&iter, wqs_handles,
				  num_wq_handles * sizeof(__u32));
	if (err)
		goto err_free;

	err = uverbs_request_finish(&iter);
	if (err)
		goto err_free;

	wqs = kcalloc(num_wq_handles, sizeof(*wqs), GFP_KERNEL);
	if (!wqs) {
		err = -ENOMEM;
		goto  err_free;
	}

	for (num_read_wqs = 0; num_read_wqs < num_wq_handles;
			num_read_wqs++) {
		wq = uobj_get_obj_read(wq, UVERBS_OBJECT_WQ,
				       wqs_handles[num_read_wqs], attrs);
		if (!wq) {
			err = -EINVAL;
			goto put_wqs;
		}

		wqs[num_read_wqs] = wq;
	}

	uobj = uobj_alloc(UVERBS_OBJECT_RWQ_IND_TBL, attrs, &ib_dev);
	if (IS_ERR(uobj)) {
		err = PTR_ERR(uobj);
		goto put_wqs;
	}

	init_attr.log_ind_tbl_size = cmd.log_ind_tbl_size;
	init_attr.ind_tbl = wqs;

	rwq_ind_tbl = ib_dev->ops.create_rwq_ind_table(ib_dev, &init_attr,
						       &attrs->driver_udata);

	if (IS_ERR(rwq_ind_tbl)) {
		err = PTR_ERR(rwq_ind_tbl);
		goto err_uobj;
	}

	rwq_ind_tbl->ind_tbl = wqs;
	rwq_ind_tbl->log_ind_tbl_size = init_attr.log_ind_tbl_size;
	rwq_ind_tbl->uobject = uobj;
	uobj->object = rwq_ind_tbl;
	rwq_ind_tbl->device = ib_dev;
	atomic_set(&rwq_ind_tbl->usecnt, 0);

	for (i = 0; i < num_wq_handles; i++)
		atomic_inc(&wqs[i]->usecnt);

	resp.ind_tbl_handle = uobj->id;
	resp.ind_tbl_num = rwq_ind_tbl->ind_tbl_num;
	resp.response_length = uverbs_response_length(attrs, sizeof(resp));

	err = uverbs_response(attrs, &resp, sizeof(resp));
	if (err)
		goto err_copy;

	kfree(wqs_handles);

	for (j = 0; j < num_read_wqs; j++)
		uobj_put_obj_read(wqs[j]);

	return uobj_alloc_commit(uobj, attrs);

err_copy:
	ib_destroy_rwq_ind_table(rwq_ind_tbl);
err_uobj:
	uobj_alloc_abort(uobj, attrs);
put_wqs:
	for (j = 0; j < num_read_wqs; j++)
		uobj_put_obj_read(wqs[j]);
err_free:
	kfree(wqs_handles);
	kfree(wqs);
	return err;
}

static int ib_uverbs_ex_destroy_rwq_ind_table(struct uverbs_attr_bundle *attrs)
{
	struct ib_uverbs_ex_destroy_rwq_ind_table cmd;
	int ret;

	ret = uverbs_request(attrs, &cmd, sizeof(cmd));
	if (ret)
		return ret;

	if (cmd.comp_mask)
		return -EOPNOTSUPP;

	return uobj_perform_destroy(UVERBS_OBJECT_RWQ_IND_TBL,
				    cmd.ind_tbl_handle, attrs);
}

static int ib_uverbs_ex_create_flow(struct uverbs_attr_bundle *attrs)
{
	struct ib_uverbs_create_flow	  cmd;
	struct ib_uverbs_create_flow_resp resp;
	struct ib_uobject		  *uobj;
	struct ib_flow			  *flow_id;
	struct ib_uverbs_flow_attr	  *kern_flow_attr;
	struct ib_flow_attr		  *flow_attr;
	struct ib_qp			  *qp;
	struct ib_uflow_resources	  *uflow_res;
	struct ib_uverbs_flow_spec_hdr	  *kern_spec;
	struct uverbs_req_iter iter;
	int err;
	void *ib_spec;
	int i;
	struct ib_device *ib_dev;

	err = uverbs_request_start(attrs, &iter, &cmd, sizeof(cmd));
	if (err)
		return err;

	if (cmd.comp_mask)
		return -EINVAL;

	if (!capable(CAP_NET_RAW))
		return -EPERM;

	if (cmd.flow_attr.flags >= IB_FLOW_ATTR_FLAGS_RESERVED)
		return -EINVAL;

	if ((cmd.flow_attr.flags & IB_FLOW_ATTR_FLAGS_DONT_TRAP) &&
	    ((cmd.flow_attr.type == IB_FLOW_ATTR_ALL_DEFAULT) ||
	     (cmd.flow_attr.type == IB_FLOW_ATTR_MC_DEFAULT)))
		return -EINVAL;

	if (cmd.flow_attr.num_of_specs > IB_FLOW_SPEC_SUPPORT_LAYERS)
		return -EINVAL;

	if (cmd.flow_attr.size >
	    (cmd.flow_attr.num_of_specs * sizeof(struct ib_uverbs_flow_spec)))
		return -EINVAL;

	if (cmd.flow_attr.reserved[0] ||
	    cmd.flow_attr.reserved[1])
		return -EINVAL;

	if (cmd.flow_attr.num_of_specs) {
		kern_flow_attr = kmalloc(sizeof(*kern_flow_attr) + cmd.flow_attr.size,
					 GFP_KERNEL);
		if (!kern_flow_attr)
			return -ENOMEM;

		*kern_flow_attr = cmd.flow_attr;
		err = uverbs_request_next(&iter, &kern_flow_attr->flow_specs,
					  cmd.flow_attr.size);
		if (err)
			goto err_free_attr;
	} else {
		kern_flow_attr = &cmd.flow_attr;
	}

	err = uverbs_request_finish(&iter);
	if (err)
		goto err_free_attr;

	uobj = uobj_alloc(UVERBS_OBJECT_FLOW, attrs, &ib_dev);
	if (IS_ERR(uobj)) {
		err = PTR_ERR(uobj);
		goto err_free_attr;
	}

	qp = uobj_get_obj_read(qp, UVERBS_OBJECT_QP, cmd.qp_handle, attrs);
	if (!qp) {
		err = -EINVAL;
		goto err_uobj;
	}

	if (qp->qp_type != IB_QPT_UD && qp->qp_type != IB_QPT_RAW_PACKET) {
		err = -EINVAL;
		goto err_put;
	}

	flow_attr = kzalloc(struct_size(flow_attr, flows,
				cmd.flow_attr.num_of_specs), GFP_KERNEL);
	if (!flow_attr) {
		err = -ENOMEM;
		goto err_put;
	}
	uflow_res = flow_resources_alloc(cmd.flow_attr.num_of_specs);
	if (!uflow_res) {
		err = -ENOMEM;
		goto err_free_flow_attr;
	}

	flow_attr->type = kern_flow_attr->type;
	flow_attr->priority = kern_flow_attr->priority;
	flow_attr->num_of_specs = kern_flow_attr->num_of_specs;
	flow_attr->port = kern_flow_attr->port;
	flow_attr->flags = kern_flow_attr->flags;
	flow_attr->size = sizeof(*flow_attr);

	kern_spec = kern_flow_attr->flow_specs;
	ib_spec = flow_attr + 1;
	for (i = 0; i < flow_attr->num_of_specs &&
			cmd.flow_attr.size >= sizeof(*kern_spec) &&
			cmd.flow_attr.size >= kern_spec->size;
	     i++) {
		err = kern_spec_to_ib_spec(
				attrs, (struct ib_uverbs_flow_spec *)kern_spec,
				ib_spec, uflow_res);
		if (err)
			goto err_free;

		flow_attr->size +=
			((union ib_flow_spec *) ib_spec)->size;
		cmd.flow_attr.size -= kern_spec->size;
		kern_spec = ((void *)kern_spec) + kern_spec->size;
		ib_spec += ((union ib_flow_spec *) ib_spec)->size;
	}
	if (cmd.flow_attr.size || (i != flow_attr->num_of_specs)) {
		pr_warn("create flow failed, flow %d: %d bytes left from uverb cmd\n",
			i, cmd.flow_attr.size);
		err = -EINVAL;
		goto err_free;
	}

	flow_id = qp->device->ops.create_flow(
		qp, flow_attr, IB_FLOW_DOMAIN_USER, &attrs->driver_udata);

	if (IS_ERR(flow_id)) {
		err = PTR_ERR(flow_id);
		goto err_free;
	}

	ib_set_flow(uobj, flow_id, qp, qp->device, uflow_res);

	memset(&resp, 0, sizeof(resp));
	resp.flow_handle = uobj->id;

	err = uverbs_response(attrs, &resp, sizeof(resp));
	if (err)
		goto err_copy;

	uobj_put_obj_read(qp);
	kfree(flow_attr);
	if (cmd.flow_attr.num_of_specs)
		kfree(kern_flow_attr);
	return uobj_alloc_commit(uobj, attrs);
err_copy:
	if (!qp->device->ops.destroy_flow(flow_id))
		atomic_dec(&qp->usecnt);
err_free:
	ib_uverbs_flow_resources_free(uflow_res);
err_free_flow_attr:
	kfree(flow_attr);
err_put:
	uobj_put_obj_read(qp);
err_uobj:
	uobj_alloc_abort(uobj, attrs);
err_free_attr:
	if (cmd.flow_attr.num_of_specs)
		kfree(kern_flow_attr);
	return err;
}

static int ib_uverbs_ex_destroy_flow(struct uverbs_attr_bundle *attrs)
{
	struct ib_uverbs_destroy_flow	cmd;
	int				ret;

	ret = uverbs_request(attrs, &cmd, sizeof(cmd));
	if (ret)
		return ret;

	if (cmd.comp_mask)
		return -EINVAL;

	return uobj_perform_destroy(UVERBS_OBJECT_FLOW, cmd.flow_handle, attrs);
}

static int __uverbs_create_xsrq(struct uverbs_attr_bundle *attrs,
				struct ib_uverbs_create_xsrq *cmd,
				struct ib_udata *udata)
{
	struct ib_uverbs_create_srq_resp resp;
	struct ib_usrq_object           *obj;
	struct ib_pd                    *pd;
	struct ib_srq                   *srq;
	struct ib_uobject               *uninitialized_var(xrcd_uobj);
	struct ib_srq_init_attr          attr;
	int ret;
	struct ib_device *ib_dev;

	obj = (struct ib_usrq_object *)uobj_alloc(UVERBS_OBJECT_SRQ, attrs,
						  &ib_dev);
	if (IS_ERR(obj))
		return PTR_ERR(obj);

	if (cmd->srq_type == IB_SRQT_TM)
		attr.ext.tag_matching.max_num_tags = cmd->max_num_tags;

	if (cmd->srq_type == IB_SRQT_XRC) {
		xrcd_uobj = uobj_get_read(UVERBS_OBJECT_XRCD, cmd->xrcd_handle,
					  attrs);
		if (IS_ERR(xrcd_uobj)) {
			ret = -EINVAL;
			goto err;
		}

		attr.ext.xrc.xrcd = (struct ib_xrcd *)xrcd_uobj->object;
		if (!attr.ext.xrc.xrcd) {
			ret = -EINVAL;
			goto err_put_xrcd;
		}

		obj->uxrcd = container_of(xrcd_uobj, struct ib_uxrcd_object, uobject);
		atomic_inc(&obj->uxrcd->refcnt);
	}

	if (ib_srq_has_cq(cmd->srq_type)) {
		attr.ext.cq = uobj_get_obj_read(cq, UVERBS_OBJECT_CQ,
						cmd->cq_handle, attrs);
		if (!attr.ext.cq) {
			ret = -EINVAL;
			goto err_put_xrcd;
		}
	}

	pd = uobj_get_obj_read(pd, UVERBS_OBJECT_PD, cmd->pd_handle, attrs);
	if (!pd) {
		ret = -EINVAL;
		goto err_put_cq;
	}

	attr.event_handler  = ib_uverbs_srq_event_handler;
	attr.srq_context    = attrs->ufile;
	attr.srq_type       = cmd->srq_type;
	attr.attr.max_wr    = cmd->max_wr;
	attr.attr.max_sge   = cmd->max_sge;
	attr.attr.srq_limit = cmd->srq_limit;

	obj->uevent.events_reported = 0;
	INIT_LIST_HEAD(&obj->uevent.event_list);

	srq = rdma_zalloc_drv_obj(ib_dev, ib_srq);
	if (!srq) {
		ret = -ENOMEM;
		goto err_put;
	}

	srq->device        = pd->device;
	srq->pd            = pd;
	srq->srq_type	   = cmd->srq_type;
	srq->uobject       = &obj->uevent.uobject;
	srq->event_handler = attr.event_handler;
	srq->srq_context   = attr.srq_context;

	ret = pd->device->ops.create_srq(srq, &attr, udata);
	if (ret)
		goto err_free;

	if (ib_srq_has_cq(cmd->srq_type)) {
		srq->ext.cq       = attr.ext.cq;
		atomic_inc(&attr.ext.cq->usecnt);
	}

	if (cmd->srq_type == IB_SRQT_XRC) {
		srq->ext.xrc.xrcd = attr.ext.xrc.xrcd;
		atomic_inc(&attr.ext.xrc.xrcd->usecnt);
	}

	atomic_inc(&pd->usecnt);
	atomic_set(&srq->usecnt, 0);

	obj->uevent.uobject.object = srq;
	obj->uevent.uobject.user_handle = cmd->user_handle;

	memset(&resp, 0, sizeof resp);
	resp.srq_handle = obj->uevent.uobject.id;
	resp.max_wr     = attr.attr.max_wr;
	resp.max_sge    = attr.attr.max_sge;
	if (cmd->srq_type == IB_SRQT_XRC)
		resp.srqn = srq->ext.xrc.srq_num;

	ret = uverbs_response(attrs, &resp, sizeof(resp));
	if (ret)
		goto err_copy;

	if (cmd->srq_type == IB_SRQT_XRC)
		uobj_put_read(xrcd_uobj);

	if (ib_srq_has_cq(cmd->srq_type))
		uobj_put_obj_read(attr.ext.cq);

	uobj_put_obj_read(pd);
	return uobj_alloc_commit(&obj->uevent.uobject, attrs);

err_copy:
	ib_destroy_srq_user(srq, uverbs_get_cleared_udata(attrs));

err_free:
	kfree(srq);
err_put:
	uobj_put_obj_read(pd);

err_put_cq:
	if (ib_srq_has_cq(cmd->srq_type))
		uobj_put_obj_read(attr.ext.cq);

err_put_xrcd:
	if (cmd->srq_type == IB_SRQT_XRC) {
		atomic_dec(&obj->uxrcd->refcnt);
		uobj_put_read(xrcd_uobj);
	}

err:
	uobj_alloc_abort(&obj->uevent.uobject, attrs);
	return ret;
}

static int ib_uverbs_create_srq(struct uverbs_attr_bundle *attrs)
{
	struct ib_uverbs_create_srq      cmd;
	struct ib_uverbs_create_xsrq     xcmd;
	int ret;

	ret = uverbs_request(attrs, &cmd, sizeof(cmd));
	if (ret)
		return ret;

	memset(&xcmd, 0, sizeof(xcmd));
	xcmd.response	 = cmd.response;
	xcmd.user_handle = cmd.user_handle;
	xcmd.srq_type	 = IB_SRQT_BASIC;
	xcmd.pd_handle	 = cmd.pd_handle;
	xcmd.max_wr	 = cmd.max_wr;
	xcmd.max_sge	 = cmd.max_sge;
	xcmd.srq_limit	 = cmd.srq_limit;

	return __uverbs_create_xsrq(attrs, &xcmd, &attrs->driver_udata);
}

static int ib_uverbs_create_xsrq(struct uverbs_attr_bundle *attrs)
{
	struct ib_uverbs_create_xsrq     cmd;
	int ret;

	ret = uverbs_request(attrs, &cmd, sizeof(cmd));
	if (ret)
		return ret;

	return __uverbs_create_xsrq(attrs, &cmd, &attrs->driver_udata);
}

static int ib_uverbs_modify_srq(struct uverbs_attr_bundle *attrs)
{
	struct ib_uverbs_modify_srq cmd;
	struct ib_srq              *srq;
	struct ib_srq_attr          attr;
	int                         ret;

	ret = uverbs_request(attrs, &cmd, sizeof(cmd));
	if (ret)
		return ret;

	srq = uobj_get_obj_read(srq, UVERBS_OBJECT_SRQ, cmd.srq_handle, attrs);
	if (!srq)
		return -EINVAL;

	attr.max_wr    = cmd.max_wr;
	attr.srq_limit = cmd.srq_limit;

	ret = srq->device->ops.modify_srq(srq, &attr, cmd.attr_mask,
					  &attrs->driver_udata);

	uobj_put_obj_read(srq);

	return ret;
}

static int ib_uverbs_query_srq(struct uverbs_attr_bundle *attrs)
{
	struct ib_uverbs_query_srq      cmd;
	struct ib_uverbs_query_srq_resp resp;
	struct ib_srq_attr              attr;
	struct ib_srq                   *srq;
	int                             ret;

	ret = uverbs_request(attrs, &cmd, sizeof(cmd));
	if (ret)
		return ret;

	srq = uobj_get_obj_read(srq, UVERBS_OBJECT_SRQ, cmd.srq_handle, attrs);
	if (!srq)
		return -EINVAL;

	ret = ib_query_srq(srq, &attr);

	uobj_put_obj_read(srq);

	if (ret)
		return ret;

	memset(&resp, 0, sizeof resp);

	resp.max_wr    = attr.max_wr;
	resp.max_sge   = attr.max_sge;
	resp.srq_limit = attr.srq_limit;

	return uverbs_response(attrs, &resp, sizeof(resp));
}

static int ib_uverbs_destroy_srq(struct uverbs_attr_bundle *attrs)
{
	struct ib_uverbs_destroy_srq      cmd;
	struct ib_uverbs_destroy_srq_resp resp;
	struct ib_uobject		 *uobj;
	struct ib_uevent_object        	 *obj;
	int ret;

	ret = uverbs_request(attrs, &cmd, sizeof(cmd));
	if (ret)
		return ret;

	uobj = uobj_get_destroy(UVERBS_OBJECT_SRQ, cmd.srq_handle, attrs);
	if (IS_ERR(uobj))
		return PTR_ERR(uobj);

	obj = container_of(uobj, struct ib_uevent_object, uobject);
	memset(&resp, 0, sizeof(resp));
	resp.events_reported = obj->events_reported;

	uobj_put_destroy(uobj);

	return uverbs_response(attrs, &resp, sizeof(resp));
}

static int ib_uverbs_ex_query_device(struct uverbs_attr_bundle *attrs)
{
	struct ib_uverbs_ex_query_device_resp resp = {};
	struct ib_uverbs_ex_query_device  cmd;
	struct ib_device_attr attr = {0};
	struct ib_ucontext *ucontext;
	struct ib_device *ib_dev;
	int err;

	ucontext = ib_uverbs_get_ucontext(attrs);
	if (IS_ERR(ucontext))
		return PTR_ERR(ucontext);
	ib_dev = ucontext->device;

	err = uverbs_request(attrs, &cmd, sizeof(cmd));
	if (err)
		return err;

	if (cmd.comp_mask)
		return -EINVAL;

	if (cmd.reserved)
		return -EINVAL;

	err = ib_dev->ops.query_device(ib_dev, &attr, &attrs->driver_udata);
	if (err)
		return err;

	copy_query_dev_fields(ucontext, &resp.base, &attr);

	resp.odp_caps.general_caps = attr.odp_caps.general_caps;
	resp.odp_caps.per_transport_caps.rc_odp_caps =
		attr.odp_caps.per_transport_caps.rc_odp_caps;
	resp.odp_caps.per_transport_caps.uc_odp_caps =
		attr.odp_caps.per_transport_caps.uc_odp_caps;
	resp.odp_caps.per_transport_caps.ud_odp_caps =
		attr.odp_caps.per_transport_caps.ud_odp_caps;
	resp.xrc_odp_caps = attr.odp_caps.per_transport_caps.xrc_odp_caps;

	resp.timestamp_mask = attr.timestamp_mask;
	resp.hca_core_clock = attr.hca_core_clock;
	resp.device_cap_flags_ex = attr.device_cap_flags;
	resp.rss_caps.supported_qpts = attr.rss_caps.supported_qpts;
	resp.rss_caps.max_rwq_indirection_tables =
		attr.rss_caps.max_rwq_indirection_tables;
	resp.rss_caps.max_rwq_indirection_table_size =
		attr.rss_caps.max_rwq_indirection_table_size;
	resp.max_wq_type_rq = attr.max_wq_type_rq;
	resp.raw_packet_caps = attr.raw_packet_caps;
	resp.tm_caps.max_rndv_hdr_size	= attr.tm_caps.max_rndv_hdr_size;
	resp.tm_caps.max_num_tags	= attr.tm_caps.max_num_tags;
	resp.tm_caps.max_ops		= attr.tm_caps.max_ops;
	resp.tm_caps.max_sge		= attr.tm_caps.max_sge;
	resp.tm_caps.flags		= attr.tm_caps.flags;
	resp.cq_moderation_caps.max_cq_moderation_count  =
		attr.cq_caps.max_cq_moderation_count;
	resp.cq_moderation_caps.max_cq_moderation_period =
		attr.cq_caps.max_cq_moderation_period;
	resp.max_dm_size = attr.max_dm_size;
	resp.response_length = uverbs_response_length(attrs, sizeof(resp));

	return uverbs_response(attrs, &resp, sizeof(resp));
}

static int ib_uverbs_ex_modify_cq(struct uverbs_attr_bundle *attrs)
{
	struct ib_uverbs_ex_modify_cq cmd;
	struct ib_cq *cq;
	int ret;

	ret = uverbs_request(attrs, &cmd, sizeof(cmd));
	if (ret)
		return ret;

	if (!cmd.attr_mask || cmd.reserved)
		return -EINVAL;

	if (cmd.attr_mask > IB_CQ_MODERATE)
		return -EOPNOTSUPP;

	cq = uobj_get_obj_read(cq, UVERBS_OBJECT_CQ, cmd.cq_handle, attrs);
	if (!cq)
		return -EINVAL;

	ret = rdma_set_cq_moderation(cq, cmd.attr.cq_count, cmd.attr.cq_period);

	uobj_put_obj_read(cq);

	return ret;
}

/*
 * Describe the input structs for write(). Some write methods have an input
 * only struct, most have an input and output. If the struct has an output then
 * the 'response' u64 must be the first field in the request structure.
 *
 * If udata is present then both the request and response structs have a
 * trailing driver_data flex array. In this case the size of the base struct
 * cannot be changed.
 */
#define UAPI_DEF_WRITE_IO(req, resp)                                           \
	.write.has_resp = 1 +                                                  \
			  BUILD_BUG_ON_ZERO(offsetof(req, response) != 0) +    \
			  BUILD_BUG_ON_ZERO(sizeof(((req *)0)->response) !=    \
					    sizeof(u64)),                      \
	.write.req_size = sizeof(req), .write.resp_size = sizeof(resp)

#define UAPI_DEF_WRITE_I(req) .write.req_size = sizeof(req)

#define UAPI_DEF_WRITE_UDATA_IO(req, resp)                                     \
	UAPI_DEF_WRITE_IO(req, resp),                                          \
		.write.has_udata =                                             \
			1 +                                                    \
			BUILD_BUG_ON_ZERO(offsetof(req, driver_data) !=        \
					  sizeof(req)) +                       \
			BUILD_BUG_ON_ZERO(offsetof(resp, driver_data) !=       \
					  sizeof(resp))

#define UAPI_DEF_WRITE_UDATA_I(req)                                            \
	UAPI_DEF_WRITE_I(req),                                                 \
		.write.has_udata =                                             \
			1 + BUILD_BUG_ON_ZERO(offsetof(req, driver_data) !=    \
					      sizeof(req))

/*
 * The _EX versions are for use with WRITE_EX and allow the last struct member
 * to be specified. Buffers that do not include that member will be rejected.
 */
#define UAPI_DEF_WRITE_IO_EX(req, req_last_member, resp, resp_last_member)     \
	.write.has_resp = 1,                                                   \
	.write.req_size = offsetofend(req, req_last_member),                   \
	.write.resp_size = offsetofend(resp, resp_last_member)

#define UAPI_DEF_WRITE_I_EX(req, req_last_member)                              \
	.write.req_size = offsetofend(req, req_last_member)

const struct uapi_definition uverbs_def_write_intf[] = {
	DECLARE_UVERBS_OBJECT(
		UVERBS_OBJECT_AH,
		DECLARE_UVERBS_WRITE(IB_USER_VERBS_CMD_CREATE_AH,
				     ib_uverbs_create_ah,
				     UAPI_DEF_WRITE_UDATA_IO(
					     struct ib_uverbs_create_ah,
					     struct ib_uverbs_create_ah_resp),
				     UAPI_DEF_METHOD_NEEDS_FN(create_ah)),
		DECLARE_UVERBS_WRITE(
			IB_USER_VERBS_CMD_DESTROY_AH,
			ib_uverbs_destroy_ah,
			UAPI_DEF_WRITE_I(struct ib_uverbs_destroy_ah),
			UAPI_DEF_METHOD_NEEDS_FN(destroy_ah))),

	DECLARE_UVERBS_OBJECT(
		UVERBS_OBJECT_COMP_CHANNEL,
		DECLARE_UVERBS_WRITE(
			IB_USER_VERBS_CMD_CREATE_COMP_CHANNEL,
			ib_uverbs_create_comp_channel,
			UAPI_DEF_WRITE_IO(
				struct ib_uverbs_create_comp_channel,
				struct ib_uverbs_create_comp_channel_resp))),

	DECLARE_UVERBS_OBJECT(
		UVERBS_OBJECT_CQ,
		DECLARE_UVERBS_WRITE(IB_USER_VERBS_CMD_CREATE_CQ,
				     ib_uverbs_create_cq,
				     UAPI_DEF_WRITE_UDATA_IO(
					     struct ib_uverbs_create_cq,
					     struct ib_uverbs_create_cq_resp),
				     UAPI_DEF_METHOD_NEEDS_FN(create_cq)),
		DECLARE_UVERBS_WRITE(
			IB_USER_VERBS_CMD_DESTROY_CQ,
			ib_uverbs_destroy_cq,
			UAPI_DEF_WRITE_IO(struct ib_uverbs_destroy_cq,
					  struct ib_uverbs_destroy_cq_resp),
			UAPI_DEF_METHOD_NEEDS_FN(destroy_cq)),
		DECLARE_UVERBS_WRITE(
			IB_USER_VERBS_CMD_POLL_CQ,
			ib_uverbs_poll_cq,
			UAPI_DEF_WRITE_IO(struct ib_uverbs_poll_cq,
					  struct ib_uverbs_poll_cq_resp),
			UAPI_DEF_METHOD_NEEDS_FN(poll_cq)),
		DECLARE_UVERBS_WRITE(
			IB_USER_VERBS_CMD_REQ_NOTIFY_CQ,
			ib_uverbs_req_notify_cq,
			UAPI_DEF_WRITE_I(struct ib_uverbs_req_notify_cq),
			UAPI_DEF_METHOD_NEEDS_FN(req_notify_cq)),
		DECLARE_UVERBS_WRITE(IB_USER_VERBS_CMD_RESIZE_CQ,
				     ib_uverbs_resize_cq,
				     UAPI_DEF_WRITE_UDATA_IO(
					     struct ib_uverbs_resize_cq,
					     struct ib_uverbs_resize_cq_resp),
				     UAPI_DEF_METHOD_NEEDS_FN(resize_cq)),
		DECLARE_UVERBS_WRITE_EX(
			IB_USER_VERBS_EX_CMD_CREATE_CQ,
			ib_uverbs_ex_create_cq,
			UAPI_DEF_WRITE_IO_EX(struct ib_uverbs_ex_create_cq,
					     reserved,
					     struct ib_uverbs_ex_create_cq_resp,
					     response_length),
			UAPI_DEF_METHOD_NEEDS_FN(create_cq)),
		DECLARE_UVERBS_WRITE_EX(
			IB_USER_VERBS_EX_CMD_MODIFY_CQ,
			ib_uverbs_ex_modify_cq,
			UAPI_DEF_WRITE_I(struct ib_uverbs_ex_modify_cq),
			UAPI_DEF_METHOD_NEEDS_FN(create_cq))),

	DECLARE_UVERBS_OBJECT(
		UVERBS_OBJECT_DEVICE,
		DECLARE_UVERBS_WRITE(IB_USER_VERBS_CMD_GET_CONTEXT,
				     ib_uverbs_get_context,
				     UAPI_DEF_WRITE_UDATA_IO(
					     struct ib_uverbs_get_context,
					     struct ib_uverbs_get_context_resp)),
		DECLARE_UVERBS_WRITE(
			IB_USER_VERBS_CMD_QUERY_DEVICE,
			ib_uverbs_query_device,
			UAPI_DEF_WRITE_IO(struct ib_uverbs_query_device,
					  struct ib_uverbs_query_device_resp)),
		DECLARE_UVERBS_WRITE(
			IB_USER_VERBS_CMD_QUERY_PORT,
			ib_uverbs_query_port,
			UAPI_DEF_WRITE_IO(struct ib_uverbs_query_port,
					  struct ib_uverbs_query_port_resp),
			UAPI_DEF_METHOD_NEEDS_FN(query_port)),
		DECLARE_UVERBS_WRITE_EX(
			IB_USER_VERBS_EX_CMD_QUERY_DEVICE,
			ib_uverbs_ex_query_device,
			UAPI_DEF_WRITE_IO_EX(
				struct ib_uverbs_ex_query_device,
				reserved,
				struct ib_uverbs_ex_query_device_resp,
				response_length),
			UAPI_DEF_METHOD_NEEDS_FN(query_device)),
		UAPI_DEF_OBJ_NEEDS_FN(alloc_ucontext),
		UAPI_DEF_OBJ_NEEDS_FN(dealloc_ucontext)),

	DECLARE_UVERBS_OBJECT(
		UVERBS_OBJECT_FLOW,
		DECLARE_UVERBS_WRITE_EX(
			IB_USER_VERBS_EX_CMD_CREATE_FLOW,
			ib_uverbs_ex_create_flow,
			UAPI_DEF_WRITE_IO_EX(struct ib_uverbs_create_flow,
					     flow_attr,
					     struct ib_uverbs_create_flow_resp,
					     flow_handle),
			UAPI_DEF_METHOD_NEEDS_FN(create_flow)),
		DECLARE_UVERBS_WRITE_EX(
			IB_USER_VERBS_EX_CMD_DESTROY_FLOW,
			ib_uverbs_ex_destroy_flow,
			UAPI_DEF_WRITE_I(struct ib_uverbs_destroy_flow),
			UAPI_DEF_METHOD_NEEDS_FN(destroy_flow))),

	DECLARE_UVERBS_OBJECT(
		UVERBS_OBJECT_MR,
		DECLARE_UVERBS_WRITE(IB_USER_VERBS_CMD_DEREG_MR,
				     ib_uverbs_dereg_mr,
				     UAPI_DEF_WRITE_I(struct ib_uverbs_dereg_mr),
				     UAPI_DEF_METHOD_NEEDS_FN(dereg_mr)),
		DECLARE_UVERBS_WRITE(
			IB_USER_VERBS_CMD_REG_MR,
			ib_uverbs_reg_mr,
			UAPI_DEF_WRITE_UDATA_IO(struct ib_uverbs_reg_mr,
						struct ib_uverbs_reg_mr_resp),
			UAPI_DEF_METHOD_NEEDS_FN(reg_user_mr)),
		DECLARE_UVERBS_WRITE(
			IB_USER_VERBS_CMD_REREG_MR,
			ib_uverbs_rereg_mr,
			UAPI_DEF_WRITE_UDATA_IO(struct ib_uverbs_rereg_mr,
						struct ib_uverbs_rereg_mr_resp),
			UAPI_DEF_METHOD_NEEDS_FN(rereg_user_mr))),

	DECLARE_UVERBS_OBJECT(
		UVERBS_OBJECT_MW,
		DECLARE_UVERBS_WRITE(
			IB_USER_VERBS_CMD_ALLOC_MW,
			ib_uverbs_alloc_mw,
			UAPI_DEF_WRITE_UDATA_IO(struct ib_uverbs_alloc_mw,
						struct ib_uverbs_alloc_mw_resp),
			UAPI_DEF_METHOD_NEEDS_FN(alloc_mw)),
		DECLARE_UVERBS_WRITE(
			IB_USER_VERBS_CMD_DEALLOC_MW,
			ib_uverbs_dealloc_mw,
			UAPI_DEF_WRITE_I(struct ib_uverbs_dealloc_mw),
			UAPI_DEF_METHOD_NEEDS_FN(dealloc_mw))),

	DECLARE_UVERBS_OBJECT(
		UVERBS_OBJECT_PD,
		DECLARE_UVERBS_WRITE(
			IB_USER_VERBS_CMD_ALLOC_PD,
			ib_uverbs_alloc_pd,
			UAPI_DEF_WRITE_UDATA_IO(struct ib_uverbs_alloc_pd,
						struct ib_uverbs_alloc_pd_resp),
			UAPI_DEF_METHOD_NEEDS_FN(alloc_pd)),
		DECLARE_UVERBS_WRITE(
			IB_USER_VERBS_CMD_DEALLOC_PD,
			ib_uverbs_dealloc_pd,
			UAPI_DEF_WRITE_I(struct ib_uverbs_dealloc_pd),
			UAPI_DEF_METHOD_NEEDS_FN(dealloc_pd))),

	DECLARE_UVERBS_OBJECT(
		UVERBS_OBJECT_QP,
		DECLARE_UVERBS_WRITE(
			IB_USER_VERBS_CMD_ATTACH_MCAST,
			ib_uverbs_attach_mcast,
			UAPI_DEF_WRITE_I(struct ib_uverbs_attach_mcast),
			UAPI_DEF_METHOD_NEEDS_FN(attach_mcast),
			UAPI_DEF_METHOD_NEEDS_FN(detach_mcast)),
		DECLARE_UVERBS_WRITE(IB_USER_VERBS_CMD_CREATE_QP,
				     ib_uverbs_create_qp,
				     UAPI_DEF_WRITE_UDATA_IO(
					     struct ib_uverbs_create_qp,
					     struct ib_uverbs_create_qp_resp),
				     UAPI_DEF_METHOD_NEEDS_FN(create_qp)),
		DECLARE_UVERBS_WRITE(
			IB_USER_VERBS_CMD_DESTROY_QP,
			ib_uverbs_destroy_qp,
			UAPI_DEF_WRITE_IO(struct ib_uverbs_destroy_qp,
					  struct ib_uverbs_destroy_qp_resp),
			UAPI_DEF_METHOD_NEEDS_FN(destroy_qp)),
		DECLARE_UVERBS_WRITE(
			IB_USER_VERBS_CMD_DETACH_MCAST,
			ib_uverbs_detach_mcast,
			UAPI_DEF_WRITE_I(struct ib_uverbs_detach_mcast),
			UAPI_DEF_METHOD_NEEDS_FN(detach_mcast)),
		DECLARE_UVERBS_WRITE(
			IB_USER_VERBS_CMD_MODIFY_QP,
			ib_uverbs_modify_qp,
			UAPI_DEF_WRITE_I(struct ib_uverbs_modify_qp),
			UAPI_DEF_METHOD_NEEDS_FN(modify_qp)),
		DECLARE_UVERBS_WRITE(
			IB_USER_VERBS_CMD_POST_RECV,
			ib_uverbs_post_recv,
			UAPI_DEF_WRITE_IO(struct ib_uverbs_post_recv,
					  struct ib_uverbs_post_recv_resp),
			UAPI_DEF_METHOD_NEEDS_FN(post_recv)),
		DECLARE_UVERBS_WRITE(
			IB_USER_VERBS_CMD_POST_SEND,
			ib_uverbs_post_send,
			UAPI_DEF_WRITE_IO(struct ib_uverbs_post_send,
					  struct ib_uverbs_post_send_resp),
			UAPI_DEF_METHOD_NEEDS_FN(post_send)),
		DECLARE_UVERBS_WRITE(
			IB_USER_VERBS_CMD_QUERY_QP,
			ib_uverbs_query_qp,
			UAPI_DEF_WRITE_IO(struct ib_uverbs_query_qp,
					  struct ib_uverbs_query_qp_resp),
			UAPI_DEF_METHOD_NEEDS_FN(query_qp)),
		DECLARE_UVERBS_WRITE_EX(
			IB_USER_VERBS_EX_CMD_CREATE_QP,
			ib_uverbs_ex_create_qp,
			UAPI_DEF_WRITE_IO_EX(struct ib_uverbs_ex_create_qp,
					     comp_mask,
					     struct ib_uverbs_ex_create_qp_resp,
					     response_length),
			UAPI_DEF_METHOD_NEEDS_FN(create_qp)),
		DECLARE_UVERBS_WRITE_EX(
			IB_USER_VERBS_EX_CMD_MODIFY_QP,
			ib_uverbs_ex_modify_qp,
			UAPI_DEF_WRITE_IO_EX(struct ib_uverbs_ex_modify_qp,
					     base,
					     struct ib_uverbs_ex_modify_qp_resp,
					     response_length),
			UAPI_DEF_METHOD_NEEDS_FN(modify_qp))),

	DECLARE_UVERBS_OBJECT(
		UVERBS_OBJECT_RWQ_IND_TBL,
		DECLARE_UVERBS_WRITE_EX(
			IB_USER_VERBS_EX_CMD_CREATE_RWQ_IND_TBL,
			ib_uverbs_ex_create_rwq_ind_table,
			UAPI_DEF_WRITE_IO_EX(
				struct ib_uverbs_ex_create_rwq_ind_table,
				log_ind_tbl_size,
				struct ib_uverbs_ex_create_rwq_ind_table_resp,
				ind_tbl_num),
			UAPI_DEF_METHOD_NEEDS_FN(create_rwq_ind_table)),
		DECLARE_UVERBS_WRITE_EX(
			IB_USER_VERBS_EX_CMD_DESTROY_RWQ_IND_TBL,
			ib_uverbs_ex_destroy_rwq_ind_table,
			UAPI_DEF_WRITE_I(
				struct ib_uverbs_ex_destroy_rwq_ind_table),
			UAPI_DEF_METHOD_NEEDS_FN(destroy_rwq_ind_table))),

	DECLARE_UVERBS_OBJECT(
		UVERBS_OBJECT_WQ,
		DECLARE_UVERBS_WRITE_EX(
			IB_USER_VERBS_EX_CMD_CREATE_WQ,
			ib_uverbs_ex_create_wq,
			UAPI_DEF_WRITE_IO_EX(struct ib_uverbs_ex_create_wq,
					     max_sge,
					     struct ib_uverbs_ex_create_wq_resp,
					     wqn),
			UAPI_DEF_METHOD_NEEDS_FN(create_wq)),
		DECLARE_UVERBS_WRITE_EX(
			IB_USER_VERBS_EX_CMD_DESTROY_WQ,
			ib_uverbs_ex_destroy_wq,
			UAPI_DEF_WRITE_IO_EX(struct ib_uverbs_ex_destroy_wq,
					     wq_handle,
					     struct ib_uverbs_ex_destroy_wq_resp,
					     reserved),
			UAPI_DEF_METHOD_NEEDS_FN(destroy_wq)),
		DECLARE_UVERBS_WRITE_EX(
			IB_USER_VERBS_EX_CMD_MODIFY_WQ,
			ib_uverbs_ex_modify_wq,
			UAPI_DEF_WRITE_I_EX(struct ib_uverbs_ex_modify_wq,
					    curr_wq_state),
			UAPI_DEF_METHOD_NEEDS_FN(modify_wq))),

	DECLARE_UVERBS_OBJECT(
		UVERBS_OBJECT_SRQ,
		DECLARE_UVERBS_WRITE(IB_USER_VERBS_CMD_CREATE_SRQ,
				     ib_uverbs_create_srq,
				     UAPI_DEF_WRITE_UDATA_IO(
					     struct ib_uverbs_create_srq,
					     struct ib_uverbs_create_srq_resp),
				     UAPI_DEF_METHOD_NEEDS_FN(create_srq)),
		DECLARE_UVERBS_WRITE(IB_USER_VERBS_CMD_CREATE_XSRQ,
				     ib_uverbs_create_xsrq,
				     UAPI_DEF_WRITE_UDATA_IO(
					     struct ib_uverbs_create_xsrq,
					     struct ib_uverbs_create_srq_resp),
				     UAPI_DEF_METHOD_NEEDS_FN(create_srq)),
		DECLARE_UVERBS_WRITE(
			IB_USER_VERBS_CMD_DESTROY_SRQ,
			ib_uverbs_destroy_srq,
			UAPI_DEF_WRITE_IO(struct ib_uverbs_destroy_srq,
					  struct ib_uverbs_destroy_srq_resp),
			UAPI_DEF_METHOD_NEEDS_FN(destroy_srq)),
		DECLARE_UVERBS_WRITE(
			IB_USER_VERBS_CMD_MODIFY_SRQ,
			ib_uverbs_modify_srq,
			UAPI_DEF_WRITE_UDATA_I(struct ib_uverbs_modify_srq),
			UAPI_DEF_METHOD_NEEDS_FN(modify_srq)),
		DECLARE_UVERBS_WRITE(
			IB_USER_VERBS_CMD_POST_SRQ_RECV,
			ib_uverbs_post_srq_recv,
			UAPI_DEF_WRITE_IO(struct ib_uverbs_post_srq_recv,
					  struct ib_uverbs_post_srq_recv_resp),
			UAPI_DEF_METHOD_NEEDS_FN(post_srq_recv)),
		DECLARE_UVERBS_WRITE(
			IB_USER_VERBS_CMD_QUERY_SRQ,
			ib_uverbs_query_srq,
			UAPI_DEF_WRITE_IO(struct ib_uverbs_query_srq,
					  struct ib_uverbs_query_srq_resp),
			UAPI_DEF_METHOD_NEEDS_FN(query_srq))),

	DECLARE_UVERBS_OBJECT(
		UVERBS_OBJECT_XRCD,
		DECLARE_UVERBS_WRITE(
			IB_USER_VERBS_CMD_CLOSE_XRCD,
			ib_uverbs_close_xrcd,
			UAPI_DEF_WRITE_I(struct ib_uverbs_close_xrcd),
			UAPI_DEF_METHOD_NEEDS_FN(dealloc_xrcd)),
		DECLARE_UVERBS_WRITE(IB_USER_VERBS_CMD_OPEN_QP,
				     ib_uverbs_open_qp,
				     UAPI_DEF_WRITE_UDATA_IO(
					     struct ib_uverbs_open_qp,
					     struct ib_uverbs_create_qp_resp)),
		DECLARE_UVERBS_WRITE(IB_USER_VERBS_CMD_OPEN_XRCD,
				     ib_uverbs_open_xrcd,
				     UAPI_DEF_WRITE_UDATA_IO(
					     struct ib_uverbs_open_xrcd,
					     struct ib_uverbs_open_xrcd_resp),
				     UAPI_DEF_METHOD_NEEDS_FN(alloc_xrcd))),

	{},
};<|MERGE_RESOLUTION|>--- conflicted
+++ resolved
@@ -1059,13 +1059,9 @@
 
 err_cb:
 	ib_destroy_cq_user(cq, uverbs_get_cleared_udata(attrs));
-<<<<<<< HEAD
-
-=======
 	cq = NULL;
 err_free:
 	kfree(cq);
->>>>>>> 0b043644
 err_file:
 	if (ev_file)
 		ib_uverbs_release_ucq(attrs->ufile, ev_file, obj);
