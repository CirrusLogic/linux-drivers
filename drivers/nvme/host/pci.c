// SPDX-License-Identifier: GPL-2.0
/*
 * NVM Express device driver
 * Copyright (c) 2011-2014, Intel Corporation.
 */

#include <linux/acpi.h>
#include <linux/aer.h>
#include <linux/async.h>
#include <linux/blkdev.h>
#include <linux/blk-mq.h>
#include <linux/blk-mq-pci.h>
#include <linux/dmi.h>
#include <linux/init.h>
#include <linux/interrupt.h>
#include <linux/io.h>
#include <linux/mm.h>
#include <linux/module.h>
#include <linux/mutex.h>
#include <linux/once.h>
#include <linux/pci.h>
#include <linux/suspend.h>
#include <linux/t10-pi.h>
#include <linux/types.h>
#include <linux/io-64-nonatomic-lo-hi.h>
#include <linux/io-64-nonatomic-hi-lo.h>
#include <linux/sed-opal.h>
#include <linux/pci-p2pdma.h>

#include "trace.h"
#include "nvme.h"

#define SQ_SIZE(q)	((q)->q_depth << (q)->sqes)
#define CQ_SIZE(q)	((q)->q_depth * sizeof(struct nvme_completion))

#define SGES_PER_PAGE	(PAGE_SIZE / sizeof(struct nvme_sgl_desc))

/*
 * These can be higher, but we need to ensure that any command doesn't
 * require an sg allocation that needs more than a page of data.
 */
#define NVME_MAX_KB_SZ	4096
#define NVME_MAX_SEGS	127

static int use_threaded_interrupts;
module_param(use_threaded_interrupts, int, 0);

static bool use_cmb_sqes = true;
module_param(use_cmb_sqes, bool, 0444);
MODULE_PARM_DESC(use_cmb_sqes, "use controller's memory buffer for I/O SQes");

static unsigned int max_host_mem_size_mb = 128;
module_param(max_host_mem_size_mb, uint, 0444);
MODULE_PARM_DESC(max_host_mem_size_mb,
	"Maximum Host Memory Buffer (HMB) size per controller (in MiB)");

static unsigned int sgl_threshold = SZ_32K;
module_param(sgl_threshold, uint, 0644);
MODULE_PARM_DESC(sgl_threshold,
		"Use SGLs when average request segment size is larger or equal to "
		"this size. Use 0 to disable SGLs.");

static int io_queue_depth_set(const char *val, const struct kernel_param *kp);
static const struct kernel_param_ops io_queue_depth_ops = {
	.set = io_queue_depth_set,
	.get = param_get_uint,
};

static unsigned int io_queue_depth = 1024;
module_param_cb(io_queue_depth, &io_queue_depth_ops, &io_queue_depth, 0644);
MODULE_PARM_DESC(io_queue_depth, "set io queue depth, should >= 2");

static int io_queue_count_set(const char *val, const struct kernel_param *kp)
{
	unsigned int n;
	int ret;

	ret = kstrtouint(val, 10, &n);
	if (ret != 0 || n > num_possible_cpus())
		return -EINVAL;
	return param_set_uint(val, kp);
}

static const struct kernel_param_ops io_queue_count_ops = {
	.set = io_queue_count_set,
	.get = param_get_uint,
};

static unsigned int write_queues;
module_param_cb(write_queues, &io_queue_count_ops, &write_queues, 0644);
MODULE_PARM_DESC(write_queues,
	"Number of queues to use for writes. If not set, reads and writes "
	"will share a queue set.");

static unsigned int poll_queues;
module_param_cb(poll_queues, &io_queue_count_ops, &poll_queues, 0644);
MODULE_PARM_DESC(poll_queues, "Number of queues to use for polled IO.");

static bool noacpi;
module_param(noacpi, bool, 0444);
MODULE_PARM_DESC(noacpi, "disable acpi bios quirks");

struct nvme_dev;
struct nvme_queue;

static void nvme_dev_disable(struct nvme_dev *dev, bool shutdown);
static bool __nvme_disable_io_queues(struct nvme_dev *dev, u8 opcode);

/*
 * Represents an NVM Express device.  Each nvme_dev is a PCI function.
 */
struct nvme_dev {
	struct nvme_queue *queues;
	struct blk_mq_tag_set tagset;
	struct blk_mq_tag_set admin_tagset;
	u32 __iomem *dbs;
	struct device *dev;
	struct dma_pool *prp_page_pool;
	struct dma_pool *prp_small_pool;
	unsigned online_queues;
	unsigned max_qid;
	unsigned io_queues[HCTX_MAX_TYPES];
	unsigned int num_vecs;
	u32 q_depth;
	int io_sqes;
	u32 db_stride;
	void __iomem *bar;
	unsigned long bar_mapped_size;
	struct work_struct remove_work;
	struct mutex shutdown_lock;
	bool subsystem;
	u64 cmb_size;
	bool cmb_use_sqes;
	u32 cmbsz;
	u32 cmbloc;
	struct nvme_ctrl ctrl;
	u32 last_ps;

	mempool_t *iod_mempool;

	/* shadow doorbell buffer support: */
	u32 *dbbuf_dbs;
	dma_addr_t dbbuf_dbs_dma_addr;
	u32 *dbbuf_eis;
	dma_addr_t dbbuf_eis_dma_addr;

	/* host memory buffer support: */
	u64 host_mem_size;
	u32 nr_host_mem_descs;
	dma_addr_t host_mem_descs_dma;
	struct nvme_host_mem_buf_desc *host_mem_descs;
	void **host_mem_desc_bufs;
	unsigned int nr_allocated_queues;
	unsigned int nr_write_queues;
	unsigned int nr_poll_queues;
};

static int io_queue_depth_set(const char *val, const struct kernel_param *kp)
{
	int ret;
	u32 n;

	ret = kstrtou32(val, 10, &n);
	if (ret != 0 || n < 2)
		return -EINVAL;

	return param_set_uint(val, kp);
}

static inline unsigned int sq_idx(unsigned int qid, u32 stride)
{
	return qid * 2 * stride;
}

static inline unsigned int cq_idx(unsigned int qid, u32 stride)
{
	return (qid * 2 + 1) * stride;
}

static inline struct nvme_dev *to_nvme_dev(struct nvme_ctrl *ctrl)
{
	return container_of(ctrl, struct nvme_dev, ctrl);
}

/*
 * An NVM Express queue.  Each device has at least two (one for admin
 * commands and one for I/O commands).
 */
struct nvme_queue {
	struct nvme_dev *dev;
	spinlock_t sq_lock;
	void *sq_cmds;
	 /* only used for poll queues: */
	spinlock_t cq_poll_lock ____cacheline_aligned_in_smp;
	struct nvme_completion *cqes;
	dma_addr_t sq_dma_addr;
	dma_addr_t cq_dma_addr;
	u32 __iomem *q_db;
	u32 q_depth;
	u16 cq_vector;
	u16 sq_tail;
	u16 last_sq_tail;
	u16 cq_head;
	u16 qid;
	u8 cq_phase;
	u8 sqes;
	unsigned long flags;
#define NVMEQ_ENABLED		0
#define NVMEQ_SQ_CMB		1
#define NVMEQ_DELETE_ERROR	2
#define NVMEQ_POLLED		3
	u32 *dbbuf_sq_db;
	u32 *dbbuf_cq_db;
	u32 *dbbuf_sq_ei;
	u32 *dbbuf_cq_ei;
	struct completion delete_done;
};

/*
 * The nvme_iod describes the data in an I/O.
 *
 * The sg pointer contains the list of PRP/SGL chunk allocations in addition
 * to the actual struct scatterlist.
 */
struct nvme_iod {
	struct nvme_request req;
	struct nvme_queue *nvmeq;
	bool use_sgl;
	int aborted;
	int npages;		/* In the PRP list. 0 means small pool in use */
	int nents;		/* Used in scatterlist */
	dma_addr_t first_dma;
	unsigned int dma_len;	/* length of single DMA segment mapping */
	dma_addr_t meta_dma;
	struct scatterlist *sg;
};

static inline unsigned int nvme_dbbuf_size(struct nvme_dev *dev)
{
	return dev->nr_allocated_queues * 8 * dev->db_stride;
}

static int nvme_dbbuf_dma_alloc(struct nvme_dev *dev)
{
	unsigned int mem_size = nvme_dbbuf_size(dev);

	if (dev->dbbuf_dbs)
		return 0;

	dev->dbbuf_dbs = dma_alloc_coherent(dev->dev, mem_size,
					    &dev->dbbuf_dbs_dma_addr,
					    GFP_KERNEL);
	if (!dev->dbbuf_dbs)
		return -ENOMEM;
	dev->dbbuf_eis = dma_alloc_coherent(dev->dev, mem_size,
					    &dev->dbbuf_eis_dma_addr,
					    GFP_KERNEL);
	if (!dev->dbbuf_eis) {
		dma_free_coherent(dev->dev, mem_size,
				  dev->dbbuf_dbs, dev->dbbuf_dbs_dma_addr);
		dev->dbbuf_dbs = NULL;
		return -ENOMEM;
	}

	return 0;
}

static void nvme_dbbuf_dma_free(struct nvme_dev *dev)
{
	unsigned int mem_size = nvme_dbbuf_size(dev);

	if (dev->dbbuf_dbs) {
		dma_free_coherent(dev->dev, mem_size,
				  dev->dbbuf_dbs, dev->dbbuf_dbs_dma_addr);
		dev->dbbuf_dbs = NULL;
	}
	if (dev->dbbuf_eis) {
		dma_free_coherent(dev->dev, mem_size,
				  dev->dbbuf_eis, dev->dbbuf_eis_dma_addr);
		dev->dbbuf_eis = NULL;
	}
}

static void nvme_dbbuf_init(struct nvme_dev *dev,
			    struct nvme_queue *nvmeq, int qid)
{
	if (!dev->dbbuf_dbs || !qid)
		return;

	nvmeq->dbbuf_sq_db = &dev->dbbuf_dbs[sq_idx(qid, dev->db_stride)];
	nvmeq->dbbuf_cq_db = &dev->dbbuf_dbs[cq_idx(qid, dev->db_stride)];
	nvmeq->dbbuf_sq_ei = &dev->dbbuf_eis[sq_idx(qid, dev->db_stride)];
	nvmeq->dbbuf_cq_ei = &dev->dbbuf_eis[cq_idx(qid, dev->db_stride)];
}

static void nvme_dbbuf_free(struct nvme_queue *nvmeq)
{
	if (!nvmeq->qid)
		return;

	nvmeq->dbbuf_sq_db = NULL;
	nvmeq->dbbuf_cq_db = NULL;
	nvmeq->dbbuf_sq_ei = NULL;
	nvmeq->dbbuf_cq_ei = NULL;
}

static void nvme_dbbuf_set(struct nvme_dev *dev)
{
	struct nvme_command c;
	unsigned int i;

	if (!dev->dbbuf_dbs)
		return;

	memset(&c, 0, sizeof(c));
	c.dbbuf.opcode = nvme_admin_dbbuf;
	c.dbbuf.prp1 = cpu_to_le64(dev->dbbuf_dbs_dma_addr);
	c.dbbuf.prp2 = cpu_to_le64(dev->dbbuf_eis_dma_addr);

	if (nvme_submit_sync_cmd(dev->ctrl.admin_q, &c, NULL, 0)) {
		dev_warn(dev->ctrl.device, "unable to set dbbuf\n");
		/* Free memory and continue on */
		nvme_dbbuf_dma_free(dev);

		for (i = 1; i <= dev->online_queues; i++)
			nvme_dbbuf_free(&dev->queues[i]);
	}
}

static inline int nvme_dbbuf_need_event(u16 event_idx, u16 new_idx, u16 old)
{
	return (u16)(new_idx - event_idx - 1) < (u16)(new_idx - old);
}

/* Update dbbuf and return true if an MMIO is required */
static bool nvme_dbbuf_update_and_check_event(u16 value, u32 *dbbuf_db,
					      volatile u32 *dbbuf_ei)
{
	if (dbbuf_db) {
		u16 old_value;

		/*
		 * Ensure that the queue is written before updating
		 * the doorbell in memory
		 */
		wmb();

		old_value = *dbbuf_db;
		*dbbuf_db = value;

		/*
		 * Ensure that the doorbell is updated before reading the event
		 * index from memory.  The controller needs to provide similar
		 * ordering to ensure the envent index is updated before reading
		 * the doorbell.
		 */
		mb();

		if (!nvme_dbbuf_need_event(*dbbuf_ei, value, old_value))
			return false;
	}

	return true;
}

/*
 * Will slightly overestimate the number of pages needed.  This is OK
 * as it only leads to a small amount of wasted memory for the lifetime of
 * the I/O.
 */
static int nvme_pci_npages_prp(void)
{
	unsigned nprps = DIV_ROUND_UP(NVME_MAX_KB_SZ + NVME_CTRL_PAGE_SIZE,
				      NVME_CTRL_PAGE_SIZE);
	return DIV_ROUND_UP(8 * nprps, PAGE_SIZE - 8);
}

/*
 * Calculates the number of pages needed for the SGL segments. For example a 4k
 * page can accommodate 256 SGL descriptors.
 */
static int nvme_pci_npages_sgl(void)
{
	return DIV_ROUND_UP(NVME_MAX_SEGS * sizeof(struct nvme_sgl_desc),
			PAGE_SIZE);
}

static size_t nvme_pci_iod_alloc_size(void)
{
	size_t npages = max(nvme_pci_npages_prp(), nvme_pci_npages_sgl());

	return sizeof(__le64 *) * npages +
		sizeof(struct scatterlist) * NVME_MAX_SEGS;
}

static int nvme_admin_init_hctx(struct blk_mq_hw_ctx *hctx, void *data,
				unsigned int hctx_idx)
{
	struct nvme_dev *dev = data;
	struct nvme_queue *nvmeq = &dev->queues[0];

	WARN_ON(hctx_idx != 0);
	WARN_ON(dev->admin_tagset.tags[0] != hctx->tags);

	hctx->driver_data = nvmeq;
	return 0;
}

static int nvme_init_hctx(struct blk_mq_hw_ctx *hctx, void *data,
			  unsigned int hctx_idx)
{
	struct nvme_dev *dev = data;
	struct nvme_queue *nvmeq = &dev->queues[hctx_idx + 1];

	WARN_ON(dev->tagset.tags[hctx_idx] != hctx->tags);
	hctx->driver_data = nvmeq;
	return 0;
}

static int nvme_init_request(struct blk_mq_tag_set *set, struct request *req,
		unsigned int hctx_idx, unsigned int numa_node)
{
	struct nvme_dev *dev = set->driver_data;
	struct nvme_iod *iod = blk_mq_rq_to_pdu(req);
	int queue_idx = (set == &dev->tagset) ? hctx_idx + 1 : 0;
	struct nvme_queue *nvmeq = &dev->queues[queue_idx];

	BUG_ON(!nvmeq);
	iod->nvmeq = nvmeq;

	nvme_req(req)->ctrl = &dev->ctrl;
	return 0;
}

static int queue_irq_offset(struct nvme_dev *dev)
{
	/* if we have more than 1 vec, admin queue offsets us by 1 */
	if (dev->num_vecs > 1)
		return 1;

	return 0;
}

static int nvme_pci_map_queues(struct blk_mq_tag_set *set)
{
	struct nvme_dev *dev = set->driver_data;
	int i, qoff, offset;

	offset = queue_irq_offset(dev);
	for (i = 0, qoff = 0; i < set->nr_maps; i++) {
		struct blk_mq_queue_map *map = &set->map[i];

		map->nr_queues = dev->io_queues[i];
		if (!map->nr_queues) {
			BUG_ON(i == HCTX_TYPE_DEFAULT);
			continue;
		}

		/*
		 * The poll queue(s) doesn't have an IRQ (and hence IRQ
		 * affinity), so use the regular blk-mq cpu mapping
		 */
		map->queue_offset = qoff;
		if (i != HCTX_TYPE_POLL && offset)
			blk_mq_pci_map_queues(map, to_pci_dev(dev->dev), offset);
		else
			blk_mq_map_queues(map);
		qoff += map->nr_queues;
		offset += map->nr_queues;
	}

	return 0;
}

/*
 * Write sq tail if we are asked to, or if the next command would wrap.
 */
static inline void nvme_write_sq_db(struct nvme_queue *nvmeq, bool write_sq)
{
	if (!write_sq) {
		u16 next_tail = nvmeq->sq_tail + 1;

		if (next_tail == nvmeq->q_depth)
			next_tail = 0;
		if (next_tail != nvmeq->last_sq_tail)
			return;
	}

	if (nvme_dbbuf_update_and_check_event(nvmeq->sq_tail,
			nvmeq->dbbuf_sq_db, nvmeq->dbbuf_sq_ei))
		writel(nvmeq->sq_tail, nvmeq->q_db);
	nvmeq->last_sq_tail = nvmeq->sq_tail;
}

/**
 * nvme_submit_cmd() - Copy a command into a queue and ring the doorbell
 * @nvmeq: The queue to use
 * @cmd: The command to send
 * @write_sq: whether to write to the SQ doorbell
 */
static void nvme_submit_cmd(struct nvme_queue *nvmeq, struct nvme_command *cmd,
			    bool write_sq)
{
	spin_lock(&nvmeq->sq_lock);
	memcpy(nvmeq->sq_cmds + (nvmeq->sq_tail << nvmeq->sqes),
	       cmd, sizeof(*cmd));
	if (++nvmeq->sq_tail == nvmeq->q_depth)
		nvmeq->sq_tail = 0;
	nvme_write_sq_db(nvmeq, write_sq);
	spin_unlock(&nvmeq->sq_lock);
}

static void nvme_commit_rqs(struct blk_mq_hw_ctx *hctx)
{
	struct nvme_queue *nvmeq = hctx->driver_data;

	spin_lock(&nvmeq->sq_lock);
	if (nvmeq->sq_tail != nvmeq->last_sq_tail)
		nvme_write_sq_db(nvmeq, true);
	spin_unlock(&nvmeq->sq_lock);
}

static void **nvme_pci_iod_list(struct request *req)
{
	struct nvme_iod *iod = blk_mq_rq_to_pdu(req);
	return (void **)(iod->sg + blk_rq_nr_phys_segments(req));
}

static inline bool nvme_pci_use_sgls(struct nvme_dev *dev, struct request *req)
{
	struct nvme_iod *iod = blk_mq_rq_to_pdu(req);
	int nseg = blk_rq_nr_phys_segments(req);
	unsigned int avg_seg_size;

	avg_seg_size = DIV_ROUND_UP(blk_rq_payload_bytes(req), nseg);

	if (!(dev->ctrl.sgls & ((1 << 0) | (1 << 1))))
		return false;
	if (!iod->nvmeq->qid)
		return false;
	if (!sgl_threshold || avg_seg_size < sgl_threshold)
		return false;
	return true;
}

static void nvme_free_prps(struct nvme_dev *dev, struct request *req)
{
	const int last_prp = NVME_CTRL_PAGE_SIZE / sizeof(__le64) - 1;
	struct nvme_iod *iod = blk_mq_rq_to_pdu(req);
	dma_addr_t dma_addr = iod->first_dma;
	int i;

	for (i = 0; i < iod->npages; i++) {
		__le64 *prp_list = nvme_pci_iod_list(req)[i];
		dma_addr_t next_dma_addr = le64_to_cpu(prp_list[last_prp]);

		dma_pool_free(dev->prp_page_pool, prp_list, dma_addr);
		dma_addr = next_dma_addr;
	}

}

static void nvme_free_sgls(struct nvme_dev *dev, struct request *req)
{
	const int last_sg = SGES_PER_PAGE - 1;
	struct nvme_iod *iod = blk_mq_rq_to_pdu(req);
	dma_addr_t dma_addr = iod->first_dma;
	int i;

	for (i = 0; i < iod->npages; i++) {
		struct nvme_sgl_desc *sg_list = nvme_pci_iod_list(req)[i];
		dma_addr_t next_dma_addr = le64_to_cpu((sg_list[last_sg]).addr);

		dma_pool_free(dev->prp_page_pool, sg_list, dma_addr);
		dma_addr = next_dma_addr;
	}

}

static void nvme_unmap_sg(struct nvme_dev *dev, struct request *req)
{
	struct nvme_iod *iod = blk_mq_rq_to_pdu(req);

	if (is_pci_p2pdma_page(sg_page(iod->sg)))
		pci_p2pdma_unmap_sg(dev->dev, iod->sg, iod->nents,
				    rq_dma_dir(req));
	else
		dma_unmap_sg(dev->dev, iod->sg, iod->nents, rq_dma_dir(req));
}

static void nvme_unmap_data(struct nvme_dev *dev, struct request *req)
{
	struct nvme_iod *iod = blk_mq_rq_to_pdu(req);

	if (iod->dma_len) {
		dma_unmap_page(dev->dev, iod->first_dma, iod->dma_len,
			       rq_dma_dir(req));
		return;
	}

	WARN_ON_ONCE(!iod->nents);

	nvme_unmap_sg(dev, req);
	if (iod->npages == 0)
		dma_pool_free(dev->prp_small_pool, nvme_pci_iod_list(req)[0],
			      iod->first_dma);
	else if (iod->use_sgl)
		nvme_free_sgls(dev, req);
	else
		nvme_free_prps(dev, req);
	mempool_free(iod->sg, dev->iod_mempool);
}

static void nvme_print_sgl(struct scatterlist *sgl, int nents)
{
	int i;
	struct scatterlist *sg;

	for_each_sg(sgl, sg, nents, i) {
		dma_addr_t phys = sg_phys(sg);
		pr_warn("sg[%d] phys_addr:%pad offset:%d length:%d "
			"dma_address:%pad dma_length:%d\n",
			i, &phys, sg->offset, sg->length, &sg_dma_address(sg),
			sg_dma_len(sg));
	}
}

static blk_status_t nvme_pci_setup_prps(struct nvme_dev *dev,
		struct request *req, struct nvme_rw_command *cmnd)
{
	struct nvme_iod *iod = blk_mq_rq_to_pdu(req);
	struct dma_pool *pool;
	int length = blk_rq_payload_bytes(req);
	struct scatterlist *sg = iod->sg;
	int dma_len = sg_dma_len(sg);
	u64 dma_addr = sg_dma_address(sg);
	int offset = dma_addr & (NVME_CTRL_PAGE_SIZE - 1);
	__le64 *prp_list;
	void **list = nvme_pci_iod_list(req);
	dma_addr_t prp_dma;
	int nprps, i;

	length -= (NVME_CTRL_PAGE_SIZE - offset);
	if (length <= 0) {
		iod->first_dma = 0;
		goto done;
	}

	dma_len -= (NVME_CTRL_PAGE_SIZE - offset);
	if (dma_len) {
		dma_addr += (NVME_CTRL_PAGE_SIZE - offset);
	} else {
		sg = sg_next(sg);
		dma_addr = sg_dma_address(sg);
		dma_len = sg_dma_len(sg);
	}

	if (length <= NVME_CTRL_PAGE_SIZE) {
		iod->first_dma = dma_addr;
		goto done;
	}

	nprps = DIV_ROUND_UP(length, NVME_CTRL_PAGE_SIZE);
	if (nprps <= (256 / 8)) {
		pool = dev->prp_small_pool;
		iod->npages = 0;
	} else {
		pool = dev->prp_page_pool;
		iod->npages = 1;
	}

	prp_list = dma_pool_alloc(pool, GFP_ATOMIC, &prp_dma);
	if (!prp_list) {
		iod->first_dma = dma_addr;
		iod->npages = -1;
		return BLK_STS_RESOURCE;
	}
	list[0] = prp_list;
	iod->first_dma = prp_dma;
	i = 0;
	for (;;) {
		if (i == NVME_CTRL_PAGE_SIZE >> 3) {
			__le64 *old_prp_list = prp_list;
			prp_list = dma_pool_alloc(pool, GFP_ATOMIC, &prp_dma);
			if (!prp_list)
				goto free_prps;
			list[iod->npages++] = prp_list;
			prp_list[0] = old_prp_list[i - 1];
			old_prp_list[i - 1] = cpu_to_le64(prp_dma);
			i = 1;
		}
		prp_list[i++] = cpu_to_le64(dma_addr);
		dma_len -= NVME_CTRL_PAGE_SIZE;
		dma_addr += NVME_CTRL_PAGE_SIZE;
		length -= NVME_CTRL_PAGE_SIZE;
		if (length <= 0)
			break;
		if (dma_len > 0)
			continue;
		if (unlikely(dma_len < 0))
			goto bad_sgl;
		sg = sg_next(sg);
		dma_addr = sg_dma_address(sg);
		dma_len = sg_dma_len(sg);
	}
done:
	cmnd->dptr.prp1 = cpu_to_le64(sg_dma_address(iod->sg));
	cmnd->dptr.prp2 = cpu_to_le64(iod->first_dma);
	return BLK_STS_OK;
free_prps:
	nvme_free_prps(dev, req);
	return BLK_STS_RESOURCE;
bad_sgl:
	WARN(DO_ONCE(nvme_print_sgl, iod->sg, iod->nents),
			"Invalid SGL for payload:%d nents:%d\n",
			blk_rq_payload_bytes(req), iod->nents);
	return BLK_STS_IOERR;
}

static void nvme_pci_sgl_set_data(struct nvme_sgl_desc *sge,
		struct scatterlist *sg)
{
	sge->addr = cpu_to_le64(sg_dma_address(sg));
	sge->length = cpu_to_le32(sg_dma_len(sg));
	sge->type = NVME_SGL_FMT_DATA_DESC << 4;
}

static void nvme_pci_sgl_set_seg(struct nvme_sgl_desc *sge,
		dma_addr_t dma_addr, int entries)
{
	sge->addr = cpu_to_le64(dma_addr);
	if (entries < SGES_PER_PAGE) {
		sge->length = cpu_to_le32(entries * sizeof(*sge));
		sge->type = NVME_SGL_FMT_LAST_SEG_DESC << 4;
	} else {
		sge->length = cpu_to_le32(PAGE_SIZE);
		sge->type = NVME_SGL_FMT_SEG_DESC << 4;
	}
}

static blk_status_t nvme_pci_setup_sgls(struct nvme_dev *dev,
		struct request *req, struct nvme_rw_command *cmd, int entries)
{
	struct nvme_iod *iod = blk_mq_rq_to_pdu(req);
	struct dma_pool *pool;
	struct nvme_sgl_desc *sg_list;
	struct scatterlist *sg = iod->sg;
	dma_addr_t sgl_dma;
	int i = 0;

	/* setting the transfer type as SGL */
	cmd->flags = NVME_CMD_SGL_METABUF;

	if (entries == 1) {
		nvme_pci_sgl_set_data(&cmd->dptr.sgl, sg);
		return BLK_STS_OK;
	}

	if (entries <= (256 / sizeof(struct nvme_sgl_desc))) {
		pool = dev->prp_small_pool;
		iod->npages = 0;
	} else {
		pool = dev->prp_page_pool;
		iod->npages = 1;
	}

	sg_list = dma_pool_alloc(pool, GFP_ATOMIC, &sgl_dma);
	if (!sg_list) {
		iod->npages = -1;
		return BLK_STS_RESOURCE;
	}

	nvme_pci_iod_list(req)[0] = sg_list;
	iod->first_dma = sgl_dma;

	nvme_pci_sgl_set_seg(&cmd->dptr.sgl, sgl_dma, entries);

	do {
		if (i == SGES_PER_PAGE) {
			struct nvme_sgl_desc *old_sg_desc = sg_list;
			struct nvme_sgl_desc *link = &old_sg_desc[i - 1];

			sg_list = dma_pool_alloc(pool, GFP_ATOMIC, &sgl_dma);
			if (!sg_list)
				goto free_sgls;

			i = 0;
			nvme_pci_iod_list(req)[iod->npages++] = sg_list;
			sg_list[i++] = *link;
			nvme_pci_sgl_set_seg(link, sgl_dma, entries);
		}

		nvme_pci_sgl_set_data(&sg_list[i++], sg);
		sg = sg_next(sg);
	} while (--entries > 0);

	return BLK_STS_OK;
free_sgls:
	nvme_free_sgls(dev, req);
	return BLK_STS_RESOURCE;
}

static blk_status_t nvme_setup_prp_simple(struct nvme_dev *dev,
		struct request *req, struct nvme_rw_command *cmnd,
		struct bio_vec *bv)
{
	struct nvme_iod *iod = blk_mq_rq_to_pdu(req);
	unsigned int offset = bv->bv_offset & (NVME_CTRL_PAGE_SIZE - 1);
	unsigned int first_prp_len = NVME_CTRL_PAGE_SIZE - offset;

	iod->first_dma = dma_map_bvec(dev->dev, bv, rq_dma_dir(req), 0);
	if (dma_mapping_error(dev->dev, iod->first_dma))
		return BLK_STS_RESOURCE;
	iod->dma_len = bv->bv_len;

	cmnd->dptr.prp1 = cpu_to_le64(iod->first_dma);
	if (bv->bv_len > first_prp_len)
		cmnd->dptr.prp2 = cpu_to_le64(iod->first_dma + first_prp_len);
	return BLK_STS_OK;
}

static blk_status_t nvme_setup_sgl_simple(struct nvme_dev *dev,
		struct request *req, struct nvme_rw_command *cmnd,
		struct bio_vec *bv)
{
	struct nvme_iod *iod = blk_mq_rq_to_pdu(req);

	iod->first_dma = dma_map_bvec(dev->dev, bv, rq_dma_dir(req), 0);
	if (dma_mapping_error(dev->dev, iod->first_dma))
		return BLK_STS_RESOURCE;
	iod->dma_len = bv->bv_len;

	cmnd->flags = NVME_CMD_SGL_METABUF;
	cmnd->dptr.sgl.addr = cpu_to_le64(iod->first_dma);
	cmnd->dptr.sgl.length = cpu_to_le32(iod->dma_len);
	cmnd->dptr.sgl.type = NVME_SGL_FMT_DATA_DESC << 4;
	return BLK_STS_OK;
}

static blk_status_t nvme_map_data(struct nvme_dev *dev, struct request *req,
		struct nvme_command *cmnd)
{
	struct nvme_iod *iod = blk_mq_rq_to_pdu(req);
	blk_status_t ret = BLK_STS_RESOURCE;
	int nr_mapped;

	if (blk_rq_nr_phys_segments(req) == 1) {
		struct bio_vec bv = req_bvec(req);

		if (!is_pci_p2pdma_page(bv.bv_page)) {
			if (bv.bv_offset + bv.bv_len <= NVME_CTRL_PAGE_SIZE * 2)
				return nvme_setup_prp_simple(dev, req,
							     &cmnd->rw, &bv);

			if (iod->nvmeq->qid &&
			    dev->ctrl.sgls & ((1 << 0) | (1 << 1)))
				return nvme_setup_sgl_simple(dev, req,
							     &cmnd->rw, &bv);
		}
	}

	iod->dma_len = 0;
	iod->sg = mempool_alloc(dev->iod_mempool, GFP_ATOMIC);
	if (!iod->sg)
		return BLK_STS_RESOURCE;
	sg_init_table(iod->sg, blk_rq_nr_phys_segments(req));
	iod->nents = blk_rq_map_sg(req->q, req, iod->sg);
	if (!iod->nents)
		goto out_free_sg;

	if (is_pci_p2pdma_page(sg_page(iod->sg)))
		nr_mapped = pci_p2pdma_map_sg_attrs(dev->dev, iod->sg,
				iod->nents, rq_dma_dir(req), DMA_ATTR_NO_WARN);
	else
		nr_mapped = dma_map_sg_attrs(dev->dev, iod->sg, iod->nents,
					     rq_dma_dir(req), DMA_ATTR_NO_WARN);
	if (!nr_mapped)
		goto out_free_sg;

	iod->use_sgl = nvme_pci_use_sgls(dev, req);
	if (iod->use_sgl)
		ret = nvme_pci_setup_sgls(dev, req, &cmnd->rw, nr_mapped);
	else
		ret = nvme_pci_setup_prps(dev, req, &cmnd->rw);
	if (ret != BLK_STS_OK)
		goto out_unmap_sg;
	return BLK_STS_OK;

out_unmap_sg:
	nvme_unmap_sg(dev, req);
out_free_sg:
	mempool_free(iod->sg, dev->iod_mempool);
	return ret;
}

static blk_status_t nvme_map_metadata(struct nvme_dev *dev, struct request *req,
		struct nvme_command *cmnd)
{
	struct nvme_iod *iod = blk_mq_rq_to_pdu(req);

	iod->meta_dma = dma_map_bvec(dev->dev, rq_integrity_vec(req),
			rq_dma_dir(req), 0);
	if (dma_mapping_error(dev->dev, iod->meta_dma))
		return BLK_STS_IOERR;
	cmnd->rw.metadata = cpu_to_le64(iod->meta_dma);
	return BLK_STS_OK;
}

/*
 * NOTE: ns is NULL when called on the admin queue.
 */
static blk_status_t nvme_queue_rq(struct blk_mq_hw_ctx *hctx,
			 const struct blk_mq_queue_data *bd)
{
	struct nvme_ns *ns = hctx->queue->queuedata;
	struct nvme_queue *nvmeq = hctx->driver_data;
	struct nvme_dev *dev = nvmeq->dev;
	struct request *req = bd->rq;
	struct nvme_iod *iod = blk_mq_rq_to_pdu(req);
	struct nvme_command cmnd;
	blk_status_t ret;

	iod->aborted = 0;
	iod->npages = -1;
	iod->nents = 0;

	/*
	 * We should not need to do this, but we're still using this to
	 * ensure we can drain requests on a dying queue.
	 */
	if (unlikely(!test_bit(NVMEQ_ENABLED, &nvmeq->flags)))
		return BLK_STS_IOERR;

	ret = nvme_setup_cmd(ns, req, &cmnd);
	if (ret)
		return ret;

	if (blk_rq_nr_phys_segments(req)) {
		ret = nvme_map_data(dev, req, &cmnd);
		if (ret)
			goto out_free_cmd;
	}

	if (blk_integrity_rq(req)) {
		ret = nvme_map_metadata(dev, req, &cmnd);
		if (ret)
			goto out_unmap_data;
	}

	blk_mq_start_request(req);
	nvme_submit_cmd(nvmeq, &cmnd, bd->last);
	return BLK_STS_OK;
out_unmap_data:
	nvme_unmap_data(dev, req);
out_free_cmd:
	nvme_cleanup_cmd(req);
	return ret;
}

static void nvme_pci_complete_rq(struct request *req)
{
	struct nvme_iod *iod = blk_mq_rq_to_pdu(req);
	struct nvme_dev *dev = iod->nvmeq->dev;

	if (blk_integrity_rq(req))
		dma_unmap_page(dev->dev, iod->meta_dma,
			       rq_integrity_vec(req)->bv_len, rq_data_dir(req));
	if (blk_rq_nr_phys_segments(req))
		nvme_unmap_data(dev, req);
	nvme_complete_rq(req);
}

/* We read the CQE phase first to check if the rest of the entry is valid */
static inline bool nvme_cqe_pending(struct nvme_queue *nvmeq)
{
	struct nvme_completion *hcqe = &nvmeq->cqes[nvmeq->cq_head];

	return (le16_to_cpu(READ_ONCE(hcqe->status)) & 1) == nvmeq->cq_phase;
}

static inline void nvme_ring_cq_doorbell(struct nvme_queue *nvmeq)
{
	u16 head = nvmeq->cq_head;

	if (nvme_dbbuf_update_and_check_event(head, nvmeq->dbbuf_cq_db,
					      nvmeq->dbbuf_cq_ei))
		writel(head, nvmeq->q_db + nvmeq->dev->db_stride);
}

static inline struct blk_mq_tags *nvme_queue_tagset(struct nvme_queue *nvmeq)
{
	if (!nvmeq->qid)
		return nvmeq->dev->admin_tagset.tags[0];
	return nvmeq->dev->tagset.tags[nvmeq->qid - 1];
}

static inline void nvme_handle_cqe(struct nvme_queue *nvmeq, u16 idx)
{
	struct nvme_completion *cqe = &nvmeq->cqes[idx];
	__u16 command_id = READ_ONCE(cqe->command_id);
	struct request *req;

	/*
	 * AEN requests are special as they don't time out and can
	 * survive any kind of queue freeze and often don't respond to
	 * aborts.  We don't even bother to allocate a struct request
	 * for them but rather special case them here.
	 */
	if (unlikely(nvme_is_aen_req(nvmeq->qid, command_id))) {
		nvme_complete_async_event(&nvmeq->dev->ctrl,
				cqe->status, &cqe->result);
		return;
	}

	req = blk_mq_tag_to_rq(nvme_queue_tagset(nvmeq), command_id);
	if (unlikely(!req)) {
		dev_warn(nvmeq->dev->ctrl.device,
			"invalid id %d completed on queue %d\n",
			command_id, le16_to_cpu(cqe->sq_id));
		return;
	}

	trace_nvme_sq(req, cqe->sq_head, nvmeq->sq_tail);
	if (!nvme_try_complete_req(req, cqe->status, cqe->result))
		nvme_pci_complete_rq(req);
}

static inline void nvme_update_cq_head(struct nvme_queue *nvmeq)
{
	u16 tmp = nvmeq->cq_head + 1;

	if (tmp == nvmeq->q_depth) {
		nvmeq->cq_head = 0;
		nvmeq->cq_phase ^= 1;
	} else {
		nvmeq->cq_head = tmp;
	}
}

static inline int nvme_process_cq(struct nvme_queue *nvmeq)
{
	int found = 0;

	while (nvme_cqe_pending(nvmeq)) {
		found++;
		/*
		 * load-load control dependency between phase and the rest of
		 * the cqe requires a full read memory barrier
		 */
		dma_rmb();
		nvme_handle_cqe(nvmeq, nvmeq->cq_head);
		nvme_update_cq_head(nvmeq);
	}

	if (found)
		nvme_ring_cq_doorbell(nvmeq);
	return found;
}

static irqreturn_t nvme_irq(int irq, void *data)
{
	struct nvme_queue *nvmeq = data;
	irqreturn_t ret = IRQ_NONE;

	/*
	 * The rmb/wmb pair ensures we see all updates from a previous run of
	 * the irq handler, even if that was on another CPU.
	 */
	rmb();
	if (nvme_process_cq(nvmeq))
		ret = IRQ_HANDLED;
	wmb();

	return ret;
}

static irqreturn_t nvme_irq_check(int irq, void *data)
{
	struct nvme_queue *nvmeq = data;

	if (nvme_cqe_pending(nvmeq))
		return IRQ_WAKE_THREAD;
	return IRQ_NONE;
}

/*
 * Poll for completions for any interrupt driven queue
 * Can be called from any context.
 */
static void nvme_poll_irqdisable(struct nvme_queue *nvmeq)
{
	struct pci_dev *pdev = to_pci_dev(nvmeq->dev->dev);

	WARN_ON_ONCE(test_bit(NVMEQ_POLLED, &nvmeq->flags));

	disable_irq(pci_irq_vector(pdev, nvmeq->cq_vector));
	nvme_process_cq(nvmeq);
	enable_irq(pci_irq_vector(pdev, nvmeq->cq_vector));
}

static int nvme_poll(struct blk_mq_hw_ctx *hctx)
{
	struct nvme_queue *nvmeq = hctx->driver_data;
	bool found;

	if (!nvme_cqe_pending(nvmeq))
		return 0;

	spin_lock(&nvmeq->cq_poll_lock);
	found = nvme_process_cq(nvmeq);
	spin_unlock(&nvmeq->cq_poll_lock);

	return found;
}

static void nvme_pci_submit_async_event(struct nvme_ctrl *ctrl)
{
	struct nvme_dev *dev = to_nvme_dev(ctrl);
	struct nvme_queue *nvmeq = &dev->queues[0];
	struct nvme_command c;

	memset(&c, 0, sizeof(c));
	c.common.opcode = nvme_admin_async_event;
	c.common.command_id = NVME_AQ_BLK_MQ_DEPTH;
	nvme_submit_cmd(nvmeq, &c, true);
}

static int adapter_delete_queue(struct nvme_dev *dev, u8 opcode, u16 id)
{
	struct nvme_command c;

	memset(&c, 0, sizeof(c));
	c.delete_queue.opcode = opcode;
	c.delete_queue.qid = cpu_to_le16(id);

	return nvme_submit_sync_cmd(dev->ctrl.admin_q, &c, NULL, 0);
}

static int adapter_alloc_cq(struct nvme_dev *dev, u16 qid,
		struct nvme_queue *nvmeq, s16 vector)
{
	struct nvme_command c;
	int flags = NVME_QUEUE_PHYS_CONTIG;

	if (!test_bit(NVMEQ_POLLED, &nvmeq->flags))
		flags |= NVME_CQ_IRQ_ENABLED;

	/*
	 * Note: we (ab)use the fact that the prp fields survive if no data
	 * is attached to the request.
	 */
	memset(&c, 0, sizeof(c));
	c.create_cq.opcode = nvme_admin_create_cq;
	c.create_cq.prp1 = cpu_to_le64(nvmeq->cq_dma_addr);
	c.create_cq.cqid = cpu_to_le16(qid);
	c.create_cq.qsize = cpu_to_le16(nvmeq->q_depth - 1);
	c.create_cq.cq_flags = cpu_to_le16(flags);
	c.create_cq.irq_vector = cpu_to_le16(vector);

	return nvme_submit_sync_cmd(dev->ctrl.admin_q, &c, NULL, 0);
}

static int adapter_alloc_sq(struct nvme_dev *dev, u16 qid,
						struct nvme_queue *nvmeq)
{
	struct nvme_ctrl *ctrl = &dev->ctrl;
	struct nvme_command c;
	int flags = NVME_QUEUE_PHYS_CONTIG;

	/*
	 * Some drives have a bug that auto-enables WRRU if MEDIUM isn't
	 * set. Since URGENT priority is zeroes, it makes all queues
	 * URGENT.
	 */
	if (ctrl->quirks & NVME_QUIRK_MEDIUM_PRIO_SQ)
		flags |= NVME_SQ_PRIO_MEDIUM;

	/*
	 * Note: we (ab)use the fact that the prp fields survive if no data
	 * is attached to the request.
	 */
	memset(&c, 0, sizeof(c));
	c.create_sq.opcode = nvme_admin_create_sq;
	c.create_sq.prp1 = cpu_to_le64(nvmeq->sq_dma_addr);
	c.create_sq.sqid = cpu_to_le16(qid);
	c.create_sq.qsize = cpu_to_le16(nvmeq->q_depth - 1);
	c.create_sq.sq_flags = cpu_to_le16(flags);
	c.create_sq.cqid = cpu_to_le16(qid);

	return nvme_submit_sync_cmd(dev->ctrl.admin_q, &c, NULL, 0);
}

static int adapter_delete_cq(struct nvme_dev *dev, u16 cqid)
{
	return adapter_delete_queue(dev, nvme_admin_delete_cq, cqid);
}

static int adapter_delete_sq(struct nvme_dev *dev, u16 sqid)
{
	return adapter_delete_queue(dev, nvme_admin_delete_sq, sqid);
}

static void abort_endio(struct request *req, blk_status_t error)
{
	struct nvme_iod *iod = blk_mq_rq_to_pdu(req);
	struct nvme_queue *nvmeq = iod->nvmeq;

	dev_warn(nvmeq->dev->ctrl.device,
		 "Abort status: 0x%x", nvme_req(req)->status);
	atomic_inc(&nvmeq->dev->ctrl.abort_limit);
	blk_mq_free_request(req);
}

static bool nvme_should_reset(struct nvme_dev *dev, u32 csts)
{
	/* If true, indicates loss of adapter communication, possibly by a
	 * NVMe Subsystem reset.
	 */
	bool nssro = dev->subsystem && (csts & NVME_CSTS_NSSRO);

	/* If there is a reset/reinit ongoing, we shouldn't reset again. */
	switch (dev->ctrl.state) {
	case NVME_CTRL_RESETTING:
	case NVME_CTRL_CONNECTING:
		return false;
	default:
		break;
	}

	/* We shouldn't reset unless the controller is on fatal error state
	 * _or_ if we lost the communication with it.
	 */
	if (!(csts & NVME_CSTS_CFS) && !nssro)
		return false;

	return true;
}

static void nvme_warn_reset(struct nvme_dev *dev, u32 csts)
{
	/* Read a config register to help see what died. */
	u16 pci_status;
	int result;

	result = pci_read_config_word(to_pci_dev(dev->dev), PCI_STATUS,
				      &pci_status);
	if (result == PCIBIOS_SUCCESSFUL)
		dev_warn(dev->ctrl.device,
			 "controller is down; will reset: CSTS=0x%x, PCI_STATUS=0x%hx\n",
			 csts, pci_status);
	else
		dev_warn(dev->ctrl.device,
			 "controller is down; will reset: CSTS=0x%x, PCI_STATUS read failed (%d)\n",
			 csts, result);
}

static enum blk_eh_timer_return nvme_timeout(struct request *req, bool reserved)
{
	struct nvme_iod *iod = blk_mq_rq_to_pdu(req);
	struct nvme_queue *nvmeq = iod->nvmeq;
	struct nvme_dev *dev = nvmeq->dev;
	struct request *abort_req;
	struct nvme_command cmd;
	u32 csts = readl(dev->bar + NVME_REG_CSTS);

	/* If PCI error recovery process is happening, we cannot reset or
	 * the recovery mechanism will surely fail.
	 */
	mb();
	if (pci_channel_offline(to_pci_dev(dev->dev)))
		return BLK_EH_RESET_TIMER;

	/*
	 * Reset immediately if the controller is failed
	 */
	if (nvme_should_reset(dev, csts)) {
		nvme_warn_reset(dev, csts);
		nvme_dev_disable(dev, false);
		nvme_reset_ctrl(&dev->ctrl);
		return BLK_EH_DONE;
	}

	/*
	 * Did we miss an interrupt?
	 */
	if (test_bit(NVMEQ_POLLED, &nvmeq->flags))
		nvme_poll(req->mq_hctx);
	else
		nvme_poll_irqdisable(nvmeq);

	if (blk_mq_request_completed(req)) {
		dev_warn(dev->ctrl.device,
			 "I/O %d QID %d timeout, completion polled\n",
			 req->tag, nvmeq->qid);
		return BLK_EH_DONE;
	}

	/*
	 * Shutdown immediately if controller times out while starting. The
	 * reset work will see the pci device disabled when it gets the forced
	 * cancellation error. All outstanding requests are completed on
	 * shutdown, so we return BLK_EH_DONE.
	 */
	switch (dev->ctrl.state) {
	case NVME_CTRL_CONNECTING:
		nvme_change_ctrl_state(&dev->ctrl, NVME_CTRL_DELETING);
		fallthrough;
	case NVME_CTRL_DELETING:
		dev_warn_ratelimited(dev->ctrl.device,
			 "I/O %d QID %d timeout, disable controller\n",
			 req->tag, nvmeq->qid);
		nvme_req(req)->flags |= NVME_REQ_CANCELLED;
		nvme_dev_disable(dev, true);
		return BLK_EH_DONE;
	case NVME_CTRL_RESETTING:
		return BLK_EH_RESET_TIMER;
	default:
		break;
	}

	/*
	 * Shutdown the controller immediately and schedule a reset if the
	 * command was already aborted once before and still hasn't been
	 * returned to the driver, or if this is the admin queue.
	 */
	if (!nvmeq->qid || iod->aborted) {
		dev_warn(dev->ctrl.device,
			 "I/O %d QID %d timeout, reset controller\n",
			 req->tag, nvmeq->qid);
		nvme_req(req)->flags |= NVME_REQ_CANCELLED;
		nvme_dev_disable(dev, false);
		nvme_reset_ctrl(&dev->ctrl);

		return BLK_EH_DONE;
	}

	if (atomic_dec_return(&dev->ctrl.abort_limit) < 0) {
		atomic_inc(&dev->ctrl.abort_limit);
		return BLK_EH_RESET_TIMER;
	}
	iod->aborted = 1;

	memset(&cmd, 0, sizeof(cmd));
	cmd.abort.opcode = nvme_admin_abort_cmd;
	cmd.abort.cid = req->tag;
	cmd.abort.sqid = cpu_to_le16(nvmeq->qid);

	dev_warn(nvmeq->dev->ctrl.device,
		"I/O %d QID %d timeout, aborting\n",
		 req->tag, nvmeq->qid);

	abort_req = nvme_alloc_request(dev->ctrl.admin_q, &cmd,
			BLK_MQ_REQ_NOWAIT, NVME_QID_ANY);
	if (IS_ERR(abort_req)) {
		atomic_inc(&dev->ctrl.abort_limit);
		return BLK_EH_RESET_TIMER;
	}

	abort_req->timeout = ADMIN_TIMEOUT;
	abort_req->end_io_data = NULL;
	blk_execute_rq_nowait(abort_req->q, NULL, abort_req, 0, abort_endio);

	/*
	 * The aborted req will be completed on receiving the abort req.
	 * We enable the timer again. If hit twice, it'll cause a device reset,
	 * as the device then is in a faulty state.
	 */
	return BLK_EH_RESET_TIMER;
}

static void nvme_free_queue(struct nvme_queue *nvmeq)
{
	dma_free_coherent(nvmeq->dev->dev, CQ_SIZE(nvmeq),
				(void *)nvmeq->cqes, nvmeq->cq_dma_addr);
	if (!nvmeq->sq_cmds)
		return;

	if (test_and_clear_bit(NVMEQ_SQ_CMB, &nvmeq->flags)) {
		pci_free_p2pmem(to_pci_dev(nvmeq->dev->dev),
				nvmeq->sq_cmds, SQ_SIZE(nvmeq));
	} else {
		dma_free_coherent(nvmeq->dev->dev, SQ_SIZE(nvmeq),
				nvmeq->sq_cmds, nvmeq->sq_dma_addr);
	}
}

static void nvme_free_queues(struct nvme_dev *dev, int lowest)
{
	int i;

	for (i = dev->ctrl.queue_count - 1; i >= lowest; i--) {
		dev->ctrl.queue_count--;
		nvme_free_queue(&dev->queues[i]);
	}
}

/**
 * nvme_suspend_queue - put queue into suspended state
 * @nvmeq: queue to suspend
 */
static int nvme_suspend_queue(struct nvme_queue *nvmeq)
{
	if (!test_and_clear_bit(NVMEQ_ENABLED, &nvmeq->flags))
		return 1;

	/* ensure that nvme_queue_rq() sees NVMEQ_ENABLED cleared */
	mb();

	nvmeq->dev->online_queues--;
	if (!nvmeq->qid && nvmeq->dev->ctrl.admin_q)
		blk_mq_quiesce_queue(nvmeq->dev->ctrl.admin_q);
	if (!test_and_clear_bit(NVMEQ_POLLED, &nvmeq->flags))
		pci_free_irq(to_pci_dev(nvmeq->dev->dev), nvmeq->cq_vector, nvmeq);
	return 0;
}

static void nvme_suspend_io_queues(struct nvme_dev *dev)
{
	int i;

	for (i = dev->ctrl.queue_count - 1; i > 0; i--)
		nvme_suspend_queue(&dev->queues[i]);
}

static void nvme_disable_admin_queue(struct nvme_dev *dev, bool shutdown)
{
	struct nvme_queue *nvmeq = &dev->queues[0];

	if (shutdown)
		nvme_shutdown_ctrl(&dev->ctrl);
	else
		nvme_disable_ctrl(&dev->ctrl);

	nvme_poll_irqdisable(nvmeq);
}

/*
 * Called only on a device that has been disabled and after all other threads
 * that can check this device's completion queues have synced, except
 * nvme_poll(). This is the last chance for the driver to see a natural
 * completion before nvme_cancel_request() terminates all incomplete requests.
 */
static void nvme_reap_pending_cqes(struct nvme_dev *dev)
{
	int i;

	for (i = dev->ctrl.queue_count - 1; i > 0; i--) {
		spin_lock(&dev->queues[i].cq_poll_lock);
		nvme_process_cq(&dev->queues[i]);
		spin_unlock(&dev->queues[i].cq_poll_lock);
	}
}

static int nvme_cmb_qdepth(struct nvme_dev *dev, int nr_io_queues,
				int entry_size)
{
	int q_depth = dev->q_depth;
	unsigned q_size_aligned = roundup(q_depth * entry_size,
					  NVME_CTRL_PAGE_SIZE);

	if (q_size_aligned * nr_io_queues > dev->cmb_size) {
		u64 mem_per_q = div_u64(dev->cmb_size, nr_io_queues);

		mem_per_q = round_down(mem_per_q, NVME_CTRL_PAGE_SIZE);
		q_depth = div_u64(mem_per_q, entry_size);

		/*
		 * Ensure the reduced q_depth is above some threshold where it
		 * would be better to map queues in system memory with the
		 * original depth
		 */
		if (q_depth < 64)
			return -ENOMEM;
	}

	return q_depth;
}

static int nvme_alloc_sq_cmds(struct nvme_dev *dev, struct nvme_queue *nvmeq,
				int qid)
{
	struct pci_dev *pdev = to_pci_dev(dev->dev);

	if (qid && dev->cmb_use_sqes && (dev->cmbsz & NVME_CMBSZ_SQS)) {
		nvmeq->sq_cmds = pci_alloc_p2pmem(pdev, SQ_SIZE(nvmeq));
		if (nvmeq->sq_cmds) {
			nvmeq->sq_dma_addr = pci_p2pmem_virt_to_bus(pdev,
							nvmeq->sq_cmds);
			if (nvmeq->sq_dma_addr) {
				set_bit(NVMEQ_SQ_CMB, &nvmeq->flags);
				return 0;
			}

			pci_free_p2pmem(pdev, nvmeq->sq_cmds, SQ_SIZE(nvmeq));
		}
	}

	nvmeq->sq_cmds = dma_alloc_coherent(dev->dev, SQ_SIZE(nvmeq),
				&nvmeq->sq_dma_addr, GFP_KERNEL);
	if (!nvmeq->sq_cmds)
		return -ENOMEM;
	return 0;
}

static int nvme_alloc_queue(struct nvme_dev *dev, int qid, int depth)
{
	struct nvme_queue *nvmeq = &dev->queues[qid];

	if (dev->ctrl.queue_count > qid)
		return 0;

	nvmeq->sqes = qid ? dev->io_sqes : NVME_ADM_SQES;
	nvmeq->q_depth = depth;
	nvmeq->cqes = dma_alloc_coherent(dev->dev, CQ_SIZE(nvmeq),
					 &nvmeq->cq_dma_addr, GFP_KERNEL);
	if (!nvmeq->cqes)
		goto free_nvmeq;

	if (nvme_alloc_sq_cmds(dev, nvmeq, qid))
		goto free_cqdma;

	nvmeq->dev = dev;
	spin_lock_init(&nvmeq->sq_lock);
	spin_lock_init(&nvmeq->cq_poll_lock);
	nvmeq->cq_head = 0;
	nvmeq->cq_phase = 1;
	nvmeq->q_db = &dev->dbs[qid * 2 * dev->db_stride];
	nvmeq->qid = qid;
	dev->ctrl.queue_count++;

	return 0;

 free_cqdma:
	dma_free_coherent(dev->dev, CQ_SIZE(nvmeq), (void *)nvmeq->cqes,
			  nvmeq->cq_dma_addr);
 free_nvmeq:
	return -ENOMEM;
}

static int queue_request_irq(struct nvme_queue *nvmeq)
{
	struct pci_dev *pdev = to_pci_dev(nvmeq->dev->dev);
	int nr = nvmeq->dev->ctrl.instance;

	if (use_threaded_interrupts) {
		return pci_request_irq(pdev, nvmeq->cq_vector, nvme_irq_check,
				nvme_irq, nvmeq, "nvme%dq%d", nr, nvmeq->qid);
	} else {
		return pci_request_irq(pdev, nvmeq->cq_vector, nvme_irq,
				NULL, nvmeq, "nvme%dq%d", nr, nvmeq->qid);
	}
}

static void nvme_init_queue(struct nvme_queue *nvmeq, u16 qid)
{
	struct nvme_dev *dev = nvmeq->dev;

	nvmeq->sq_tail = 0;
	nvmeq->last_sq_tail = 0;
	nvmeq->cq_head = 0;
	nvmeq->cq_phase = 1;
	nvmeq->q_db = &dev->dbs[qid * 2 * dev->db_stride];
	memset((void *)nvmeq->cqes, 0, CQ_SIZE(nvmeq));
	nvme_dbbuf_init(dev, nvmeq, qid);
	dev->online_queues++;
	wmb(); /* ensure the first interrupt sees the initialization */
}

static int nvme_create_queue(struct nvme_queue *nvmeq, int qid, bool polled)
{
	struct nvme_dev *dev = nvmeq->dev;
	int result;
	u16 vector = 0;

	clear_bit(NVMEQ_DELETE_ERROR, &nvmeq->flags);

	/*
	 * A queue's vector matches the queue identifier unless the controller
	 * has only one vector available.
	 */
	if (!polled)
		vector = dev->num_vecs == 1 ? 0 : qid;
	else
		set_bit(NVMEQ_POLLED, &nvmeq->flags);

	result = adapter_alloc_cq(dev, qid, nvmeq, vector);
	if (result)
		return result;

	result = adapter_alloc_sq(dev, qid, nvmeq);
	if (result < 0)
		return result;
	if (result)
		goto release_cq;

	nvmeq->cq_vector = vector;
	nvme_init_queue(nvmeq, qid);

	if (!polled) {
		result = queue_request_irq(nvmeq);
		if (result < 0)
			goto release_sq;
	}

	set_bit(NVMEQ_ENABLED, &nvmeq->flags);
	return result;

release_sq:
	dev->online_queues--;
	adapter_delete_sq(dev, qid);
release_cq:
	adapter_delete_cq(dev, qid);
	return result;
}

static const struct blk_mq_ops nvme_mq_admin_ops = {
	.queue_rq	= nvme_queue_rq,
	.complete	= nvme_pci_complete_rq,
	.init_hctx	= nvme_admin_init_hctx,
	.init_request	= nvme_init_request,
	.timeout	= nvme_timeout,
};

static const struct blk_mq_ops nvme_mq_ops = {
	.queue_rq	= nvme_queue_rq,
	.complete	= nvme_pci_complete_rq,
	.commit_rqs	= nvme_commit_rqs,
	.init_hctx	= nvme_init_hctx,
	.init_request	= nvme_init_request,
	.map_queues	= nvme_pci_map_queues,
	.timeout	= nvme_timeout,
	.poll		= nvme_poll,
};

static void nvme_dev_remove_admin(struct nvme_dev *dev)
{
	if (dev->ctrl.admin_q && !blk_queue_dying(dev->ctrl.admin_q)) {
		/*
		 * If the controller was reset during removal, it's possible
		 * user requests may be waiting on a stopped queue. Start the
		 * queue to flush these to completion.
		 */
		blk_mq_unquiesce_queue(dev->ctrl.admin_q);
		blk_cleanup_queue(dev->ctrl.admin_q);
		blk_mq_free_tag_set(&dev->admin_tagset);
	}
}

static int nvme_alloc_admin_tags(struct nvme_dev *dev)
{
	if (!dev->ctrl.admin_q) {
		dev->admin_tagset.ops = &nvme_mq_admin_ops;
		dev->admin_tagset.nr_hw_queues = 1;

		dev->admin_tagset.queue_depth = NVME_AQ_MQ_TAG_DEPTH;
		dev->admin_tagset.timeout = ADMIN_TIMEOUT;
		dev->admin_tagset.numa_node = dev->ctrl.numa_node;
		dev->admin_tagset.cmd_size = sizeof(struct nvme_iod);
		dev->admin_tagset.flags = BLK_MQ_F_NO_SCHED;
		dev->admin_tagset.driver_data = dev;

		if (blk_mq_alloc_tag_set(&dev->admin_tagset))
			return -ENOMEM;
		dev->ctrl.admin_tagset = &dev->admin_tagset;

		dev->ctrl.admin_q = blk_mq_init_queue(&dev->admin_tagset);
		if (IS_ERR(dev->ctrl.admin_q)) {
			blk_mq_free_tag_set(&dev->admin_tagset);
			return -ENOMEM;
		}
		if (!blk_get_queue(dev->ctrl.admin_q)) {
			nvme_dev_remove_admin(dev);
			dev->ctrl.admin_q = NULL;
			return -ENODEV;
		}
	} else
		blk_mq_unquiesce_queue(dev->ctrl.admin_q);

	return 0;
}

static unsigned long db_bar_size(struct nvme_dev *dev, unsigned nr_io_queues)
{
	return NVME_REG_DBS + ((nr_io_queues + 1) * 8 * dev->db_stride);
}

static int nvme_remap_bar(struct nvme_dev *dev, unsigned long size)
{
	struct pci_dev *pdev = to_pci_dev(dev->dev);

	if (size <= dev->bar_mapped_size)
		return 0;
	if (size > pci_resource_len(pdev, 0))
		return -ENOMEM;
	if (dev->bar)
		iounmap(dev->bar);
	dev->bar = ioremap(pci_resource_start(pdev, 0), size);
	if (!dev->bar) {
		dev->bar_mapped_size = 0;
		return -ENOMEM;
	}
	dev->bar_mapped_size = size;
	dev->dbs = dev->bar + NVME_REG_DBS;

	return 0;
}

static int nvme_pci_configure_admin_queue(struct nvme_dev *dev)
{
	int result;
	u32 aqa;
	struct nvme_queue *nvmeq;

	result = nvme_remap_bar(dev, db_bar_size(dev, 0));
	if (result < 0)
		return result;

	dev->subsystem = readl(dev->bar + NVME_REG_VS) >= NVME_VS(1, 1, 0) ?
				NVME_CAP_NSSRC(dev->ctrl.cap) : 0;

	if (dev->subsystem &&
	    (readl(dev->bar + NVME_REG_CSTS) & NVME_CSTS_NSSRO))
		writel(NVME_CSTS_NSSRO, dev->bar + NVME_REG_CSTS);

	result = nvme_disable_ctrl(&dev->ctrl);
	if (result < 0)
		return result;

	result = nvme_alloc_queue(dev, 0, NVME_AQ_DEPTH);
	if (result)
		return result;

	dev->ctrl.numa_node = dev_to_node(dev->dev);

	nvmeq = &dev->queues[0];
	aqa = nvmeq->q_depth - 1;
	aqa |= aqa << 16;

	writel(aqa, dev->bar + NVME_REG_AQA);
	lo_hi_writeq(nvmeq->sq_dma_addr, dev->bar + NVME_REG_ASQ);
	lo_hi_writeq(nvmeq->cq_dma_addr, dev->bar + NVME_REG_ACQ);

	result = nvme_enable_ctrl(&dev->ctrl);
	if (result)
		return result;

	nvmeq->cq_vector = 0;
	nvme_init_queue(nvmeq, 0);
	result = queue_request_irq(nvmeq);
	if (result) {
		dev->online_queues--;
		return result;
	}

	set_bit(NVMEQ_ENABLED, &nvmeq->flags);
	return result;
}

static int nvme_create_io_queues(struct nvme_dev *dev)
{
	unsigned i, max, rw_queues;
	int ret = 0;

	for (i = dev->ctrl.queue_count; i <= dev->max_qid; i++) {
		if (nvme_alloc_queue(dev, i, dev->q_depth)) {
			ret = -ENOMEM;
			break;
		}
	}

	max = min(dev->max_qid, dev->ctrl.queue_count - 1);
	if (max != 1 && dev->io_queues[HCTX_TYPE_POLL]) {
		rw_queues = dev->io_queues[HCTX_TYPE_DEFAULT] +
				dev->io_queues[HCTX_TYPE_READ];
	} else {
		rw_queues = max;
	}

	for (i = dev->online_queues; i <= max; i++) {
		bool polled = i > rw_queues;

		ret = nvme_create_queue(&dev->queues[i], i, polled);
		if (ret)
			break;
	}

	/*
	 * Ignore failing Create SQ/CQ commands, we can continue with less
	 * than the desired amount of queues, and even a controller without
	 * I/O queues can still be used to issue admin commands.  This might
	 * be useful to upgrade a buggy firmware for example.
	 */
	return ret >= 0 ? 0 : ret;
}

static ssize_t nvme_cmb_show(struct device *dev,
			     struct device_attribute *attr,
			     char *buf)
{
	struct nvme_dev *ndev = to_nvme_dev(dev_get_drvdata(dev));

	return scnprintf(buf, PAGE_SIZE, "cmbloc : x%08x\ncmbsz  : x%08x\n",
		       ndev->cmbloc, ndev->cmbsz);
}
static DEVICE_ATTR(cmb, S_IRUGO, nvme_cmb_show, NULL);

static u64 nvme_cmb_size_unit(struct nvme_dev *dev)
{
	u8 szu = (dev->cmbsz >> NVME_CMBSZ_SZU_SHIFT) & NVME_CMBSZ_SZU_MASK;

	return 1ULL << (12 + 4 * szu);
}

static u32 nvme_cmb_size(struct nvme_dev *dev)
{
	return (dev->cmbsz >> NVME_CMBSZ_SZ_SHIFT) & NVME_CMBSZ_SZ_MASK;
}

static void nvme_map_cmb(struct nvme_dev *dev)
{
	u64 size, offset;
	resource_size_t bar_size;
	struct pci_dev *pdev = to_pci_dev(dev->dev);
	int bar;

	if (dev->cmb_size)
		return;

	if (NVME_CAP_CMBS(dev->ctrl.cap))
		writel(NVME_CMBMSC_CRE, dev->bar + NVME_REG_CMBMSC);

	dev->cmbsz = readl(dev->bar + NVME_REG_CMBSZ);
	if (!dev->cmbsz)
		return;
	dev->cmbloc = readl(dev->bar + NVME_REG_CMBLOC);

	size = nvme_cmb_size_unit(dev) * nvme_cmb_size(dev);
	offset = nvme_cmb_size_unit(dev) * NVME_CMB_OFST(dev->cmbloc);
	bar = NVME_CMB_BIR(dev->cmbloc);
	bar_size = pci_resource_len(pdev, bar);

	if (offset > bar_size)
		return;

	/*
	 * Tell the controller about the host side address mapping the CMB,
	 * and enable CMB decoding for the NVMe 1.4+ scheme:
	 */
	if (NVME_CAP_CMBS(dev->ctrl.cap)) {
		hi_lo_writeq(NVME_CMBMSC_CRE | NVME_CMBMSC_CMSE |
			     (pci_bus_address(pdev, bar) + offset),
			     dev->bar + NVME_REG_CMBMSC);
	}

	/*
	 * Controllers may support a CMB size larger than their BAR,
	 * for example, due to being behind a bridge. Reduce the CMB to
	 * the reported size of the BAR
	 */
	if (size > bar_size - offset)
		size = bar_size - offset;

	if (pci_p2pdma_add_resource(pdev, bar, size, offset)) {
		dev_warn(dev->ctrl.device,
			 "failed to register the CMB\n");
		return;
	}

	dev->cmb_size = size;
	dev->cmb_use_sqes = use_cmb_sqes && (dev->cmbsz & NVME_CMBSZ_SQS);

	if ((dev->cmbsz & (NVME_CMBSZ_WDS | NVME_CMBSZ_RDS)) ==
			(NVME_CMBSZ_WDS | NVME_CMBSZ_RDS))
		pci_p2pmem_publish(pdev, true);

	if (sysfs_add_file_to_group(&dev->ctrl.device->kobj,
				    &dev_attr_cmb.attr, NULL))
		dev_warn(dev->ctrl.device,
			 "failed to add sysfs attribute for CMB\n");
}

static inline void nvme_release_cmb(struct nvme_dev *dev)
{
	if (dev->cmb_size) {
		sysfs_remove_file_from_group(&dev->ctrl.device->kobj,
					     &dev_attr_cmb.attr, NULL);
		dev->cmb_size = 0;
	}
}

static int nvme_set_host_mem(struct nvme_dev *dev, u32 bits)
{
	u32 host_mem_size = dev->host_mem_size >> NVME_CTRL_PAGE_SHIFT;
	u64 dma_addr = dev->host_mem_descs_dma;
	struct nvme_command c;
	int ret;

	memset(&c, 0, sizeof(c));
	c.features.opcode	= nvme_admin_set_features;
	c.features.fid		= cpu_to_le32(NVME_FEAT_HOST_MEM_BUF);
	c.features.dword11	= cpu_to_le32(bits);
	c.features.dword12	= cpu_to_le32(host_mem_size);
	c.features.dword13	= cpu_to_le32(lower_32_bits(dma_addr));
	c.features.dword14	= cpu_to_le32(upper_32_bits(dma_addr));
	c.features.dword15	= cpu_to_le32(dev->nr_host_mem_descs);

	ret = nvme_submit_sync_cmd(dev->ctrl.admin_q, &c, NULL, 0);
	if (ret) {
		dev_warn(dev->ctrl.device,
			 "failed to set host mem (err %d, flags %#x).\n",
			 ret, bits);
	}
	return ret;
}

static void nvme_free_host_mem(struct nvme_dev *dev)
{
	int i;

	for (i = 0; i < dev->nr_host_mem_descs; i++) {
		struct nvme_host_mem_buf_desc *desc = &dev->host_mem_descs[i];
		size_t size = le32_to_cpu(desc->size) * NVME_CTRL_PAGE_SIZE;

		dma_free_attrs(dev->dev, size, dev->host_mem_desc_bufs[i],
			       le64_to_cpu(desc->addr),
			       DMA_ATTR_NO_KERNEL_MAPPING | DMA_ATTR_NO_WARN);
	}

	kfree(dev->host_mem_desc_bufs);
	dev->host_mem_desc_bufs = NULL;
	dma_free_coherent(dev->dev,
			dev->nr_host_mem_descs * sizeof(*dev->host_mem_descs),
			dev->host_mem_descs, dev->host_mem_descs_dma);
	dev->host_mem_descs = NULL;
	dev->nr_host_mem_descs = 0;
}

static int __nvme_alloc_host_mem(struct nvme_dev *dev, u64 preferred,
		u32 chunk_size)
{
	struct nvme_host_mem_buf_desc *descs;
	u32 max_entries, len;
	dma_addr_t descs_dma;
	int i = 0;
	void **bufs;
	u64 size, tmp;

	tmp = (preferred + chunk_size - 1);
	do_div(tmp, chunk_size);
	max_entries = tmp;

	if (dev->ctrl.hmmaxd && dev->ctrl.hmmaxd < max_entries)
		max_entries = dev->ctrl.hmmaxd;

	descs = dma_alloc_coherent(dev->dev, max_entries * sizeof(*descs),
				   &descs_dma, GFP_KERNEL);
	if (!descs)
		goto out;

	bufs = kcalloc(max_entries, sizeof(*bufs), GFP_KERNEL);
	if (!bufs)
		goto out_free_descs;

	for (size = 0; size < preferred && i < max_entries; size += len) {
		dma_addr_t dma_addr;

		len = min_t(u64, chunk_size, preferred - size);
		bufs[i] = dma_alloc_attrs(dev->dev, len, &dma_addr, GFP_KERNEL,
				DMA_ATTR_NO_KERNEL_MAPPING | DMA_ATTR_NO_WARN);
		if (!bufs[i])
			break;

		descs[i].addr = cpu_to_le64(dma_addr);
		descs[i].size = cpu_to_le32(len / NVME_CTRL_PAGE_SIZE);
		i++;
	}

	if (!size)
		goto out_free_bufs;

	dev->nr_host_mem_descs = i;
	dev->host_mem_size = size;
	dev->host_mem_descs = descs;
	dev->host_mem_descs_dma = descs_dma;
	dev->host_mem_desc_bufs = bufs;
	return 0;

out_free_bufs:
	while (--i >= 0) {
		size_t size = le32_to_cpu(descs[i].size) * NVME_CTRL_PAGE_SIZE;

		dma_free_attrs(dev->dev, size, bufs[i],
			       le64_to_cpu(descs[i].addr),
			       DMA_ATTR_NO_KERNEL_MAPPING | DMA_ATTR_NO_WARN);
	}

	kfree(bufs);
out_free_descs:
	dma_free_coherent(dev->dev, max_entries * sizeof(*descs), descs,
			descs_dma);
out:
	dev->host_mem_descs = NULL;
	return -ENOMEM;
}

static int nvme_alloc_host_mem(struct nvme_dev *dev, u64 min, u64 preferred)
{
	u64 min_chunk = min_t(u64, preferred, PAGE_SIZE * MAX_ORDER_NR_PAGES);
	u64 hmminds = max_t(u32, dev->ctrl.hmminds * 4096, PAGE_SIZE * 2);
	u64 chunk_size;

	/* start big and work our way down */
	for (chunk_size = min_chunk; chunk_size >= hmminds; chunk_size /= 2) {
		if (!__nvme_alloc_host_mem(dev, preferred, chunk_size)) {
			if (!min || dev->host_mem_size >= min)
				return 0;
			nvme_free_host_mem(dev);
		}
	}

	return -ENOMEM;
}

static int nvme_setup_host_mem(struct nvme_dev *dev)
{
	u64 max = (u64)max_host_mem_size_mb * SZ_1M;
	u64 preferred = (u64)dev->ctrl.hmpre * 4096;
	u64 min = (u64)dev->ctrl.hmmin * 4096;
	u32 enable_bits = NVME_HOST_MEM_ENABLE;
	int ret;

	preferred = min(preferred, max);
	if (min > max) {
		dev_warn(dev->ctrl.device,
			"min host memory (%lld MiB) above limit (%d MiB).\n",
			min >> ilog2(SZ_1M), max_host_mem_size_mb);
		nvme_free_host_mem(dev);
		return 0;
	}

	/*
	 * If we already have a buffer allocated check if we can reuse it.
	 */
	if (dev->host_mem_descs) {
		if (dev->host_mem_size >= min)
			enable_bits |= NVME_HOST_MEM_RETURN;
		else
			nvme_free_host_mem(dev);
	}

	if (!dev->host_mem_descs) {
		if (nvme_alloc_host_mem(dev, min, preferred)) {
			dev_warn(dev->ctrl.device,
				"failed to allocate host memory buffer.\n");
			return 0; /* controller must work without HMB */
		}

		dev_info(dev->ctrl.device,
			"allocated %lld MiB host memory buffer.\n",
			dev->host_mem_size >> ilog2(SZ_1M));
	}

	ret = nvme_set_host_mem(dev, enable_bits);
	if (ret)
		nvme_free_host_mem(dev);
	return ret;
}

/*
 * nirqs is the number of interrupts available for write and read
 * queues. The core already reserved an interrupt for the admin queue.
 */
static void nvme_calc_irq_sets(struct irq_affinity *affd, unsigned int nrirqs)
{
	struct nvme_dev *dev = affd->priv;
	unsigned int nr_read_queues, nr_write_queues = dev->nr_write_queues;

	/*
	 * If there is no interrupt available for queues, ensure that
	 * the default queue is set to 1. The affinity set size is
	 * also set to one, but the irq core ignores it for this case.
	 *
	 * If only one interrupt is available or 'write_queue' == 0, combine
	 * write and read queues.
	 *
	 * If 'write_queues' > 0, ensure it leaves room for at least one read
	 * queue.
	 */
	if (!nrirqs) {
		nrirqs = 1;
		nr_read_queues = 0;
	} else if (nrirqs == 1 || !nr_write_queues) {
		nr_read_queues = 0;
	} else if (nr_write_queues >= nrirqs) {
		nr_read_queues = 1;
	} else {
		nr_read_queues = nrirqs - nr_write_queues;
	}

	dev->io_queues[HCTX_TYPE_DEFAULT] = nrirqs - nr_read_queues;
	affd->set_size[HCTX_TYPE_DEFAULT] = nrirqs - nr_read_queues;
	dev->io_queues[HCTX_TYPE_READ] = nr_read_queues;
	affd->set_size[HCTX_TYPE_READ] = nr_read_queues;
	affd->nr_sets = nr_read_queues ? 2 : 1;
}

static int nvme_setup_irqs(struct nvme_dev *dev, unsigned int nr_io_queues)
{
	struct pci_dev *pdev = to_pci_dev(dev->dev);
	struct irq_affinity affd = {
		.pre_vectors	= 1,
		.calc_sets	= nvme_calc_irq_sets,
		.priv		= dev,
	};
	unsigned int irq_queues, poll_queues;

	/*
	 * Poll queues don't need interrupts, but we need at least one I/O queue
	 * left over for non-polled I/O.
	 */
	poll_queues = min(dev->nr_poll_queues, nr_io_queues - 1);
	dev->io_queues[HCTX_TYPE_POLL] = poll_queues;

	/*
	 * Initialize for the single interrupt case, will be updated in
	 * nvme_calc_irq_sets().
	 */
	dev->io_queues[HCTX_TYPE_DEFAULT] = 1;
	dev->io_queues[HCTX_TYPE_READ] = 0;

	/*
	 * We need interrupts for the admin queue and each non-polled I/O queue,
	 * but some Apple controllers require all queues to use the first
	 * vector.
	 */
	irq_queues = 1;
	if (!(dev->ctrl.quirks & NVME_QUIRK_SINGLE_VECTOR))
		irq_queues += (nr_io_queues - poll_queues);
	return pci_alloc_irq_vectors_affinity(pdev, 1, irq_queues,
			      PCI_IRQ_ALL_TYPES | PCI_IRQ_AFFINITY, &affd);
}

static void nvme_disable_io_queues(struct nvme_dev *dev)
{
	if (__nvme_disable_io_queues(dev, nvme_admin_delete_sq))
		__nvme_disable_io_queues(dev, nvme_admin_delete_cq);
}

static unsigned int nvme_max_io_queues(struct nvme_dev *dev)
{
	return num_possible_cpus() + dev->nr_write_queues + dev->nr_poll_queues;
}

static int nvme_setup_io_queues(struct nvme_dev *dev)
{
	struct nvme_queue *adminq = &dev->queues[0];
	struct pci_dev *pdev = to_pci_dev(dev->dev);
	unsigned int nr_io_queues;
	unsigned long size;
	int result;

	/*
	 * Sample the module parameters once at reset time so that we have
	 * stable values to work with.
	 */
	dev->nr_write_queues = write_queues;
	dev->nr_poll_queues = poll_queues;

	/*
	 * If tags are shared with admin queue (Apple bug), then
	 * make sure we only use one IO queue.
	 */
	if (dev->ctrl.quirks & NVME_QUIRK_SHARED_TAGS)
		nr_io_queues = 1;
	else
		nr_io_queues = min(nvme_max_io_queues(dev),
				   dev->nr_allocated_queues - 1);

	result = nvme_set_queue_count(&dev->ctrl, &nr_io_queues);
	if (result < 0)
		return result;

	if (nr_io_queues == 0)
		return 0;
	
	clear_bit(NVMEQ_ENABLED, &adminq->flags);

	if (dev->cmb_use_sqes) {
		result = nvme_cmb_qdepth(dev, nr_io_queues,
				sizeof(struct nvme_command));
		if (result > 0)
			dev->q_depth = result;
		else
			dev->cmb_use_sqes = false;
	}

	do {
		size = db_bar_size(dev, nr_io_queues);
		result = nvme_remap_bar(dev, size);
		if (!result)
			break;
		if (!--nr_io_queues)
			return -ENOMEM;
	} while (1);
	adminq->q_db = dev->dbs;

 retry:
	/* Deregister the admin queue's interrupt */
	pci_free_irq(pdev, 0, adminq);

	/*
	 * If we enable msix early due to not intx, disable it again before
	 * setting up the full range we need.
	 */
	pci_free_irq_vectors(pdev);

	result = nvme_setup_irqs(dev, nr_io_queues);
	if (result <= 0)
		return -EIO;

	dev->num_vecs = result;
	result = max(result - 1, 1);
	dev->max_qid = result + dev->io_queues[HCTX_TYPE_POLL];

	/*
	 * Should investigate if there's a performance win from allocating
	 * more queues than interrupt vectors; it might allow the submission
	 * path to scale better, even if the receive path is limited by the
	 * number of interrupts.
	 */
	result = queue_request_irq(adminq);
	if (result)
		return result;
	set_bit(NVMEQ_ENABLED, &adminq->flags);

	result = nvme_create_io_queues(dev);
	if (result || dev->online_queues < 2)
		return result;

	if (dev->online_queues - 1 < dev->max_qid) {
		nr_io_queues = dev->online_queues - 1;
		nvme_disable_io_queues(dev);
		nvme_suspend_io_queues(dev);
		goto retry;
	}
	dev_info(dev->ctrl.device, "%d/%d/%d default/read/poll queues\n",
					dev->io_queues[HCTX_TYPE_DEFAULT],
					dev->io_queues[HCTX_TYPE_READ],
					dev->io_queues[HCTX_TYPE_POLL]);
	return 0;
}

static void nvme_del_queue_end(struct request *req, blk_status_t error)
{
	struct nvme_queue *nvmeq = req->end_io_data;

	blk_mq_free_request(req);
	complete(&nvmeq->delete_done);
}

static void nvme_del_cq_end(struct request *req, blk_status_t error)
{
	struct nvme_queue *nvmeq = req->end_io_data;

	if (error)
		set_bit(NVMEQ_DELETE_ERROR, &nvmeq->flags);

	nvme_del_queue_end(req, error);
}

static int nvme_delete_queue(struct nvme_queue *nvmeq, u8 opcode)
{
	struct request_queue *q = nvmeq->dev->ctrl.admin_q;
	struct request *req;
	struct nvme_command cmd;

	memset(&cmd, 0, sizeof(cmd));
	cmd.delete_queue.opcode = opcode;
	cmd.delete_queue.qid = cpu_to_le16(nvmeq->qid);

	req = nvme_alloc_request(q, &cmd, BLK_MQ_REQ_NOWAIT, NVME_QID_ANY);
	if (IS_ERR(req))
		return PTR_ERR(req);

	req->timeout = ADMIN_TIMEOUT;
	req->end_io_data = nvmeq;

	init_completion(&nvmeq->delete_done);
	blk_execute_rq_nowait(q, NULL, req, false,
			opcode == nvme_admin_delete_cq ?
				nvme_del_cq_end : nvme_del_queue_end);
	return 0;
}

static bool __nvme_disable_io_queues(struct nvme_dev *dev, u8 opcode)
{
	int nr_queues = dev->online_queues - 1, sent = 0;
	unsigned long timeout;

 retry:
	timeout = ADMIN_TIMEOUT;
	while (nr_queues > 0) {
		if (nvme_delete_queue(&dev->queues[nr_queues], opcode))
			break;
		nr_queues--;
		sent++;
	}
	while (sent) {
		struct nvme_queue *nvmeq = &dev->queues[nr_queues + sent];

		timeout = wait_for_completion_io_timeout(&nvmeq->delete_done,
				timeout);
		if (timeout == 0)
			return false;

		sent--;
		if (nr_queues)
			goto retry;
	}
	return true;
}

static void nvme_dev_add(struct nvme_dev *dev)
{
	int ret;

	if (!dev->ctrl.tagset) {
		dev->tagset.ops = &nvme_mq_ops;
		dev->tagset.nr_hw_queues = dev->online_queues - 1;
		dev->tagset.nr_maps = 2; /* default + read */
		if (dev->io_queues[HCTX_TYPE_POLL])
			dev->tagset.nr_maps++;
		dev->tagset.timeout = NVME_IO_TIMEOUT;
		dev->tagset.numa_node = dev->ctrl.numa_node;
		dev->tagset.queue_depth = min_t(unsigned int, dev->q_depth,
						BLK_MQ_MAX_DEPTH) - 1;
		dev->tagset.cmd_size = sizeof(struct nvme_iod);
		dev->tagset.flags = BLK_MQ_F_SHOULD_MERGE;
		dev->tagset.driver_data = dev;

		/*
		 * Some Apple controllers requires tags to be unique
		 * across admin and IO queue, so reserve the first 32
		 * tags of the IO queue.
		 */
		if (dev->ctrl.quirks & NVME_QUIRK_SHARED_TAGS)
			dev->tagset.reserved_tags = NVME_AQ_DEPTH;

		ret = blk_mq_alloc_tag_set(&dev->tagset);
		if (ret) {
			dev_warn(dev->ctrl.device,
				"IO queues tagset allocation failed %d\n", ret);
			return;
		}
		dev->ctrl.tagset = &dev->tagset;
	} else {
		blk_mq_update_nr_hw_queues(&dev->tagset, dev->online_queues - 1);

		/* Free previously allocated queues that are no longer usable */
		nvme_free_queues(dev, dev->online_queues);
	}

	nvme_dbbuf_set(dev);
}

static int nvme_pci_enable(struct nvme_dev *dev)
{
	int result = -ENOMEM;
	struct pci_dev *pdev = to_pci_dev(dev->dev);

	if (pci_enable_device_mem(pdev))
		return result;

	pci_set_master(pdev);

	if (dma_set_mask_and_coherent(dev->dev, DMA_BIT_MASK(64)))
		goto disable;

	if (readl(dev->bar + NVME_REG_CSTS) == -1) {
		result = -ENODEV;
		goto disable;
	}

	/*
	 * Some devices and/or platforms don't advertise or work with INTx
	 * interrupts. Pre-enable a single MSIX or MSI vec for setup. We'll
	 * adjust this later.
	 */
	result = pci_alloc_irq_vectors(pdev, 1, 1, PCI_IRQ_ALL_TYPES);
	if (result < 0)
		return result;

	dev->ctrl.cap = lo_hi_readq(dev->bar + NVME_REG_CAP);

	dev->q_depth = min_t(u32, NVME_CAP_MQES(dev->ctrl.cap) + 1,
				io_queue_depth);
	dev->ctrl.sqsize = dev->q_depth - 1; /* 0's based queue depth */
	dev->db_stride = 1 << NVME_CAP_STRIDE(dev->ctrl.cap);
	dev->dbs = dev->bar + 4096;

	/*
	 * Some Apple controllers require a non-standard SQE size.
	 * Interestingly they also seem to ignore the CC:IOSQES register
	 * so we don't bother updating it here.
	 */
	if (dev->ctrl.quirks & NVME_QUIRK_128_BYTES_SQES)
		dev->io_sqes = 7;
	else
		dev->io_sqes = NVME_NVM_IOSQES;

	/*
	 * Temporary fix for the Apple controller found in the MacBook8,1 and
	 * some MacBook7,1 to avoid controller resets and data loss.
	 */
	if (pdev->vendor == PCI_VENDOR_ID_APPLE && pdev->device == 0x2001) {
		dev->q_depth = 2;
		dev_warn(dev->ctrl.device, "detected Apple NVMe controller, "
			"set queue depth=%u to work around controller resets\n",
			dev->q_depth);
	} else if (pdev->vendor == PCI_VENDOR_ID_SAMSUNG &&
		   (pdev->device == 0xa821 || pdev->device == 0xa822) &&
		   NVME_CAP_MQES(dev->ctrl.cap) == 0) {
		dev->q_depth = 64;
		dev_err(dev->ctrl.device, "detected PM1725 NVMe controller, "
                        "set queue depth=%u\n", dev->q_depth);
	}

	/*
	 * Controllers with the shared tags quirk need the IO queue to be
	 * big enough so that we get 32 tags for the admin queue
	 */
	if ((dev->ctrl.quirks & NVME_QUIRK_SHARED_TAGS) &&
	    (dev->q_depth < (NVME_AQ_DEPTH + 2))) {
		dev->q_depth = NVME_AQ_DEPTH + 2;
		dev_warn(dev->ctrl.device, "IO queue depth clamped to %d\n",
			 dev->q_depth);
	}


	nvme_map_cmb(dev);

	pci_enable_pcie_error_reporting(pdev);
	pci_save_state(pdev);
	return 0;

 disable:
	pci_disable_device(pdev);
	return result;
}

static void nvme_dev_unmap(struct nvme_dev *dev)
{
	if (dev->bar)
		iounmap(dev->bar);
	pci_release_mem_regions(to_pci_dev(dev->dev));
}

static void nvme_pci_disable(struct nvme_dev *dev)
{
	struct pci_dev *pdev = to_pci_dev(dev->dev);

	pci_free_irq_vectors(pdev);

	if (pci_is_enabled(pdev)) {
		pci_disable_pcie_error_reporting(pdev);
		pci_disable_device(pdev);
	}
}

static void nvme_dev_disable(struct nvme_dev *dev, bool shutdown)
{
	bool dead = true, freeze = false;
	struct pci_dev *pdev = to_pci_dev(dev->dev);

	mutex_lock(&dev->shutdown_lock);
	if (pci_is_enabled(pdev)) {
		u32 csts = readl(dev->bar + NVME_REG_CSTS);

		if (dev->ctrl.state == NVME_CTRL_LIVE ||
		    dev->ctrl.state == NVME_CTRL_RESETTING) {
			freeze = true;
			nvme_start_freeze(&dev->ctrl);
		}
		dead = !!((csts & NVME_CSTS_CFS) || !(csts & NVME_CSTS_RDY) ||
			pdev->error_state  != pci_channel_io_normal);
	}

	/*
	 * Give the controller a chance to complete all entered requests if
	 * doing a safe shutdown.
	 */
	if (!dead && shutdown && freeze)
		nvme_wait_freeze_timeout(&dev->ctrl, NVME_IO_TIMEOUT);

	nvme_stop_queues(&dev->ctrl);

	if (!dead && dev->ctrl.queue_count > 0) {
		nvme_disable_io_queues(dev);
		nvme_disable_admin_queue(dev, shutdown);
	}
	nvme_suspend_io_queues(dev);
	nvme_suspend_queue(&dev->queues[0]);
	nvme_pci_disable(dev);
	nvme_reap_pending_cqes(dev);

	blk_mq_tagset_busy_iter(&dev->tagset, nvme_cancel_request, &dev->ctrl);
	blk_mq_tagset_busy_iter(&dev->admin_tagset, nvme_cancel_request, &dev->ctrl);
	blk_mq_tagset_wait_completed_request(&dev->tagset);
	blk_mq_tagset_wait_completed_request(&dev->admin_tagset);

	/*
	 * The driver will not be starting up queues again if shutting down so
	 * must flush all entered requests to their failed completion to avoid
	 * deadlocking blk-mq hot-cpu notifier.
	 */
	if (shutdown) {
		nvme_start_queues(&dev->ctrl);
		if (dev->ctrl.admin_q && !blk_queue_dying(dev->ctrl.admin_q))
			blk_mq_unquiesce_queue(dev->ctrl.admin_q);
	}
	mutex_unlock(&dev->shutdown_lock);
}

static int nvme_disable_prepare_reset(struct nvme_dev *dev, bool shutdown)
{
	if (!nvme_wait_reset(&dev->ctrl))
		return -EBUSY;
	nvme_dev_disable(dev, shutdown);
	return 0;
}

static int nvme_setup_prp_pools(struct nvme_dev *dev)
{
	dev->prp_page_pool = dma_pool_create("prp list page", dev->dev,
						NVME_CTRL_PAGE_SIZE,
						NVME_CTRL_PAGE_SIZE, 0);
	if (!dev->prp_page_pool)
		return -ENOMEM;

	/* Optimisation for I/Os between 4k and 128k */
	dev->prp_small_pool = dma_pool_create("prp list 256", dev->dev,
						256, 256, 0);
	if (!dev->prp_small_pool) {
		dma_pool_destroy(dev->prp_page_pool);
		return -ENOMEM;
	}
	return 0;
}

static void nvme_release_prp_pools(struct nvme_dev *dev)
{
	dma_pool_destroy(dev->prp_page_pool);
	dma_pool_destroy(dev->prp_small_pool);
}

static void nvme_free_tagset(struct nvme_dev *dev)
{
	if (dev->tagset.tags)
		blk_mq_free_tag_set(&dev->tagset);
	dev->ctrl.tagset = NULL;
}

static void nvme_pci_free_ctrl(struct nvme_ctrl *ctrl)
{
	struct nvme_dev *dev = to_nvme_dev(ctrl);

	nvme_dbbuf_dma_free(dev);
	nvme_free_tagset(dev);
	if (dev->ctrl.admin_q)
		blk_put_queue(dev->ctrl.admin_q);
	free_opal_dev(dev->ctrl.opal_dev);
	mempool_destroy(dev->iod_mempool);
	put_device(dev->dev);
	kfree(dev->queues);
	kfree(dev);
}

static void nvme_remove_dead_ctrl(struct nvme_dev *dev)
{
	/*
	 * Set state to deleting now to avoid blocking nvme_wait_reset(), which
	 * may be holding this pci_dev's device lock.
	 */
	nvme_change_ctrl_state(&dev->ctrl, NVME_CTRL_DELETING);
	nvme_get_ctrl(&dev->ctrl);
	nvme_dev_disable(dev, false);
	nvme_kill_queues(&dev->ctrl);
	if (!queue_work(nvme_wq, &dev->remove_work))
		nvme_put_ctrl(&dev->ctrl);
}

static void nvme_reset_work(struct work_struct *work)
{
	struct nvme_dev *dev =
		container_of(work, struct nvme_dev, ctrl.reset_work);
	bool was_suspend = !!(dev->ctrl.ctrl_config & NVME_CC_SHN_NORMAL);
	int result;

	if (WARN_ON(dev->ctrl.state != NVME_CTRL_RESETTING)) {
		result = -ENODEV;
		goto out;
	}

	/*
	 * If we're called to reset a live controller first shut it down before
	 * moving on.
	 */
	if (dev->ctrl.ctrl_config & NVME_CC_ENABLE)
		nvme_dev_disable(dev, false);
	nvme_sync_queues(&dev->ctrl);

	mutex_lock(&dev->shutdown_lock);
	result = nvme_pci_enable(dev);
	if (result)
		goto out_unlock;

	result = nvme_pci_configure_admin_queue(dev);
	if (result)
		goto out_unlock;

	result = nvme_alloc_admin_tags(dev);
	if (result)
		goto out_unlock;

	/*
	 * Limit the max command size to prevent iod->sg allocations going
	 * over a single page.
	 */
	dev->ctrl.max_hw_sectors = min_t(u32,
		NVME_MAX_KB_SZ << 1, dma_max_mapping_size(dev->dev) >> 9);
	dev->ctrl.max_segments = NVME_MAX_SEGS;

	/*
	 * Don't limit the IOMMU merged segment size.
	 */
	dma_set_max_seg_size(dev->dev, 0xffffffff);

	mutex_unlock(&dev->shutdown_lock);

	/*
	 * Introduce CONNECTING state from nvme-fc/rdma transports to mark the
	 * initializing procedure here.
	 */
	if (!nvme_change_ctrl_state(&dev->ctrl, NVME_CTRL_CONNECTING)) {
		dev_warn(dev->ctrl.device,
			"failed to mark controller CONNECTING\n");
		result = -EBUSY;
		goto out;
	}

	/*
	 * We do not support an SGL for metadata (yet), so we are limited to a
	 * single integrity segment for the separate metadata pointer.
	 */
	dev->ctrl.max_integrity_segments = 1;

	result = nvme_init_identify(&dev->ctrl);
	if (result)
		goto out;

	if (dev->ctrl.oacs & NVME_CTRL_OACS_SEC_SUPP) {
		if (!dev->ctrl.opal_dev)
			dev->ctrl.opal_dev =
				init_opal_dev(&dev->ctrl, &nvme_sec_submit);
		else if (was_suspend)
			opal_unlock_from_suspend(dev->ctrl.opal_dev);
	} else {
		free_opal_dev(dev->ctrl.opal_dev);
		dev->ctrl.opal_dev = NULL;
	}

	if (dev->ctrl.oacs & NVME_CTRL_OACS_DBBUF_SUPP) {
		result = nvme_dbbuf_dma_alloc(dev);
		if (result)
			dev_warn(dev->dev,
				 "unable to allocate dma for dbbuf\n");
	}

	if (dev->ctrl.hmpre) {
		result = nvme_setup_host_mem(dev);
		if (result < 0)
			goto out;
	}

	result = nvme_setup_io_queues(dev);
	if (result)
		goto out;

	/*
	 * Keep the controller around but remove all namespaces if we don't have
	 * any working I/O queue.
	 */
	if (dev->online_queues < 2) {
		dev_warn(dev->ctrl.device, "IO queues not created\n");
		nvme_kill_queues(&dev->ctrl);
		nvme_remove_namespaces(&dev->ctrl);
		nvme_free_tagset(dev);
	} else {
		nvme_start_queues(&dev->ctrl);
		nvme_wait_freeze(&dev->ctrl);
		nvme_dev_add(dev);
		nvme_unfreeze(&dev->ctrl);
	}

	/*
	 * If only admin queue live, keep it to do further investigation or
	 * recovery.
	 */
	if (!nvme_change_ctrl_state(&dev->ctrl, NVME_CTRL_LIVE)) {
		dev_warn(dev->ctrl.device,
			"failed to mark controller live state\n");
		result = -ENODEV;
		goto out;
	}

	nvme_start_ctrl(&dev->ctrl);
	return;

 out_unlock:
	mutex_unlock(&dev->shutdown_lock);
 out:
	if (result)
		dev_warn(dev->ctrl.device,
			 "Removing after probe failure status: %d\n", result);
	nvme_remove_dead_ctrl(dev);
}

static void nvme_remove_dead_ctrl_work(struct work_struct *work)
{
	struct nvme_dev *dev = container_of(work, struct nvme_dev, remove_work);
	struct pci_dev *pdev = to_pci_dev(dev->dev);

	if (pci_get_drvdata(pdev))
		device_release_driver(&pdev->dev);
	nvme_put_ctrl(&dev->ctrl);
}

static int nvme_pci_reg_read32(struct nvme_ctrl *ctrl, u32 off, u32 *val)
{
	*val = readl(to_nvme_dev(ctrl)->bar + off);
	return 0;
}

static int nvme_pci_reg_write32(struct nvme_ctrl *ctrl, u32 off, u32 val)
{
	writel(val, to_nvme_dev(ctrl)->bar + off);
	return 0;
}

static int nvme_pci_reg_read64(struct nvme_ctrl *ctrl, u32 off, u64 *val)
{
	*val = lo_hi_readq(to_nvme_dev(ctrl)->bar + off);
	return 0;
}

static int nvme_pci_get_address(struct nvme_ctrl *ctrl, char *buf, int size)
{
	struct pci_dev *pdev = to_pci_dev(to_nvme_dev(ctrl)->dev);

	return snprintf(buf, size, "%s\n", dev_name(&pdev->dev));
}

static const struct nvme_ctrl_ops nvme_pci_ctrl_ops = {
	.name			= "pcie",
	.module			= THIS_MODULE,
	.flags			= NVME_F_METADATA_SUPPORTED |
				  NVME_F_PCI_P2PDMA,
	.reg_read32		= nvme_pci_reg_read32,
	.reg_write32		= nvme_pci_reg_write32,
	.reg_read64		= nvme_pci_reg_read64,
	.free_ctrl		= nvme_pci_free_ctrl,
	.submit_async_event	= nvme_pci_submit_async_event,
	.get_address		= nvme_pci_get_address,
};

static int nvme_dev_map(struct nvme_dev *dev)
{
	struct pci_dev *pdev = to_pci_dev(dev->dev);

	if (pci_request_mem_regions(pdev, "nvme"))
		return -ENODEV;

	if (nvme_remap_bar(dev, NVME_REG_DBS + 4096))
		goto release;

	return 0;
  release:
	pci_release_mem_regions(pdev);
	return -ENODEV;
}

static unsigned long check_vendor_combination_bug(struct pci_dev *pdev)
{
	if (pdev->vendor == 0x144d && pdev->device == 0xa802) {
		/*
		 * Several Samsung devices seem to drop off the PCIe bus
		 * randomly when APST is on and uses the deepest sleep state.
		 * This has been observed on a Samsung "SM951 NVMe SAMSUNG
		 * 256GB", a "PM951 NVMe SAMSUNG 512GB", and a "Samsung SSD
		 * 950 PRO 256GB", but it seems to be restricted to two Dell
		 * laptops.
		 */
		if (dmi_match(DMI_SYS_VENDOR, "Dell Inc.") &&
		    (dmi_match(DMI_PRODUCT_NAME, "XPS 15 9550") ||
		     dmi_match(DMI_PRODUCT_NAME, "Precision 5510")))
			return NVME_QUIRK_NO_DEEPEST_PS;
	} else if (pdev->vendor == 0x144d && pdev->device == 0xa804) {
		/*
		 * Samsung SSD 960 EVO drops off the PCIe bus after system
		 * suspend on a Ryzen board, ASUS PRIME B350M-A, as well as
		 * within few minutes after bootup on a Coffee Lake board -
		 * ASUS PRIME Z370-A
		 */
		if (dmi_match(DMI_BOARD_VENDOR, "ASUSTeK COMPUTER INC.") &&
		    (dmi_match(DMI_BOARD_NAME, "PRIME B350M-A") ||
		     dmi_match(DMI_BOARD_NAME, "PRIME Z370-A")))
			return NVME_QUIRK_NO_APST;
	} else if ((pdev->vendor == 0x144d && (pdev->device == 0xa801 ||
		    pdev->device == 0xa808 || pdev->device == 0xa809)) ||
		   (pdev->vendor == 0x1e0f && pdev->device == 0x0001)) {
		/*
		 * Forcing to use host managed nvme power settings for
		 * lowest idle power with quick resume latency on
		 * Samsung and Toshiba SSDs based on suspend behavior
		 * on Coffee Lake board for LENOVO C640
		 */
		if ((dmi_match(DMI_BOARD_VENDOR, "LENOVO")) &&
		     dmi_match(DMI_BOARD_NAME, "LNVNB161216"))
			return NVME_QUIRK_SIMPLE_SUSPEND;
	}

	return 0;
}

#ifdef CONFIG_ACPI
static bool nvme_acpi_storage_d3(struct pci_dev *dev)
{
	struct acpi_device *adev;
	struct pci_dev *root;
	acpi_handle handle;
	acpi_status status;
	u8 val;

	/*
	 * Look for _DSD property specifying that the storage device on the port
	 * must use D3 to support deep platform power savings during
	 * suspend-to-idle.
	 */
	root = pcie_find_root_port(dev);
	if (!root)
		return false;

	adev = ACPI_COMPANION(&root->dev);
	if (!adev)
		return false;

	/*
	 * The property is defined in the PXSX device for South complex ports
	 * and in the PEGP device for North complex ports.
	 */
	status = acpi_get_handle(adev->handle, "PXSX", &handle);
	if (ACPI_FAILURE(status)) {
		status = acpi_get_handle(adev->handle, "PEGP", &handle);
		if (ACPI_FAILURE(status))
			return false;
	}

	if (acpi_bus_get_device(handle, &adev))
		return false;

	if (fwnode_property_read_u8(acpi_fwnode_handle(adev), "StorageD3Enable",
			&val))
		return false;
	return val == 1;
}
#else
static inline bool nvme_acpi_storage_d3(struct pci_dev *dev)
{
	return false;
}
#endif /* CONFIG_ACPI */

static void nvme_async_probe(void *data, async_cookie_t cookie)
{
	struct nvme_dev *dev = data;

	flush_work(&dev->ctrl.reset_work);
	flush_work(&dev->ctrl.scan_work);
	nvme_put_ctrl(&dev->ctrl);
}

static int nvme_probe(struct pci_dev *pdev, const struct pci_device_id *id)
{
	int node, result = -ENOMEM;
	struct nvme_dev *dev;
	unsigned long quirks = id->driver_data;
	size_t alloc_size;

	node = dev_to_node(&pdev->dev);
	if (node == NUMA_NO_NODE)
		set_dev_node(&pdev->dev, first_memory_node);

	dev = kzalloc_node(sizeof(*dev), GFP_KERNEL, node);
	if (!dev)
		return -ENOMEM;

	dev->nr_write_queues = write_queues;
	dev->nr_poll_queues = poll_queues;
	dev->nr_allocated_queues = nvme_max_io_queues(dev) + 1;
	dev->queues = kcalloc_node(dev->nr_allocated_queues,
			sizeof(struct nvme_queue), GFP_KERNEL, node);
	if (!dev->queues)
		goto free;

	dev->dev = get_device(&pdev->dev);
	pci_set_drvdata(pdev, dev);

	result = nvme_dev_map(dev);
	if (result)
		goto put_pci;

	INIT_WORK(&dev->ctrl.reset_work, nvme_reset_work);
	INIT_WORK(&dev->remove_work, nvme_remove_dead_ctrl_work);
	mutex_init(&dev->shutdown_lock);

	result = nvme_setup_prp_pools(dev);
	if (result)
		goto unmap;

	quirks |= check_vendor_combination_bug(pdev);

	if (!noacpi && nvme_acpi_storage_d3(pdev)) {
		/*
		 * Some systems use a bios work around to ask for D3 on
		 * platforms that support kernel managed suspend.
		 */
		dev_info(&pdev->dev,
			 "platform quirk: setting simple suspend\n");
		quirks |= NVME_QUIRK_SIMPLE_SUSPEND;
	}

	/*
	 * Double check that our mempool alloc size will cover the biggest
	 * command we support.
	 */
	alloc_size = nvme_pci_iod_alloc_size();
	WARN_ON_ONCE(alloc_size > PAGE_SIZE);

	dev->iod_mempool = mempool_create_node(1, mempool_kmalloc,
						mempool_kfree,
						(void *) alloc_size,
						GFP_KERNEL, node);
	if (!dev->iod_mempool) {
		result = -ENOMEM;
		goto release_pools;
	}

	result = nvme_init_ctrl(&dev->ctrl, &pdev->dev, &nvme_pci_ctrl_ops,
			quirks);
	if (result)
		goto release_mempool;

	dev_info(dev->ctrl.device, "pci function %s\n", dev_name(&pdev->dev));

	nvme_reset_ctrl(&dev->ctrl);
	async_schedule(nvme_async_probe, dev);

	return 0;

 release_mempool:
	mempool_destroy(dev->iod_mempool);
 release_pools:
	nvme_release_prp_pools(dev);
 unmap:
	nvme_dev_unmap(dev);
 put_pci:
	put_device(dev->dev);
 free:
	kfree(dev->queues);
	kfree(dev);
	return result;
}

static void nvme_reset_prepare(struct pci_dev *pdev)
{
	struct nvme_dev *dev = pci_get_drvdata(pdev);

	/*
	 * We don't need to check the return value from waiting for the reset
	 * state as pci_dev device lock is held, making it impossible to race
	 * with ->remove().
	 */
	nvme_disable_prepare_reset(dev, false);
	nvme_sync_queues(&dev->ctrl);
}

static void nvme_reset_done(struct pci_dev *pdev)
{
	struct nvme_dev *dev = pci_get_drvdata(pdev);

	if (!nvme_try_sched_reset(&dev->ctrl))
		flush_work(&dev->ctrl.reset_work);
}

static void nvme_shutdown(struct pci_dev *pdev)
{
	struct nvme_dev *dev = pci_get_drvdata(pdev);

	nvme_disable_prepare_reset(dev, true);
}

/*
 * The driver's remove may be called on a device in a partially initialized
 * state. This function must not have any dependencies on the device state in
 * order to proceed.
 */
static void nvme_remove(struct pci_dev *pdev)
{
	struct nvme_dev *dev = pci_get_drvdata(pdev);

	nvme_change_ctrl_state(&dev->ctrl, NVME_CTRL_DELETING);
	pci_set_drvdata(pdev, NULL);

	if (!pci_device_is_present(pdev)) {
		nvme_change_ctrl_state(&dev->ctrl, NVME_CTRL_DEAD);
		nvme_dev_disable(dev, true);
		nvme_dev_remove_admin(dev);
	}

	flush_work(&dev->ctrl.reset_work);
	nvme_stop_ctrl(&dev->ctrl);
	nvme_remove_namespaces(&dev->ctrl);
	nvme_dev_disable(dev, true);
	nvme_release_cmb(dev);
	nvme_free_host_mem(dev);
	nvme_dev_remove_admin(dev);
	nvme_free_queues(dev, 0);
	nvme_release_prp_pools(dev);
	nvme_dev_unmap(dev);
	nvme_uninit_ctrl(&dev->ctrl);
}

#ifdef CONFIG_PM_SLEEP
static int nvme_get_power_state(struct nvme_ctrl *ctrl, u32 *ps)
{
	return nvme_get_features(ctrl, NVME_FEAT_POWER_MGMT, 0, NULL, 0, ps);
}

static int nvme_set_power_state(struct nvme_ctrl *ctrl, u32 ps)
{
	return nvme_set_features(ctrl, NVME_FEAT_POWER_MGMT, ps, NULL, 0, NULL);
}

static int nvme_resume(struct device *dev)
{
	struct nvme_dev *ndev = pci_get_drvdata(to_pci_dev(dev));
	struct nvme_ctrl *ctrl = &ndev->ctrl;

	if (ndev->last_ps == U32_MAX ||
	    nvme_set_power_state(ctrl, ndev->last_ps) != 0)
		return nvme_try_sched_reset(&ndev->ctrl);
	return 0;
}

static int nvme_suspend(struct device *dev)
{
	struct pci_dev *pdev = to_pci_dev(dev);
	struct nvme_dev *ndev = pci_get_drvdata(pdev);
	struct nvme_ctrl *ctrl = &ndev->ctrl;
	int ret = -EBUSY;

	ndev->last_ps = U32_MAX;

	/*
	 * The platform does not remove power for a kernel managed suspend so
	 * use host managed nvme power settings for lowest idle power if
	 * possible. This should have quicker resume latency than a full device
	 * shutdown.  But if the firmware is involved after the suspend or the
	 * device does not support any non-default power states, shut down the
	 * device fully.
	 *
	 * If ASPM is not enabled for the device, shut down the device and allow
	 * the PCI bus layer to put it into D3 in order to take the PCIe link
	 * down, so as to allow the platform to achieve its minimum low-power
	 * state (which may not be possible if the link is up).
	 *
	 * If a host memory buffer is enabled, shut down the device as the NVMe
	 * specification allows the device to access the host memory buffer in
	 * host DRAM from all power states, but hosts will fail access to DRAM
	 * during S3.
	 */
	if (pm_suspend_via_firmware() || !ctrl->npss ||
	    !pcie_aspm_enabled(pdev) ||
	    ndev->nr_host_mem_descs ||
	    (ndev->ctrl.quirks & NVME_QUIRK_SIMPLE_SUSPEND))
		return nvme_disable_prepare_reset(ndev, true);

	nvme_start_freeze(ctrl);
	nvme_wait_freeze(ctrl);
	nvme_sync_queues(ctrl);

	if (ctrl->state != NVME_CTRL_LIVE)
		goto unfreeze;

	ret = nvme_get_power_state(ctrl, &ndev->last_ps);
	if (ret < 0)
		goto unfreeze;

	/*
	 * A saved state prevents pci pm from generically controlling the
	 * device's power. If we're using protocol specific settings, we don't
	 * want pci interfering.
	 */
	pci_save_state(pdev);

	ret = nvme_set_power_state(ctrl, ctrl->npss);
	if (ret < 0)
		goto unfreeze;

	if (ret) {
		/* discard the saved state */
		pci_load_saved_state(pdev, NULL);

		/*
		 * Clearing npss forces a controller reset on resume. The
		 * correct value will be rediscovered then.
		 */
		ret = nvme_disable_prepare_reset(ndev, true);
		ctrl->npss = 0;
	}
unfreeze:
	nvme_unfreeze(ctrl);
	return ret;
}

static int nvme_simple_suspend(struct device *dev)
{
	struct nvme_dev *ndev = pci_get_drvdata(to_pci_dev(dev));

	return nvme_disable_prepare_reset(ndev, true);
}

static int nvme_simple_resume(struct device *dev)
{
	struct pci_dev *pdev = to_pci_dev(dev);
	struct nvme_dev *ndev = pci_get_drvdata(pdev);

	return nvme_try_sched_reset(&ndev->ctrl);
}

static const struct dev_pm_ops nvme_dev_pm_ops = {
	.suspend	= nvme_suspend,
	.resume		= nvme_resume,
	.freeze		= nvme_simple_suspend,
	.thaw		= nvme_simple_resume,
	.poweroff	= nvme_simple_suspend,
	.restore	= nvme_simple_resume,
};
#endif /* CONFIG_PM_SLEEP */

static pci_ers_result_t nvme_error_detected(struct pci_dev *pdev,
						pci_channel_state_t state)
{
	struct nvme_dev *dev = pci_get_drvdata(pdev);

	/*
	 * A frozen channel requires a reset. When detected, this method will
	 * shutdown the controller to quiesce. The controller will be restarted
	 * after the slot reset through driver's slot_reset callback.
	 */
	switch (state) {
	case pci_channel_io_normal:
		return PCI_ERS_RESULT_CAN_RECOVER;
	case pci_channel_io_frozen:
		dev_warn(dev->ctrl.device,
			"frozen state error detected, reset controller\n");
		nvme_dev_disable(dev, false);
		return PCI_ERS_RESULT_NEED_RESET;
	case pci_channel_io_perm_failure:
		dev_warn(dev->ctrl.device,
			"failure state error detected, request disconnect\n");
		return PCI_ERS_RESULT_DISCONNECT;
	}
	return PCI_ERS_RESULT_NEED_RESET;
}

static pci_ers_result_t nvme_slot_reset(struct pci_dev *pdev)
{
	struct nvme_dev *dev = pci_get_drvdata(pdev);

	dev_info(dev->ctrl.device, "restart after slot reset\n");
	pci_restore_state(pdev);
	nvme_reset_ctrl(&dev->ctrl);
	return PCI_ERS_RESULT_RECOVERED;
}

static void nvme_error_resume(struct pci_dev *pdev)
{
	struct nvme_dev *dev = pci_get_drvdata(pdev);

	flush_work(&dev->ctrl.reset_work);
}

static const struct pci_error_handlers nvme_err_handler = {
	.error_detected	= nvme_error_detected,
	.slot_reset	= nvme_slot_reset,
	.resume		= nvme_error_resume,
	.reset_prepare	= nvme_reset_prepare,
	.reset_done	= nvme_reset_done,
};

static const struct pci_device_id nvme_id_table[] = {
	{ PCI_VDEVICE(INTEL, 0x0953),	/* Intel 750/P3500/P3600/P3700 */
		.driver_data = NVME_QUIRK_STRIPE_SIZE |
				NVME_QUIRK_DEALLOCATE_ZEROES, },
	{ PCI_VDEVICE(INTEL, 0x0a53),	/* Intel P3520 */
		.driver_data = NVME_QUIRK_STRIPE_SIZE |
				NVME_QUIRK_DEALLOCATE_ZEROES, },
	{ PCI_VDEVICE(INTEL, 0x0a54),	/* Intel P4500/P4600 */
		.driver_data = NVME_QUIRK_STRIPE_SIZE |
				NVME_QUIRK_DEALLOCATE_ZEROES, },
	{ PCI_VDEVICE(INTEL, 0x0a55),	/* Dell Express Flash P4600 */
		.driver_data = NVME_QUIRK_STRIPE_SIZE |
				NVME_QUIRK_DEALLOCATE_ZEROES, },
	{ PCI_VDEVICE(INTEL, 0xf1a5),	/* Intel 600P/P3100 */
		.driver_data = NVME_QUIRK_NO_DEEPEST_PS |
				NVME_QUIRK_MEDIUM_PRIO_SQ |
				NVME_QUIRK_NO_TEMP_THRESH_CHANGE |
				NVME_QUIRK_DISABLE_WRITE_ZEROES, },
	{ PCI_VDEVICE(INTEL, 0xf1a6),	/* Intel 760p/Pro 7600p */
		.driver_data = NVME_QUIRK_IGNORE_DEV_SUBNQN, },
	{ PCI_VDEVICE(INTEL, 0x5845),	/* Qemu emulated controller */
		.driver_data = NVME_QUIRK_IDENTIFY_CNS |
				NVME_QUIRK_DISABLE_WRITE_ZEROES, },
	{ PCI_DEVICE(0x126f, 0x2263),	/* Silicon Motion unidentified */
		.driver_data = NVME_QUIRK_NO_NS_DESC_LIST, },
	{ PCI_DEVICE(0x1bb1, 0x0100),   /* Seagate Nytro Flash Storage */
		.driver_data = NVME_QUIRK_DELAY_BEFORE_CHK_RDY |
				NVME_QUIRK_NO_NS_DESC_LIST, },
	{ PCI_DEVICE(0x1c58, 0x0003),	/* HGST adapter */
		.driver_data = NVME_QUIRK_DELAY_BEFORE_CHK_RDY, },
	{ PCI_DEVICE(0x1c58, 0x0023),	/* WDC SN200 adapter */
		.driver_data = NVME_QUIRK_DELAY_BEFORE_CHK_RDY, },
	{ PCI_DEVICE(0x1c5f, 0x0540),	/* Memblaze Pblaze4 adapter */
		.driver_data = NVME_QUIRK_DELAY_BEFORE_CHK_RDY, },
	{ PCI_DEVICE(0x144d, 0xa821),   /* Samsung PM1725 */
		.driver_data = NVME_QUIRK_DELAY_BEFORE_CHK_RDY, },
	{ PCI_DEVICE(0x144d, 0xa822),   /* Samsung PM1725a */
		.driver_data = NVME_QUIRK_DELAY_BEFORE_CHK_RDY |
				NVME_QUIRK_IGNORE_DEV_SUBNQN, },
	{ PCI_DEVICE(0x1987, 0x5016),	/* Phison E16 */
		.driver_data = NVME_QUIRK_IGNORE_DEV_SUBNQN, },
	{ PCI_DEVICE(0x1b4b, 0x1092),	/* Lexar 256 GB SSD */
		.driver_data = NVME_QUIRK_NO_NS_DESC_LIST |
				NVME_QUIRK_IGNORE_DEV_SUBNQN, },
	{ PCI_DEVICE(0x1d1d, 0x1f1f),	/* LighNVM qemu device */
		.driver_data = NVME_QUIRK_LIGHTNVM, },
	{ PCI_DEVICE(0x1d1d, 0x2807),	/* CNEX WL */
		.driver_data = NVME_QUIRK_LIGHTNVM, },
	{ PCI_DEVICE(0x1d1d, 0x2601),	/* CNEX Granby */
		.driver_data = NVME_QUIRK_LIGHTNVM, },
	{ PCI_DEVICE(0x10ec, 0x5762),   /* ADATA SX6000LNP */
		.driver_data = NVME_QUIRK_IGNORE_DEV_SUBNQN, },
	{ PCI_DEVICE(0x1cc1, 0x8201),   /* ADATA SX8200PNP 512GB */
		.driver_data = NVME_QUIRK_NO_DEEPEST_PS |
				NVME_QUIRK_IGNORE_DEV_SUBNQN, },
	{ PCI_DEVICE(0x1c5c, 0x1504),   /* SK Hynix PC400 */
		.driver_data = NVME_QUIRK_DISABLE_WRITE_ZEROES, },
	{ PCI_DEVICE(0x15b7, 0x2001),   /*  Sandisk Skyhawk */
		.driver_data = NVME_QUIRK_DISABLE_WRITE_ZEROES, },
<<<<<<< HEAD
	{ PCI_DEVICE(PCI_VENDOR_ID_SAMSUNG, 0xa806),   /* Samsung KUS040205M-B001 */
		.driver_data = NVME_QUIRK_DISABLE_WRITE_ZEROES, },
	{ PCI_DEVICE(0x144d, 0xa809),   /* Samsung 128HBHQ and 256HAJD */
		.driver_data = NVME_QUIRK_DISABLE_WRITE_ZEROES, },
	{ PCI_DEVICE(0x1987, 0x5013),   /* Phison PS5013 E13 */
		.driver_data = NVME_QUIRK_DISABLE_WRITE_ZEROES, },
	{ PCI_DEVICE(0x2646, 0x500d),   /* Kingston OM3PDP3256B-AH 256G */
		.driver_data = NVME_QUIRK_DISABLE_WRITE_ZEROES, },
=======
	{ PCI_DEVICE(0x2646, 0x2262),   /* KINGSTON SKC2000 NVMe SSD */
		.driver_data = NVME_QUIRK_NO_DEEPEST_PS, },
>>>>>>> dfbf345b
	{ PCI_DEVICE(0x2646, 0x2263),   /* KINGSTON A2000 NVMe SSD  */
		.driver_data = NVME_QUIRK_NO_DEEPEST_PS, },
	{ PCI_DEVICE(PCI_VENDOR_ID_APPLE, 0x2001),
		.driver_data = NVME_QUIRK_SINGLE_VECTOR },
	{ PCI_DEVICE(PCI_VENDOR_ID_APPLE, 0x2003) },
	{ PCI_DEVICE(PCI_VENDOR_ID_APPLE, 0x2005),
		.driver_data = NVME_QUIRK_SINGLE_VECTOR |
				NVME_QUIRK_128_BYTES_SQES |
				NVME_QUIRK_SHARED_TAGS },

	{ PCI_DEVICE_CLASS(PCI_CLASS_STORAGE_EXPRESS, 0xffffff) },
	{ 0, }
};
MODULE_DEVICE_TABLE(pci, nvme_id_table);

static struct pci_driver nvme_driver = {
	.name		= "nvme",
	.id_table	= nvme_id_table,
	.probe		= nvme_probe,
	.remove		= nvme_remove,
	.shutdown	= nvme_shutdown,
#ifdef CONFIG_PM_SLEEP
	.driver		= {
		.pm	= &nvme_dev_pm_ops,
	},
#endif
	.sriov_configure = pci_sriov_configure_simple,
	.err_handler	= &nvme_err_handler,
};

static int __init nvme_init(void)
{
	BUILD_BUG_ON(sizeof(struct nvme_create_cq) != 64);
	BUILD_BUG_ON(sizeof(struct nvme_create_sq) != 64);
	BUILD_BUG_ON(sizeof(struct nvme_delete_queue) != 64);
	BUILD_BUG_ON(IRQ_AFFINITY_MAX_SETS < 2);

	return pci_register_driver(&nvme_driver);
}

static void __exit nvme_exit(void)
{
	pci_unregister_driver(&nvme_driver);
	flush_workqueue(nvme_wq);
}

MODULE_AUTHOR("Matthew Wilcox <willy@linux.intel.com>");
MODULE_LICENSE("GPL");
MODULE_VERSION("1.0");
module_init(nvme_init);
module_exit(nvme_exit);<|MERGE_RESOLUTION|>--- conflicted
+++ resolved
@@ -3268,7 +3268,6 @@
 		.driver_data = NVME_QUIRK_DISABLE_WRITE_ZEROES, },
 	{ PCI_DEVICE(0x15b7, 0x2001),   /*  Sandisk Skyhawk */
 		.driver_data = NVME_QUIRK_DISABLE_WRITE_ZEROES, },
-<<<<<<< HEAD
 	{ PCI_DEVICE(PCI_VENDOR_ID_SAMSUNG, 0xa806),   /* Samsung KUS040205M-B001 */
 		.driver_data = NVME_QUIRK_DISABLE_WRITE_ZEROES, },
 	{ PCI_DEVICE(0x144d, 0xa809),   /* Samsung 128HBHQ and 256HAJD */
@@ -3277,10 +3276,8 @@
 		.driver_data = NVME_QUIRK_DISABLE_WRITE_ZEROES, },
 	{ PCI_DEVICE(0x2646, 0x500d),   /* Kingston OM3PDP3256B-AH 256G */
 		.driver_data = NVME_QUIRK_DISABLE_WRITE_ZEROES, },
-=======
 	{ PCI_DEVICE(0x2646, 0x2262),   /* KINGSTON SKC2000 NVMe SSD */
 		.driver_data = NVME_QUIRK_NO_DEEPEST_PS, },
->>>>>>> dfbf345b
 	{ PCI_DEVICE(0x2646, 0x2263),   /* KINGSTON A2000 NVMe SSD  */
 		.driver_data = NVME_QUIRK_NO_DEEPEST_PS, },
 	{ PCI_DEVICE(PCI_VENDOR_ID_APPLE, 0x2001),
