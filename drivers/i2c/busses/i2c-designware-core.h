/* SPDX-License-Identifier: GPL-2.0-or-later */
/*
 * Synopsys DesignWare I2C adapter driver.
 *
 * Based on the TI DAVINCI I2C adapter driver.
 *
 * Copyright (C) 2006 Texas Instruments.
 * Copyright (C) 2007 MontaVista Software Inc.
 * Copyright (C) 2009 Provigent Ltd.
 */

#include <linux/i2c.h>

#define DW_IC_DEFAULT_FUNCTIONALITY (I2C_FUNC_I2C |			\
					I2C_FUNC_SMBUS_BYTE |		\
					I2C_FUNC_SMBUS_BYTE_DATA |	\
					I2C_FUNC_SMBUS_WORD_DATA |	\
					I2C_FUNC_SMBUS_BLOCK_DATA |	\
					I2C_FUNC_SMBUS_I2C_BLOCK)

#define DW_IC_CON_MASTER		0x1
#define DW_IC_CON_SPEED_STD		0x2
#define DW_IC_CON_SPEED_FAST		0x4
#define DW_IC_CON_SPEED_HIGH		0x6
#define DW_IC_CON_SPEED_MASK		0x6
#define DW_IC_CON_10BITADDR_SLAVE		0x8
#define DW_IC_CON_10BITADDR_MASTER	0x10
#define DW_IC_CON_RESTART_EN		0x20
#define DW_IC_CON_SLAVE_DISABLE		0x40
#define DW_IC_CON_STOP_DET_IFADDRESSED		0x80
#define DW_IC_CON_TX_EMPTY_CTRL		0x100
#define DW_IC_CON_RX_FIFO_FULL_HLD_CTRL		0x200

/*
 * Registers offset
 */
#define DW_IC_CON		0x0
#define DW_IC_TAR		0x4
#define DW_IC_SAR		0x8
#define DW_IC_DATA_CMD		0x10
#define DW_IC_SS_SCL_HCNT	0x14
#define DW_IC_SS_SCL_LCNT	0x18
#define DW_IC_FS_SCL_HCNT	0x1c
#define DW_IC_FS_SCL_LCNT	0x20
#define DW_IC_HS_SCL_HCNT	0x24
#define DW_IC_HS_SCL_LCNT	0x28
#define DW_IC_INTR_STAT		0x2c
#define DW_IC_INTR_MASK		0x30
#define DW_IC_RAW_INTR_STAT	0x34
#define DW_IC_RX_TL		0x38
#define DW_IC_TX_TL		0x3c
#define DW_IC_CLR_INTR		0x40
#define DW_IC_CLR_RX_UNDER	0x44
#define DW_IC_CLR_RX_OVER	0x48
#define DW_IC_CLR_TX_OVER	0x4c
#define DW_IC_CLR_RD_REQ	0x50
#define DW_IC_CLR_TX_ABRT	0x54
#define DW_IC_CLR_RX_DONE	0x58
#define DW_IC_CLR_ACTIVITY	0x5c
#define DW_IC_CLR_STOP_DET	0x60
#define DW_IC_CLR_START_DET	0x64
#define DW_IC_CLR_GEN_CALL	0x68
#define DW_IC_ENABLE		0x6c
#define DW_IC_STATUS		0x70
#define DW_IC_TXFLR		0x74
#define DW_IC_RXFLR		0x78
#define DW_IC_SDA_HOLD		0x7c
#define DW_IC_TX_ABRT_SOURCE	0x80
#define DW_IC_ENABLE_STATUS	0x9c
#define DW_IC_CLR_RESTART_DET	0xa8
#define DW_IC_COMP_PARAM_1	0xf4
#define DW_IC_COMP_VERSION	0xf8
#define DW_IC_SDA_HOLD_MIN_VERS	0x3131312A
#define DW_IC_COMP_TYPE		0xfc
#define DW_IC_COMP_TYPE_VALUE	0x44570140

#define DW_IC_INTR_RX_UNDER	0x001
#define DW_IC_INTR_RX_OVER	0x002
#define DW_IC_INTR_RX_FULL	0x004
#define DW_IC_INTR_TX_OVER	0x008
#define DW_IC_INTR_TX_EMPTY	0x010
#define DW_IC_INTR_RD_REQ	0x020
#define DW_IC_INTR_TX_ABRT	0x040
#define DW_IC_INTR_RX_DONE	0x080
#define DW_IC_INTR_ACTIVITY	0x100
#define DW_IC_INTR_STOP_DET	0x200
#define DW_IC_INTR_START_DET	0x400
#define DW_IC_INTR_GEN_CALL	0x800
#define DW_IC_INTR_RESTART_DET	0x1000

#define DW_IC_INTR_DEFAULT_MASK		(DW_IC_INTR_RX_FULL | \
					 DW_IC_INTR_TX_ABRT | \
					 DW_IC_INTR_STOP_DET)
#define DW_IC_INTR_MASTER_MASK		(DW_IC_INTR_DEFAULT_MASK | \
					 DW_IC_INTR_TX_EMPTY)
#define DW_IC_INTR_SLAVE_MASK		(DW_IC_INTR_DEFAULT_MASK | \
					 DW_IC_INTR_RX_DONE | \
					 DW_IC_INTR_RX_UNDER | \
					 DW_IC_INTR_RD_REQ)

#define DW_IC_STATUS_ACTIVITY		0x1
#define DW_IC_STATUS_TFE		BIT(2)
#define DW_IC_STATUS_MASTER_ACTIVITY	BIT(5)
#define DW_IC_STATUS_SLAVE_ACTIVITY	BIT(6)

#define DW_IC_SDA_HOLD_RX_SHIFT		16
#define DW_IC_SDA_HOLD_RX_MASK		GENMASK(23, DW_IC_SDA_HOLD_RX_SHIFT)

#define DW_IC_ERR_TX_ABRT	0x1

#define DW_IC_TAR_10BITADDR_MASTER BIT(12)

#define DW_IC_COMP_PARAM_1_SPEED_MODE_HIGH	(BIT(2) | BIT(3))
#define DW_IC_COMP_PARAM_1_SPEED_MODE_MASK	GENMASK(3, 2)

/*
 * status codes
 */
#define STATUS_IDLE			0x0
#define STATUS_WRITE_IN_PROGRESS	0x1
#define STATUS_READ_IN_PROGRESS		0x2

#define TIMEOUT			20 /* ms */

/*
 * operation modes
 */
#define DW_IC_MASTER		0
#define DW_IC_SLAVE		1

/*
 * Hardware abort codes from the DW_IC_TX_ABRT_SOURCE register
 *
 * Only expected abort codes are listed here
 * refer to the datasheet for the full list
 */
#define ABRT_7B_ADDR_NOACK	0
#define ABRT_10ADDR1_NOACK	1
#define ABRT_10ADDR2_NOACK	2
#define ABRT_TXDATA_NOACK	3
#define ABRT_GCALL_NOACK	4
#define ABRT_GCALL_READ		5
#define ABRT_SBYTE_ACKDET	7
#define ABRT_SBYTE_NORSTRT	9
#define ABRT_10B_RD_NORSTRT	10
#define ABRT_MASTER_DIS		11
#define ARB_LOST		12
#define ABRT_SLAVE_FLUSH_TXFIFO	13
#define ABRT_SLAVE_ARBLOST	14
#define ABRT_SLAVE_RD_INTX	15

#define DW_IC_TX_ABRT_7B_ADDR_NOACK	(1UL << ABRT_7B_ADDR_NOACK)
#define DW_IC_TX_ABRT_10ADDR1_NOACK	(1UL << ABRT_10ADDR1_NOACK)
#define DW_IC_TX_ABRT_10ADDR2_NOACK	(1UL << ABRT_10ADDR2_NOACK)
#define DW_IC_TX_ABRT_TXDATA_NOACK	(1UL << ABRT_TXDATA_NOACK)
#define DW_IC_TX_ABRT_GCALL_NOACK	(1UL << ABRT_GCALL_NOACK)
#define DW_IC_TX_ABRT_GCALL_READ	(1UL << ABRT_GCALL_READ)
#define DW_IC_TX_ABRT_SBYTE_ACKDET	(1UL << ABRT_SBYTE_ACKDET)
#define DW_IC_TX_ABRT_SBYTE_NORSTRT	(1UL << ABRT_SBYTE_NORSTRT)
#define DW_IC_TX_ABRT_10B_RD_NORSTRT	(1UL << ABRT_10B_RD_NORSTRT)
#define DW_IC_TX_ABRT_MASTER_DIS	(1UL << ABRT_MASTER_DIS)
#define DW_IC_TX_ARB_LOST		(1UL << ARB_LOST)
#define DW_IC_RX_ABRT_SLAVE_RD_INTX	(1UL << ABRT_SLAVE_RD_INTX)
#define DW_IC_RX_ABRT_SLAVE_ARBLOST	(1UL << ABRT_SLAVE_ARBLOST)
#define DW_IC_RX_ABRT_SLAVE_FLUSH_TXFIFO	(1UL << ABRT_SLAVE_FLUSH_TXFIFO)

#define DW_IC_TX_ABRT_NOACK		(DW_IC_TX_ABRT_7B_ADDR_NOACK | \
					 DW_IC_TX_ABRT_10ADDR1_NOACK | \
					 DW_IC_TX_ABRT_10ADDR2_NOACK | \
					 DW_IC_TX_ABRT_TXDATA_NOACK | \
					 DW_IC_TX_ABRT_GCALL_NOACK)


/**
 * struct dw_i2c_dev - private i2c-designware data
 * @dev: driver model device node
 * @base: IO registers pointer
 * @cmd_complete: tx completion indicator
 * @clk: input reference clock
 * @slave: represent an I2C slave device
 * @cmd_err: run time hadware error code
 * @msgs: points to an array of messages currently being transferred
 * @msgs_num: the number of elements in msgs
 * @msg_write_idx: the element index of the current tx message in the msgs
 *	array
 * @tx_buf_len: the length of the current tx buffer
 * @tx_buf: the current tx buffer
 * @msg_read_idx: the element index of the current rx message in the msgs
 *	array
 * @rx_buf_len: the length of the current rx buffer
 * @rx_buf: the current rx buffer
 * @msg_err: error status of the current transfer
 * @status: i2c master status, one of STATUS_*
 * @abort_source: copy of the TX_ABRT_SOURCE register
 * @irq: interrupt number for the i2c master
 * @adapter: i2c subsystem adapter node
 * @slave_cfg: configuration for the slave device
 * @tx_fifo_depth: depth of the hardware tx fifo
 * @rx_fifo_depth: depth of the hardware rx fifo
 * @rx_outstanding: current master-rx elements in tx fifo
 * @timings: bus clock frequency, SDA hold and other timings
 * @sda_hold_time: SDA hold value
 * @ss_hcnt: standard speed HCNT value
 * @ss_lcnt: standard speed LCNT value
 * @fs_hcnt: fast speed HCNT value
 * @fs_lcnt: fast speed LCNT value
 * @fp_hcnt: fast plus HCNT value
 * @fp_lcnt: fast plus LCNT value
 * @hs_hcnt: high speed HCNT value
 * @hs_lcnt: high speed LCNT value
 * @acquire_lock: function to acquire a hardware lock on the bus
 * @release_lock: function to release a hardware lock on the bus
 * @shared_with_punit: true if this bus is shared with the SoCs PUNIT
 * @disable: function to disable the controller
 * @disable_int: function to disable all interrupts
 * @init: function to initialize the I2C hardware
 * @mode: operation mode - DW_IC_MASTER or DW_IC_SLAVE
 *
 * HCNT and LCNT parameters can be used if the platform knows more accurate
 * values than the one computed based only on the input clock frequency.
 * Leave them to be %0 if not used.
 */
struct dw_i2c_dev {
	struct device		*dev;
	void __iomem		*base;
	void __iomem		*ext;
	struct completion	cmd_complete;
	struct clk		*clk;
	struct reset_control	*rst;
	struct i2c_client		*slave;
	u32			(*get_clk_rate_khz) (struct dw_i2c_dev *dev);
	struct dw_pci_controller *controller;
	int			cmd_err;
	struct i2c_msg		*msgs;
	int			msgs_num;
	int			msg_write_idx;
	u32			tx_buf_len;
	u8			*tx_buf;
	int			msg_read_idx;
	u32			rx_buf_len;
	u8			*rx_buf;
	int			msg_err;
	unsigned int		status;
	u32			abort_source;
	int			irq;
	u32			flags;
	struct i2c_adapter	adapter;
	u32			functionality;
	u32			master_cfg;
	u32			slave_cfg;
	unsigned int		tx_fifo_depth;
	unsigned int		rx_fifo_depth;
	int			rx_outstanding;
	struct i2c_timings	timings;
	u32			sda_hold_time;
	u16			ss_hcnt;
	u16			ss_lcnt;
	u16			fs_hcnt;
	u16			fs_lcnt;
	u16			fp_hcnt;
	u16			fp_lcnt;
	u16			hs_hcnt;
	u16			hs_lcnt;
<<<<<<< HEAD
	struct pm_qos_request	pm_qos;
	int			(*acquire_lock)(struct dw_i2c_dev *dev);
	void			(*release_lock)(struct dw_i2c_dev *dev);
	bool			shared_with_punit;
=======
	int			(*acquire_lock)(void);
	void			(*release_lock)(void);
	bool			pm_disabled;
>>>>>>> 6a9b593d
	void			(*disable)(struct dw_i2c_dev *dev);
	void			(*disable_int)(struct dw_i2c_dev *dev);
	int			(*init)(struct dw_i2c_dev *dev);
	int			(*set_sda_hold_time)(struct dw_i2c_dev *dev);
	int			mode;
	struct i2c_bus_recovery_info rinfo;
};

#define ACCESS_SWAP		0x00000001
#define ACCESS_16BIT		0x00000002
#define ACCESS_INTR_MASK	0x00000004
#define ACCESS_NO_IRQ_SUSPEND	0x00000008

#define MODEL_CHERRYTRAIL	0x00000100
#define MODEL_MSCC_OCELOT	0x00000200
#define MODEL_MASK		0x00000f00

u32 dw_readl(struct dw_i2c_dev *dev, int offset);
void dw_writel(struct dw_i2c_dev *dev, u32 b, int offset);
int i2c_dw_set_reg_access(struct dw_i2c_dev *dev);
u32 i2c_dw_scl_hcnt(u32 ic_clk, u32 tSYMBOL, u32 tf, int cond, int offset);
u32 i2c_dw_scl_lcnt(u32 ic_clk, u32 tLOW, u32 tf, int offset);
int i2c_dw_set_sda_hold(struct dw_i2c_dev *dev);
unsigned long i2c_dw_clk_rate(struct dw_i2c_dev *dev);
int i2c_dw_prepare_clk(struct dw_i2c_dev *dev, bool prepare);
int i2c_dw_acquire_lock(struct dw_i2c_dev *dev);
void i2c_dw_release_lock(struct dw_i2c_dev *dev);
int i2c_dw_wait_bus_not_busy(struct dw_i2c_dev *dev);
int i2c_dw_handle_tx_abort(struct dw_i2c_dev *dev);
u32 i2c_dw_func(struct i2c_adapter *adap);
void i2c_dw_disable(struct dw_i2c_dev *dev);
void i2c_dw_disable_int(struct dw_i2c_dev *dev);

static inline void __i2c_dw_enable(struct dw_i2c_dev *dev)
{
	dw_writel(dev, 1, DW_IC_ENABLE);
}

static inline void __i2c_dw_disable_nowait(struct dw_i2c_dev *dev)
{
	dw_writel(dev, 0, DW_IC_ENABLE);
}

void __i2c_dw_disable(struct dw_i2c_dev *dev);

extern u32 i2c_dw_read_comp_param(struct dw_i2c_dev *dev);
extern int i2c_dw_probe(struct dw_i2c_dev *dev);
#if IS_ENABLED(CONFIG_I2C_DESIGNWARE_SLAVE)
extern int i2c_dw_probe_slave(struct dw_i2c_dev *dev);
#else
static inline int i2c_dw_probe_slave(struct dw_i2c_dev *dev) { return -EINVAL; }
#endif

#if IS_ENABLED(CONFIG_I2C_DESIGNWARE_BAYTRAIL)
extern int i2c_dw_probe_lock_support(struct dw_i2c_dev *dev);
#else
static inline int i2c_dw_probe_lock_support(struct dw_i2c_dev *dev) { return 0; }
#endif<|MERGE_RESOLUTION|>--- conflicted
+++ resolved
@@ -261,16 +261,9 @@
 	u16			fp_lcnt;
 	u16			hs_hcnt;
 	u16			hs_lcnt;
-<<<<<<< HEAD
-	struct pm_qos_request	pm_qos;
-	int			(*acquire_lock)(struct dw_i2c_dev *dev);
-	void			(*release_lock)(struct dw_i2c_dev *dev);
-	bool			shared_with_punit;
-=======
 	int			(*acquire_lock)(void);
 	void			(*release_lock)(void);
-	bool			pm_disabled;
->>>>>>> 6a9b593d
+	bool			shared_with_punit;
 	void			(*disable)(struct dw_i2c_dev *dev);
 	void			(*disable_int)(struct dw_i2c_dev *dev);
 	int			(*init)(struct dw_i2c_dev *dev);
