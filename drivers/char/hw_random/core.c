/*
        Added support for the AMD Geode LX RNG
	(c) Copyright 2004-2005 Advanced Micro Devices, Inc.

	derived from

 	Hardware driver for the Intel/AMD/VIA Random Number Generators (RNG)
	(c) Copyright 2003 Red Hat Inc <jgarzik@redhat.com>

 	derived from

        Hardware driver for the AMD 768 Random Number Generator (RNG)
        (c) Copyright 2001 Red Hat Inc <alan@redhat.com>

 	derived from

	Hardware driver for Intel i810 Random Number Generator (RNG)
	Copyright 2000,2001 Jeff Garzik <jgarzik@pobox.com>
	Copyright 2000,2001 Philipp Rumpf <prumpf@mandrakesoft.com>

	Added generic RNG API
	Copyright 2006 Michael Buesch <m@bues.ch>
	Copyright 2005 (c) MontaVista Software, Inc.

	Please read Documentation/hw_random.txt for details on use.

	----------------------------------------------------------
	This software may be used and distributed according to the terms
        of the GNU General Public License, incorporated herein by reference.

 */


#include <linux/device.h>
#include <linux/hw_random.h>
#include <linux/module.h>
#include <linux/kernel.h>
#include <linux/fs.h>
#include <linux/sched.h>
#include <linux/miscdevice.h>
#include <linux/kthread.h>
#include <linux/delay.h>
#include <linux/slab.h>
#include <linux/random.h>
#include <asm/uaccess.h>


#define RNG_MODULE_NAME		"hw_random"
#define PFX			RNG_MODULE_NAME ": "
#define RNG_MISCDEV_MINOR	183 /* official */


static struct hwrng *current_rng;
static struct task_struct *hwrng_fill;
static LIST_HEAD(rng_list);
static DEFINE_MUTEX(rng_mutex);
static int data_avail;
static u8 *rng_buffer, *rng_fillbuf;
static unsigned short current_quality;
static unsigned short default_quality; /* = 0; default to "off" */

module_param(current_quality, ushort, 0644);
MODULE_PARM_DESC(current_quality,
		 "current hwrng entropy estimation per mill");
module_param(default_quality, ushort, 0644);
MODULE_PARM_DESC(default_quality,
		 "default entropy content of hwrng per mill");

static void start_khwrngd(void);

static inline int rng_get_data(struct hwrng *rng, u8 *buffer, size_t size,
			       int wait);

static inline int rng_get_data(struct hwrng *rng, u8 *buffer, size_t size,
			       int wait);

static size_t rng_buffer_size(void)
{
	return SMP_CACHE_BYTES < 32 ? 32 : SMP_CACHE_BYTES;
}

static void add_early_randomness(struct hwrng *rng)
{
	unsigned char bytes[16];
	int bytes_read;

<<<<<<< HEAD
	/*
	 * Currently only virtio-rng cannot return data during device
	 * probe, and that's handled in virtio-rng.c itself.  If there
	 * are more such devices, this call to rng_get_data can be
	 * made conditional here instead of doing it per-device.
	 */
=======
>>>>>>> bfe01a5b
	bytes_read = rng_get_data(rng, bytes, sizeof(bytes), 1);
	if (bytes_read > 0)
		add_device_randomness(bytes, bytes_read);
}

static inline int hwrng_init(struct hwrng *rng)
{
	if (rng->init) {
		int ret;

		ret =  rng->init(rng);
		if (ret)
			return ret;
	}
	add_early_randomness(rng);
<<<<<<< HEAD
=======

	current_quality = rng->quality ? : default_quality;
	current_quality &= 1023;

	if (current_quality == 0 && hwrng_fill)
		kthread_stop(hwrng_fill);
	if (current_quality > 0 && !hwrng_fill)
		start_khwrngd();

>>>>>>> bfe01a5b
	return 0;
}

static inline void hwrng_cleanup(struct hwrng *rng)
{
	if (rng && rng->cleanup)
		rng->cleanup(rng);
}

static int rng_dev_open(struct inode *inode, struct file *filp)
{
	/* enforce read-only access to this chrdev */
	if ((filp->f_mode & FMODE_READ) == 0)
		return -EINVAL;
	if (filp->f_mode & FMODE_WRITE)
		return -EINVAL;
	return 0;
}

static inline int rng_get_data(struct hwrng *rng, u8 *buffer, size_t size,
			int wait) {
	int present;

	if (rng->read)
		return rng->read(rng, (void *)buffer, size, wait);

	if (rng->data_present)
		present = rng->data_present(rng, wait);
	else
		present = 1;

	if (present)
		return rng->data_read(rng, (u32 *)buffer);

	return 0;
}

static ssize_t rng_dev_read(struct file *filp, char __user *buf,
			    size_t size, loff_t *offp)
{
	ssize_t ret = 0;
	int err = 0;
	int bytes_read, len;

	while (size) {
		if (mutex_lock_interruptible(&rng_mutex)) {
			err = -ERESTARTSYS;
			goto out;
		}

		if (!current_rng) {
			err = -ENODEV;
			goto out_unlock;
		}

		if (!data_avail) {
			bytes_read = rng_get_data(current_rng, rng_buffer,
				rng_buffer_size(),
				!(filp->f_flags & O_NONBLOCK));
			if (bytes_read < 0) {
				err = bytes_read;
				goto out_unlock;
			}
			data_avail = bytes_read;
		}

		if (!data_avail) {
			if (filp->f_flags & O_NONBLOCK) {
				err = -EAGAIN;
				goto out_unlock;
			}
		} else {
			len = data_avail;
			if (len > size)
				len = size;

			data_avail -= len;

			if (copy_to_user(buf + ret, rng_buffer + data_avail,
								len)) {
				err = -EFAULT;
				goto out_unlock;
			}

			size -= len;
			ret += len;
		}

		mutex_unlock(&rng_mutex);

		if (need_resched())
			schedule_timeout_interruptible(1);

		if (signal_pending(current)) {
			err = -ERESTARTSYS;
			goto out;
		}
	}
out:
	return ret ? : err;
out_unlock:
	mutex_unlock(&rng_mutex);
	goto out;
}


static const struct file_operations rng_chrdev_ops = {
	.owner		= THIS_MODULE,
	.open		= rng_dev_open,
	.read		= rng_dev_read,
	.llseek		= noop_llseek,
};

static struct miscdevice rng_miscdev = {
	.minor		= RNG_MISCDEV_MINOR,
	.name		= RNG_MODULE_NAME,
	.nodename	= "hwrng",
	.fops		= &rng_chrdev_ops,
};


static ssize_t hwrng_attr_current_store(struct device *dev,
					struct device_attribute *attr,
					const char *buf, size_t len)
{
	int err;
	struct hwrng *rng;

	err = mutex_lock_interruptible(&rng_mutex);
	if (err)
		return -ERESTARTSYS;
	err = -ENODEV;
	list_for_each_entry(rng, &rng_list, list) {
		if (strcmp(rng->name, buf) == 0) {
			if (rng == current_rng) {
				err = 0;
				break;
			}
			err = hwrng_init(rng);
			if (err)
				break;
			hwrng_cleanup(current_rng);
			current_rng = rng;
			err = 0;
			break;
		}
	}
	mutex_unlock(&rng_mutex);

	return err ? : len;
}

static ssize_t hwrng_attr_current_show(struct device *dev,
				       struct device_attribute *attr,
				       char *buf)
{
	int err;
	ssize_t ret;
	const char *name = "none";

	err = mutex_lock_interruptible(&rng_mutex);
	if (err)
		return -ERESTARTSYS;
	if (current_rng)
		name = current_rng->name;
	ret = snprintf(buf, PAGE_SIZE, "%s\n", name);
	mutex_unlock(&rng_mutex);

	return ret;
}

static ssize_t hwrng_attr_available_show(struct device *dev,
					 struct device_attribute *attr,
					 char *buf)
{
	int err;
	ssize_t ret = 0;
	struct hwrng *rng;

	err = mutex_lock_interruptible(&rng_mutex);
	if (err)
		return -ERESTARTSYS;
	buf[0] = '\0';
	list_for_each_entry(rng, &rng_list, list) {
		strncat(buf, rng->name, PAGE_SIZE - ret - 1);
		ret += strlen(rng->name);
		strncat(buf, " ", PAGE_SIZE - ret - 1);
		ret++;
	}
	strncat(buf, "\n", PAGE_SIZE - ret - 1);
	ret++;
	mutex_unlock(&rng_mutex);

	return ret;
}

static DEVICE_ATTR(rng_current, S_IRUGO | S_IWUSR,
		   hwrng_attr_current_show,
		   hwrng_attr_current_store);
static DEVICE_ATTR(rng_available, S_IRUGO,
		   hwrng_attr_available_show,
		   NULL);


static void unregister_miscdev(void)
{
	device_remove_file(rng_miscdev.this_device, &dev_attr_rng_available);
	device_remove_file(rng_miscdev.this_device, &dev_attr_rng_current);
	misc_deregister(&rng_miscdev);
}

static int register_miscdev(void)
{
	int err;

	err = misc_register(&rng_miscdev);
	if (err)
		goto out;
	err = device_create_file(rng_miscdev.this_device,
				 &dev_attr_rng_current);
	if (err)
		goto err_misc_dereg;
	err = device_create_file(rng_miscdev.this_device,
				 &dev_attr_rng_available);
	if (err)
		goto err_remove_current;
out:
	return err;

err_remove_current:
	device_remove_file(rng_miscdev.this_device, &dev_attr_rng_current);
err_misc_dereg:
	misc_deregister(&rng_miscdev);
	goto out;
}

static int hwrng_fillfn(void *unused)
{
	long rc;

	while (!kthread_should_stop()) {
		if (!current_rng)
			break;
		rc = rng_get_data(current_rng, rng_fillbuf,
				  rng_buffer_size(), 1);
		if (rc <= 0) {
			pr_warn("hwrng: no data available\n");
			msleep_interruptible(10000);
			continue;
		}
		add_hwgenerator_randomness((void *)rng_fillbuf, rc,
					   rc * current_quality * 8 >> 10);
	}
	hwrng_fill = NULL;
	return 0;
}

static void start_khwrngd(void)
{
	hwrng_fill = kthread_run(hwrng_fillfn, NULL, "hwrng");
	if (hwrng_fill == ERR_PTR(-ENOMEM)) {
		pr_err("hwrng_fill thread creation failed");
		hwrng_fill = NULL;
	}
}

int hwrng_register(struct hwrng *rng)
{
	int err = -EINVAL;
	struct hwrng *old_rng, *tmp;

	if (rng->name == NULL ||
	    (rng->data_read == NULL && rng->read == NULL))
		goto out;

	mutex_lock(&rng_mutex);

	/* kmalloc makes this safe for virt_to_page() in virtio_rng.c */
	err = -ENOMEM;
	if (!rng_buffer) {
		rng_buffer = kmalloc(rng_buffer_size(), GFP_KERNEL);
		if (!rng_buffer)
			goto out_unlock;
	}
	if (!rng_fillbuf) {
		rng_fillbuf = kmalloc(rng_buffer_size(), GFP_KERNEL);
		if (!rng_fillbuf) {
			kfree(rng_buffer);
			goto out_unlock;
		}
	}

	/* Must not register two RNGs with the same name. */
	err = -EEXIST;
	list_for_each_entry(tmp, &rng_list, list) {
		if (strcmp(tmp->name, rng->name) == 0)
			goto out_unlock;
	}

	old_rng = current_rng;
	if (!old_rng) {
		err = hwrng_init(rng);
		if (err)
			goto out_unlock;
		current_rng = rng;
	}
	err = 0;
	if (!old_rng) {
		err = register_miscdev();
		if (err) {
			hwrng_cleanup(rng);
			current_rng = NULL;
			goto out_unlock;
		}
	}
	INIT_LIST_HEAD(&rng->list);
	list_add_tail(&rng->list, &rng_list);

	if (old_rng && !rng->init) {
		/*
		 * Use a new device's input to add some randomness to
		 * the system.  If this rng device isn't going to be
		 * used right away, its init function hasn't been
		 * called yet; so only use the randomness from devices
		 * that don't need an init callback.
		 */
		add_early_randomness(rng);
	}

out_unlock:
	mutex_unlock(&rng_mutex);
out:
	return err;
}
EXPORT_SYMBOL_GPL(hwrng_register);

void hwrng_unregister(struct hwrng *rng)
{
	int err;

	mutex_lock(&rng_mutex);

	list_del(&rng->list);
	if (current_rng == rng) {
		hwrng_cleanup(rng);
		if (list_empty(&rng_list)) {
			current_rng = NULL;
		} else {
			current_rng = list_entry(rng_list.prev, struct hwrng, list);
			err = hwrng_init(current_rng);
			if (err)
				current_rng = NULL;
		}
	}
	if (list_empty(&rng_list)) {
		unregister_miscdev();
		if (hwrng_fill)
			kthread_stop(hwrng_fill);
	}

	mutex_unlock(&rng_mutex);
}
EXPORT_SYMBOL_GPL(hwrng_unregister);

static void __exit hwrng_exit(void)
{
	mutex_lock(&rng_mutex);
	BUG_ON(current_rng);
	kfree(rng_buffer);
	kfree(rng_fillbuf);
	mutex_unlock(&rng_mutex);
}

module_exit(hwrng_exit);

MODULE_DESCRIPTION("H/W Random Number Generator (RNG) driver");
MODULE_LICENSE("GPL");<|MERGE_RESOLUTION|>--- conflicted
+++ resolved
@@ -71,9 +71,6 @@
 static inline int rng_get_data(struct hwrng *rng, u8 *buffer, size_t size,
 			       int wait);
 
-static inline int rng_get_data(struct hwrng *rng, u8 *buffer, size_t size,
-			       int wait);
-
 static size_t rng_buffer_size(void)
 {
 	return SMP_CACHE_BYTES < 32 ? 32 : SMP_CACHE_BYTES;
@@ -84,15 +81,6 @@
 	unsigned char bytes[16];
 	int bytes_read;
 
-<<<<<<< HEAD
-	/*
-	 * Currently only virtio-rng cannot return data during device
-	 * probe, and that's handled in virtio-rng.c itself.  If there
-	 * are more such devices, this call to rng_get_data can be
-	 * made conditional here instead of doing it per-device.
-	 */
-=======
->>>>>>> bfe01a5b
 	bytes_read = rng_get_data(rng, bytes, sizeof(bytes), 1);
 	if (bytes_read > 0)
 		add_device_randomness(bytes, bytes_read);
@@ -108,8 +96,6 @@
 			return ret;
 	}
 	add_early_randomness(rng);
-<<<<<<< HEAD
-=======
 
 	current_quality = rng->quality ? : default_quality;
 	current_quality &= 1023;
@@ -119,7 +105,6 @@
 	if (current_quality > 0 && !hwrng_fill)
 		start_khwrngd();
 
->>>>>>> bfe01a5b
 	return 0;
 }
 
