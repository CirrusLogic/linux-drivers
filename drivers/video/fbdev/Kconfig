--- conflicted
+++ resolved
@@ -456,13 +456,8 @@
 	  chipset found in Ataris.
 
 config FB_OF
-<<<<<<< HEAD
-	bool "Open Firmware frame buffer device support"
-	depends on (FB = y) && PPC && (!PPC_PSERIES || PCI)
-=======
 	tristate "Open Firmware frame buffer device support"
 	depends on FB && PPC && (!PPC_PSERIES || PCI)
->>>>>>> 310bc395
 	depends on !DRM_OFDRM
 	select APERTURE_HELPERS
 	select FB_CFB_FILLRECT
