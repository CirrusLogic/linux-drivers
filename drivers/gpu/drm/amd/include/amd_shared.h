/*
 * Copyright 2015 Advanced Micro Devices, Inc.
 *
 * Permission is hereby granted, free of charge, to any person obtaining a
 * copy of this software and associated documentation files (the "Software"),
 * to deal in the Software without restriction, including without limitation
 * the rights to use, copy, modify, merge, publish, distribute, sublicense,
 * and/or sell copies of the Software, and to permit persons to whom the
 * Software is furnished to do so, subject to the following conditions:
 *
 * The above copyright notice and this permission notice shall be included in
 * all copies or substantial portions of the Software.
 *
 * THE SOFTWARE IS PROVIDED "AS IS", WITHOUT WARRANTY OF ANY KIND, EXPRESS OR
 * IMPLIED, INCLUDING BUT NOT LIMITED TO THE WARRANTIES OF MERCHANTABILITY,
 * FITNESS FOR A PARTICULAR PURPOSE AND NONINFRINGEMENT.  IN NO EVENT SHALL
 * THE COPYRIGHT HOLDER(S) OR AUTHOR(S) BE LIABLE FOR ANY CLAIM, DAMAGES OR
 * OTHER LIABILITY, WHETHER IN AN ACTION OF CONTRACT, TORT OR OTHERWISE,
 * ARISING FROM, OUT OF OR IN CONNECTION WITH THE SOFTWARE OR THE USE OR
 * OTHER DEALINGS IN THE SOFTWARE.
 */

#ifndef __AMD_SHARED_H__
#define __AMD_SHARED_H__

#include <drm/amd_asic_type.h>

<<<<<<< HEAD
struct seq_file;

/*
 * Supported ASIC types
 */
enum amd_asic_type {
	CHIP_TAHITI = 0,
	CHIP_PITCAIRN,
	CHIP_VERDE,
	CHIP_OLAND,
	CHIP_HAINAN,
	CHIP_BONAIRE,
	CHIP_KAVERI,
	CHIP_KABINI,
	CHIP_HAWAII,
	CHIP_MULLINS,
	CHIP_TOPAZ,
	CHIP_TONGA,
	CHIP_FIJI,
	CHIP_CARRIZO,
	CHIP_STONEY,
	CHIP_POLARIS10,
	CHIP_POLARIS11,
	CHIP_POLARIS12,
	CHIP_VEGA10,
	CHIP_RAVEN,
	CHIP_LAST,
};
=======
#define AMD_MAX_USEC_TIMEOUT		200000  /* 200 ms */
>>>>>>> f674bd28

/*
 * Chip flags
 */
enum amd_chip_flags {
	AMD_ASIC_MASK = 0x0000ffffUL,
	AMD_FLAGS_MASK  = 0xffff0000UL,
	AMD_IS_MOBILITY = 0x00010000UL,
	AMD_IS_APU      = 0x00020000UL,
	AMD_IS_PX       = 0x00040000UL,
	AMD_EXP_HW_SUPPORT = 0x00080000UL,
};

enum amd_ip_block_type {
	AMD_IP_BLOCK_TYPE_COMMON,
	AMD_IP_BLOCK_TYPE_GMC,
	AMD_IP_BLOCK_TYPE_IH,
	AMD_IP_BLOCK_TYPE_SMC,
	AMD_IP_BLOCK_TYPE_PSP,
	AMD_IP_BLOCK_TYPE_DCE,
	AMD_IP_BLOCK_TYPE_GFX,
	AMD_IP_BLOCK_TYPE_SDMA,
	AMD_IP_BLOCK_TYPE_UVD,
	AMD_IP_BLOCK_TYPE_VCE,
	AMD_IP_BLOCK_TYPE_ACP,
	AMD_IP_BLOCK_TYPE_VCN
};

enum amd_clockgating_state {
	AMD_CG_STATE_GATE = 0,
	AMD_CG_STATE_UNGATE,
};

enum amd_dpm_forced_level {
	AMD_DPM_FORCED_LEVEL_AUTO = 0x1,
	AMD_DPM_FORCED_LEVEL_MANUAL = 0x2,
	AMD_DPM_FORCED_LEVEL_LOW = 0x4,
	AMD_DPM_FORCED_LEVEL_HIGH = 0x8,
	AMD_DPM_FORCED_LEVEL_PROFILE_STANDARD = 0x10,
	AMD_DPM_FORCED_LEVEL_PROFILE_MIN_SCLK = 0x20,
	AMD_DPM_FORCED_LEVEL_PROFILE_MIN_MCLK = 0x40,
	AMD_DPM_FORCED_LEVEL_PROFILE_PEAK = 0x80,
	AMD_DPM_FORCED_LEVEL_PROFILE_EXIT = 0x100,
};

enum amd_powergating_state {
	AMD_PG_STATE_GATE = 0,
	AMD_PG_STATE_UNGATE,
};

struct amd_vce_state {
	/* vce clocks */
	u32 evclk;
	u32 ecclk;
	/* gpu clocks */
	u32 sclk;
	u32 mclk;
	u8 clk_idx;
	u8 pstate;
};


#define AMD_MAX_VCE_LEVELS 6

enum amd_vce_level {
	AMD_VCE_LEVEL_AC_ALL = 0,     /* AC, All cases */
	AMD_VCE_LEVEL_DC_EE = 1,      /* DC, entropy encoding */
	AMD_VCE_LEVEL_DC_LL_LOW = 2,  /* DC, low latency queue, res <= 720 */
	AMD_VCE_LEVEL_DC_LL_HIGH = 3, /* DC, low latency queue, 1080 >= res > 720 */
	AMD_VCE_LEVEL_DC_GP_LOW = 4,  /* DC, general purpose queue, res <= 720 */
	AMD_VCE_LEVEL_DC_GP_HIGH = 5, /* DC, general purpose queue, 1080 >= res > 720 */
};

enum amd_pp_profile_type {
	AMD_PP_GFX_PROFILE,
	AMD_PP_COMPUTE_PROFILE,
};

struct amd_pp_profile {
	enum amd_pp_profile_type type;
	uint32_t min_sclk;
	uint32_t min_mclk;
	uint16_t activity_threshold;
	uint8_t up_hyst;
	uint8_t down_hyst;
};

enum amd_fan_ctrl_mode {
	AMD_FAN_CTRL_NONE = 0,
	AMD_FAN_CTRL_MANUAL = 1,
	AMD_FAN_CTRL_AUTO = 2,
};

enum pp_clock_type {
	PP_SCLK,
	PP_MCLK,
	PP_PCIE,
};

/* CG flags */
#define AMD_CG_SUPPORT_GFX_MGCG			(1 << 0)
#define AMD_CG_SUPPORT_GFX_MGLS			(1 << 1)
#define AMD_CG_SUPPORT_GFX_CGCG			(1 << 2)
#define AMD_CG_SUPPORT_GFX_CGLS			(1 << 3)
#define AMD_CG_SUPPORT_GFX_CGTS			(1 << 4)
#define AMD_CG_SUPPORT_GFX_CGTS_LS		(1 << 5)
#define AMD_CG_SUPPORT_GFX_CP_LS		(1 << 6)
#define AMD_CG_SUPPORT_GFX_RLC_LS		(1 << 7)
#define AMD_CG_SUPPORT_MC_LS			(1 << 8)
#define AMD_CG_SUPPORT_MC_MGCG			(1 << 9)
#define AMD_CG_SUPPORT_SDMA_LS			(1 << 10)
#define AMD_CG_SUPPORT_SDMA_MGCG		(1 << 11)
#define AMD_CG_SUPPORT_BIF_LS			(1 << 12)
#define AMD_CG_SUPPORT_UVD_MGCG			(1 << 13)
#define AMD_CG_SUPPORT_VCE_MGCG			(1 << 14)
#define AMD_CG_SUPPORT_HDP_LS			(1 << 15)
#define AMD_CG_SUPPORT_HDP_MGCG			(1 << 16)
#define AMD_CG_SUPPORT_ROM_MGCG			(1 << 17)
#define AMD_CG_SUPPORT_DRM_LS			(1 << 18)
#define AMD_CG_SUPPORT_BIF_MGCG			(1 << 19)
#define AMD_CG_SUPPORT_GFX_3D_CGCG		(1 << 20)
#define AMD_CG_SUPPORT_GFX_3D_CGLS		(1 << 21)
#define AMD_CG_SUPPORT_DRM_MGCG			(1 << 22)
#define AMD_CG_SUPPORT_DF_MGCG			(1 << 23)

/* PG flags */
#define AMD_PG_SUPPORT_GFX_PG			(1 << 0)
#define AMD_PG_SUPPORT_GFX_SMG			(1 << 1)
#define AMD_PG_SUPPORT_GFX_DMG			(1 << 2)
#define AMD_PG_SUPPORT_UVD			(1 << 3)
#define AMD_PG_SUPPORT_VCE			(1 << 4)
#define AMD_PG_SUPPORT_CP			(1 << 5)
#define AMD_PG_SUPPORT_GDS			(1 << 6)
#define AMD_PG_SUPPORT_RLC_SMU_HS		(1 << 7)
#define AMD_PG_SUPPORT_SDMA			(1 << 8)
#define AMD_PG_SUPPORT_ACP			(1 << 9)
#define AMD_PG_SUPPORT_SAMU			(1 << 10)
#define AMD_PG_SUPPORT_GFX_QUICK_MG		(1 << 11)
#define AMD_PG_SUPPORT_GFX_PIPELINE		(1 << 12)
#define AMD_PG_SUPPORT_MMHUB			(1 << 13)

enum amd_pm_state_type {
	/* not used for dpm */
	POWER_STATE_TYPE_DEFAULT,
	POWER_STATE_TYPE_POWERSAVE,
	/* user selectable states */
	POWER_STATE_TYPE_BATTERY,
	POWER_STATE_TYPE_BALANCED,
	POWER_STATE_TYPE_PERFORMANCE,
	/* internal states */
	POWER_STATE_TYPE_INTERNAL_UVD,
	POWER_STATE_TYPE_INTERNAL_UVD_SD,
	POWER_STATE_TYPE_INTERNAL_UVD_HD,
	POWER_STATE_TYPE_INTERNAL_UVD_HD2,
	POWER_STATE_TYPE_INTERNAL_UVD_MVC,
	POWER_STATE_TYPE_INTERNAL_BOOT,
	POWER_STATE_TYPE_INTERNAL_THERMAL,
	POWER_STATE_TYPE_INTERNAL_ACPI,
	POWER_STATE_TYPE_INTERNAL_ULV,
	POWER_STATE_TYPE_INTERNAL_3DPERF,
};

struct amd_ip_funcs {
	/* Name of IP block */
	char *name;
	/* sets up early driver state (pre sw_init), does not configure hw - Optional */
	int (*early_init)(void *handle);
	/* sets up late driver/hw state (post hw_init) - Optional */
	int (*late_init)(void *handle);
	/* sets up driver state, does not configure hw */
	int (*sw_init)(void *handle);
	/* tears down driver state, does not configure hw */
	int (*sw_fini)(void *handle);
	/* sets up the hw state */
	int (*hw_init)(void *handle);
	/* tears down the hw state */
	int (*hw_fini)(void *handle);
	void (*late_fini)(void *handle);
	/* handles IP specific hw/sw changes for suspend */
	int (*suspend)(void *handle);
	/* handles IP specific hw/sw changes for resume */
	int (*resume)(void *handle);
	/* returns current IP block idle status */
	bool (*is_idle)(void *handle);
	/* poll for idle */
	int (*wait_for_idle)(void *handle);
	/* check soft reset the IP block */
	bool (*check_soft_reset)(void *handle);
	/* pre soft reset the IP block */
	int (*pre_soft_reset)(void *handle);
	/* soft reset the IP block */
	int (*soft_reset)(void *handle);
	/* post soft reset the IP block */
	int (*post_soft_reset)(void *handle);
	/* enable/disable cg for the IP block */
	int (*set_clockgating_state)(void *handle,
				     enum amd_clockgating_state state);
	/* enable/disable pg for the IP block */
	int (*set_powergating_state)(void *handle,
				     enum amd_powergating_state state);
	/* get current clockgating status */
	void (*get_clockgating_state)(void *handle, u32 *flags);
};


enum amd_pp_task;
enum amd_pp_clock_type;
struct pp_states_info;
struct amd_pp_simple_clock_info;
struct amd_pp_display_configuration;
struct amd_pp_clock_info;
struct pp_display_clock_request;
struct pp_wm_sets_with_clock_ranges_soc15;
struct pp_clock_levels_with_voltage;
struct pp_clock_levels_with_latency;
struct amd_pp_clocks;

struct amd_pm_funcs {
/* export for dpm on ci and si */
	int (*pre_set_power_state)(void *handle);
	int (*set_power_state)(void *handle);
	void (*post_set_power_state)(void *handle);
	void (*display_configuration_changed)(void *handle);
	void (*print_power_state)(void *handle, void *ps);
	bool (*vblank_too_short)(void *handle);
	void (*enable_bapm)(void *handle, bool enable);
	int (*check_state_equal)(void *handle,
				void  *cps,
				void  *rps,
				bool  *equal);
/* export for sysfs */
	int (*get_temperature)(void *handle);
	void (*set_fan_control_mode)(void *handle, u32 mode);
	u32 (*get_fan_control_mode)(void *handle);
	int (*set_fan_speed_percent)(void *handle, u32 speed);
	int (*get_fan_speed_percent)(void *handle, u32 *speed);
	int (*force_clock_level)(void *handle, enum pp_clock_type type, uint32_t mask);
	int (*print_clock_levels)(void *handle, enum pp_clock_type type, char *buf);
	int (*force_performance_level)(void *handle, enum amd_dpm_forced_level level);
	int (*get_sclk_od)(void *handle);
	int (*set_sclk_od)(void *handle, uint32_t value);
	int (*get_mclk_od)(void *handle);
	int (*set_mclk_od)(void *handle, uint32_t value);
	int (*read_sensor)(void *handle, int idx, void *value, int *size);
	enum amd_dpm_forced_level (*get_performance_level)(void *handle);
	enum amd_pm_state_type (*get_current_power_state)(void *handle);
	int (*get_fan_speed_rpm)(void *handle, uint32_t *rpm);
	int (*get_pp_num_states)(void *handle, struct pp_states_info *data);
	int (*get_pp_table)(void *handle, char **table);
	int (*set_pp_table)(void *handle, const char *buf, size_t size);
	void (*debugfs_print_current_performance_level)(void *handle, struct seq_file *m);

	int (*reset_power_profile_state)(void *handle,
			struct amd_pp_profile *request);
	int (*get_power_profile_state)(void *handle,
			struct amd_pp_profile *query);
	int (*set_power_profile_state)(void *handle,
			struct amd_pp_profile *request);
	int (*switch_power_profile)(void *handle,
			enum amd_pp_profile_type type);
/* export to amdgpu */
	void (*powergate_uvd)(void *handle, bool gate);
	void (*powergate_vce)(void *handle, bool gate);
	struct amd_vce_state* (*get_vce_clock_state)(void *handle, u32 idx);
	int (*dispatch_tasks)(void *handle, enum amd_pp_task task_id,
				   void *input, void *output);
	int (*load_firmware)(void *handle);
	int (*wait_for_fw_loading_complete)(void *handle);
	int (*set_clockgating_by_smu)(void *handle, uint32_t msg_id);
/* export to DC */
	u32 (*get_sclk)(void *handle, bool low);
	u32 (*get_mclk)(void *handle, bool low);
	int (*display_configuration_change)(void *handle,
		const struct amd_pp_display_configuration *input);
	int (*get_display_power_level)(void *handle,
		struct amd_pp_simple_clock_info *output);
	int (*get_current_clocks)(void *handle,
		struct amd_pp_clock_info *clocks);
	int (*get_clock_by_type)(void *handle,
		enum amd_pp_clock_type type,
		struct amd_pp_clocks *clocks);
	int (*get_clock_by_type_with_latency)(void *handle,
		enum amd_pp_clock_type type,
		struct pp_clock_levels_with_latency *clocks);
	int (*get_clock_by_type_with_voltage)(void *handle,
		enum amd_pp_clock_type type,
		struct pp_clock_levels_with_voltage *clocks);
	int (*set_watermarks_for_clocks_ranges)(void *handle,
		struct pp_wm_sets_with_clock_ranges_soc15 *wm_with_clock_ranges);
	int (*display_clock_voltage_request)(void *handle,
		struct pp_display_clock_request *clock);
	int (*get_display_mode_validation_clocks)(void *handle,
		struct amd_pp_simple_clock_info *clocks);
};


#endif /* __AMD_SHARED_H__ */<|MERGE_RESOLUTION|>--- conflicted
+++ resolved
@@ -25,38 +25,9 @@
 
 #include <drm/amd_asic_type.h>
 
-<<<<<<< HEAD
 struct seq_file;
 
-/*
- * Supported ASIC types
- */
-enum amd_asic_type {
-	CHIP_TAHITI = 0,
-	CHIP_PITCAIRN,
-	CHIP_VERDE,
-	CHIP_OLAND,
-	CHIP_HAINAN,
-	CHIP_BONAIRE,
-	CHIP_KAVERI,
-	CHIP_KABINI,
-	CHIP_HAWAII,
-	CHIP_MULLINS,
-	CHIP_TOPAZ,
-	CHIP_TONGA,
-	CHIP_FIJI,
-	CHIP_CARRIZO,
-	CHIP_STONEY,
-	CHIP_POLARIS10,
-	CHIP_POLARIS11,
-	CHIP_POLARIS12,
-	CHIP_VEGA10,
-	CHIP_RAVEN,
-	CHIP_LAST,
-};
-=======
 #define AMD_MAX_USEC_TIMEOUT		200000  /* 200 ms */
->>>>>>> f674bd28
 
 /*
  * Chip flags
