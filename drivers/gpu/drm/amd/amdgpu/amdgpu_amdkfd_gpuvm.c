/*
 * Copyright 2014-2018 Advanced Micro Devices, Inc.
 *
 * Permission is hereby granted, free of charge, to any person obtaining a
 * copy of this software and associated documentation files (the "Software"),
 * to deal in the Software without restriction, including without limitation
 * the rights to use, copy, modify, merge, publish, distribute, sublicense,
 * and/or sell copies of the Software, and to permit persons to whom the
 * Software is furnished to do so, subject to the following conditions:
 *
 * The above copyright notice and this permission notice shall be included in
 * all copies or substantial portions of the Software.
 *
 * THE SOFTWARE IS PROVIDED "AS IS", WITHOUT WARRANTY OF ANY KIND, EXPRESS OR
 * IMPLIED, INCLUDING BUT NOT LIMITED TO THE WARRANTIES OF MERCHANTABILITY,
 * FITNESS FOR A PARTICULAR PURPOSE AND NONINFRINGEMENT.  IN NO EVENT SHALL
 * THE COPYRIGHT HOLDER(S) OR AUTHOR(S) BE LIABLE FOR ANY CLAIM, DAMAGES OR
 * OTHER LIABILITY, WHETHER IN AN ACTION OF CONTRACT, TORT OR OTHERWISE,
 * ARISING FROM, OUT OF OR IN CONNECTION WITH THE SOFTWARE OR THE USE OR
 * OTHER DEALINGS IN THE SOFTWARE.
 */
#include <linux/dma-buf.h>
#include <linux/list.h>
#include <linux/pagemap.h>
#include <linux/sched/mm.h>
#include <linux/sched/task.h>

#include "amdgpu_object.h"
#include "amdgpu_gem.h"
#include "amdgpu_vm.h"
#include "amdgpu_amdkfd.h"
#include "amdgpu_dma_buf.h"
#include <uapi/linux/kfd_ioctl.h>
#include "amdgpu_xgmi.h"

/* Userptr restore delay, just long enough to allow consecutive VM
 * changes to accumulate
 */
#define AMDGPU_USERPTR_RESTORE_DELAY_MS 1

/* Impose limit on how much memory KFD can use */
static struct {
	uint64_t max_system_mem_limit;
	uint64_t max_ttm_mem_limit;
	int64_t system_mem_used;
	int64_t ttm_mem_used;
	spinlock_t mem_limit_lock;
} kfd_mem_limit;

static const char * const domain_bit_to_string[] = {
		"CPU",
		"GTT",
		"VRAM",
		"GDS",
		"GWS",
		"OA"
};

#define domain_string(domain) domain_bit_to_string[ffs(domain)-1]

static void amdgpu_amdkfd_restore_userptr_worker(struct work_struct *work);

static bool kfd_mem_is_attached(struct amdgpu_vm *avm,
		struct kgd_mem *mem)
{
	struct kfd_mem_attachment *entry;

	list_for_each_entry(entry, &mem->attachments, list)
		if (entry->bo_va->base.vm == avm)
			return true;

	return false;
}

/* Set memory usage limits. Current, limits are
 *  System (TTM + userptr) memory - 15/16th System RAM
 *  TTM memory - 3/8th System RAM
 */
void amdgpu_amdkfd_gpuvm_init_mem_limits(void)
{
	struct sysinfo si;
	uint64_t mem;

	si_meminfo(&si);
	mem = si.freeram - si.freehigh;
	mem *= si.mem_unit;

	spin_lock_init(&kfd_mem_limit.mem_limit_lock);
	kfd_mem_limit.max_system_mem_limit = mem - (mem >> 4);
	kfd_mem_limit.max_ttm_mem_limit = (mem >> 1) - (mem >> 3);
	pr_debug("Kernel memory limit %lluM, TTM limit %lluM\n",
		(kfd_mem_limit.max_system_mem_limit >> 20),
		(kfd_mem_limit.max_ttm_mem_limit >> 20));
}

void amdgpu_amdkfd_reserve_system_mem(uint64_t size)
{
	kfd_mem_limit.system_mem_used += size;
}

/* Estimate page table size needed to represent a given memory size
 *
 * With 4KB pages, we need one 8 byte PTE for each 4KB of memory
 * (factor 512, >> 9). With 2MB pages, we need one 8 byte PTE for 2MB
 * of memory (factor 256K, >> 18). ROCm user mode tries to optimize
 * for 2MB pages for TLB efficiency. However, small allocations and
 * fragmented system memory still need some 4KB pages. We choose a
 * compromise that should work in most cases without reserving too
 * much memory for page tables unnecessarily (factor 16K, >> 14).
 */
#define ESTIMATE_PT_SIZE(mem_size) ((mem_size) >> 14)

static size_t amdgpu_amdkfd_acc_size(uint64_t size)
{
	size >>= PAGE_SHIFT;
	size *= sizeof(dma_addr_t) + sizeof(void *);

	return __roundup_pow_of_two(sizeof(struct amdgpu_bo)) +
		__roundup_pow_of_two(sizeof(struct ttm_tt)) +
		PAGE_ALIGN(size);
}

/**
 * @amdgpu_amdkfd_reserve_mem_limit() - Decrease available memory by size
 * of buffer including any reserved for control structures
 *
 * @adev: Device to which allocated BO belongs to
 * @size: Size of buffer, in bytes, encapsulated by B0. This should be
 * equivalent to amdgpu_bo_size(BO)
 * @alloc_flag: Flag used in allocating a BO as noted above
 *
 * Return: returns -ENOMEM in case of error, ZERO otherwise
 */
static int amdgpu_amdkfd_reserve_mem_limit(struct amdgpu_device *adev,
		uint64_t size, u32 alloc_flag)
{
	uint64_t reserved_for_pt =
		ESTIMATE_PT_SIZE(amdgpu_amdkfd_total_mem_size);
	size_t acc_size, system_mem_needed, ttm_mem_needed, vram_needed;
	int ret = 0;

	acc_size = amdgpu_amdkfd_acc_size(size);

	vram_needed = 0;
	if (alloc_flag & KFD_IOC_ALLOC_MEM_FLAGS_GTT) {
		system_mem_needed = acc_size + size;
		ttm_mem_needed = acc_size + size;
	} else if (alloc_flag & KFD_IOC_ALLOC_MEM_FLAGS_VRAM) {
		system_mem_needed = acc_size;
		ttm_mem_needed = acc_size;
		vram_needed = size;
	} else if (alloc_flag & KFD_IOC_ALLOC_MEM_FLAGS_USERPTR) {
		system_mem_needed = acc_size + size;
		ttm_mem_needed = acc_size;
	} else if (alloc_flag &
		   (KFD_IOC_ALLOC_MEM_FLAGS_DOORBELL |
		    KFD_IOC_ALLOC_MEM_FLAGS_MMIO_REMAP)) {
		system_mem_needed = acc_size;
		ttm_mem_needed = acc_size;
	} else {
		pr_err("%s: Invalid BO type %#x\n", __func__, alloc_flag);
		return -ENOMEM;
	}

	spin_lock(&kfd_mem_limit.mem_limit_lock);

	if (kfd_mem_limit.system_mem_used + system_mem_needed >
	    kfd_mem_limit.max_system_mem_limit)
		pr_debug("Set no_system_mem_limit=1 if using shared memory\n");

	if ((kfd_mem_limit.system_mem_used + system_mem_needed >
	     kfd_mem_limit.max_system_mem_limit && !no_system_mem_limit) ||
	    (kfd_mem_limit.ttm_mem_used + ttm_mem_needed >
	     kfd_mem_limit.max_ttm_mem_limit) ||
	    (adev->kfd.vram_used + vram_needed >
	     adev->gmc.real_vram_size - reserved_for_pt)) {
		ret = -ENOMEM;
		goto release;
	}

	/* Update memory accounting by decreasing available system
	 * memory, TTM memory and GPU memory as computed above
	 */
	adev->kfd.vram_used += vram_needed;
	kfd_mem_limit.system_mem_used += system_mem_needed;
	kfd_mem_limit.ttm_mem_used += ttm_mem_needed;

release:
	spin_unlock(&kfd_mem_limit.mem_limit_lock);
	return ret;
}

static void unreserve_mem_limit(struct amdgpu_device *adev,
		uint64_t size, u32 alloc_flag)
{
	size_t acc_size;

	acc_size = amdgpu_amdkfd_acc_size(size);

	spin_lock(&kfd_mem_limit.mem_limit_lock);

	if (alloc_flag & KFD_IOC_ALLOC_MEM_FLAGS_GTT) {
		kfd_mem_limit.system_mem_used -= (acc_size + size);
		kfd_mem_limit.ttm_mem_used -= (acc_size + size);
	} else if (alloc_flag & KFD_IOC_ALLOC_MEM_FLAGS_VRAM) {
		kfd_mem_limit.system_mem_used -= acc_size;
		kfd_mem_limit.ttm_mem_used -= acc_size;
		adev->kfd.vram_used -= size;
	} else if (alloc_flag & KFD_IOC_ALLOC_MEM_FLAGS_USERPTR) {
		kfd_mem_limit.system_mem_used -= (acc_size + size);
		kfd_mem_limit.ttm_mem_used -= acc_size;
	} else if (alloc_flag &
		   (KFD_IOC_ALLOC_MEM_FLAGS_DOORBELL |
		    KFD_IOC_ALLOC_MEM_FLAGS_MMIO_REMAP)) {
		kfd_mem_limit.system_mem_used -= acc_size;
		kfd_mem_limit.ttm_mem_used -= acc_size;
	} else {
		pr_err("%s: Invalid BO type %#x\n", __func__, alloc_flag);
		goto release;
	}

	WARN_ONCE(adev->kfd.vram_used < 0,
		  "KFD VRAM memory accounting unbalanced");
	WARN_ONCE(kfd_mem_limit.ttm_mem_used < 0,
		  "KFD TTM memory accounting unbalanced");
	WARN_ONCE(kfd_mem_limit.system_mem_used < 0,
		  "KFD system memory accounting unbalanced");

release:
	spin_unlock(&kfd_mem_limit.mem_limit_lock);
}

void amdgpu_amdkfd_release_notify(struct amdgpu_bo *bo)
{
	struct amdgpu_device *adev = amdgpu_ttm_adev(bo->tbo.bdev);
	u32 alloc_flags = bo->kfd_bo->alloc_flags;
	u64 size = amdgpu_bo_size(bo);

	unreserve_mem_limit(adev, size, alloc_flags);

<<<<<<< HEAD
	unreserve_mem_limit(adev, amdgpu_bo_size(bo), domain, sg);

=======
>>>>>>> 754e0b0e
	kfree(bo->kfd_bo);
}

/* amdgpu_amdkfd_remove_eviction_fence - Removes eviction fence from BO's
 *  reservation object.
 *
 * @bo: [IN] Remove eviction fence(s) from this BO
 * @ef: [IN] This eviction fence is removed if it
 *  is present in the shared list.
 *
 * NOTE: Must be called with BO reserved i.e. bo->tbo.resv->lock held.
 */
static int amdgpu_amdkfd_remove_eviction_fence(struct amdgpu_bo *bo,
					struct amdgpu_amdkfd_fence *ef)
{
	struct dma_resv *resv = bo->tbo.base.resv;
	struct dma_resv_list *old, *new;
	unsigned int i, j, k;

	if (!ef)
		return -EINVAL;

	old = dma_resv_shared_list(resv);
	if (!old)
		return 0;

	new = kmalloc(struct_size(new, shared, old->shared_max), GFP_KERNEL);
	if (!new)
		return -ENOMEM;

	/* Go through all the shared fences in the resevation object and sort
	 * the interesting ones to the end of the list.
	 */
	for (i = 0, j = old->shared_count, k = 0; i < old->shared_count; ++i) {
		struct dma_fence *f;

		f = rcu_dereference_protected(old->shared[i],
					      dma_resv_held(resv));

		if (f->context == ef->base.context)
			RCU_INIT_POINTER(new->shared[--j], f);
		else
			RCU_INIT_POINTER(new->shared[k++], f);
	}
	new->shared_max = old->shared_max;
	new->shared_count = k;

	/* Install the new fence list, seqcount provides the barriers */
	write_seqcount_begin(&resv->seq);
	RCU_INIT_POINTER(resv->fence, new);
	write_seqcount_end(&resv->seq);

	/* Drop the references to the removed fences or move them to ef_list */
	for (i = j; i < old->shared_count; ++i) {
		struct dma_fence *f;

		f = rcu_dereference_protected(new->shared[i],
					      dma_resv_held(resv));
		dma_fence_put(f);
	}
	kfree_rcu(old, rcu);

	return 0;
}

int amdgpu_amdkfd_remove_fence_on_pt_pd_bos(struct amdgpu_bo *bo)
{
	struct amdgpu_bo *root = bo;
	struct amdgpu_vm_bo_base *vm_bo;
	struct amdgpu_vm *vm;
	struct amdkfd_process_info *info;
	struct amdgpu_amdkfd_fence *ef;
	int ret;

	/* we can always get vm_bo from root PD bo.*/
	while (root->parent)
		root = root->parent;

	vm_bo = root->vm_bo;
	if (!vm_bo)
		return 0;

	vm = vm_bo->vm;
	if (!vm)
		return 0;

	info = vm->process_info;
	if (!info || !info->eviction_fence)
		return 0;

	ef = container_of(dma_fence_get(&info->eviction_fence->base),
			struct amdgpu_amdkfd_fence, base);

	BUG_ON(!dma_resv_trylock(bo->tbo.base.resv));
	ret = amdgpu_amdkfd_remove_eviction_fence(bo, ef);
	dma_resv_unlock(bo->tbo.base.resv);

	dma_fence_put(&ef->base);
	return ret;
}

static int amdgpu_amdkfd_bo_validate(struct amdgpu_bo *bo, uint32_t domain,
				     bool wait)
{
	struct ttm_operation_ctx ctx = { false, false };
	int ret;

	if (WARN(amdgpu_ttm_tt_get_usermm(bo->tbo.ttm),
		 "Called with userptr BO"))
		return -EINVAL;

	amdgpu_bo_placement_from_domain(bo, domain);

	ret = ttm_bo_validate(&bo->tbo, &bo->placement, &ctx);
	if (ret)
		goto validate_fail;
	if (wait)
		amdgpu_bo_sync_wait(bo, AMDGPU_FENCE_OWNER_KFD, false);

validate_fail:
	return ret;
}

static int amdgpu_amdkfd_validate_vm_bo(void *_unused, struct amdgpu_bo *bo)
{
	return amdgpu_amdkfd_bo_validate(bo, bo->allowed_domains, false);
}

/* vm_validate_pt_pd_bos - Validate page table and directory BOs
 *
 * Page directories are not updated here because huge page handling
 * during page table updates can invalidate page directory entries
 * again. Page directories are only updated after updating page
 * tables.
 */
static int vm_validate_pt_pd_bos(struct amdgpu_vm *vm)
{
	struct amdgpu_bo *pd = vm->root.bo;
	struct amdgpu_device *adev = amdgpu_ttm_adev(pd->tbo.bdev);
	int ret;

	ret = amdgpu_vm_validate_pt_bos(adev, vm, amdgpu_amdkfd_validate_vm_bo, NULL);
	if (ret) {
		pr_err("failed to validate PT BOs\n");
		return ret;
	}

	ret = amdgpu_amdkfd_validate_vm_bo(NULL, pd);
	if (ret) {
		pr_err("failed to validate PD\n");
		return ret;
	}

	vm->pd_phys_addr = amdgpu_gmc_pd_addr(vm->root.bo);

	if (vm->use_cpu_for_update) {
		ret = amdgpu_bo_kmap(pd, NULL);
		if (ret) {
			pr_err("failed to kmap PD, ret=%d\n", ret);
			return ret;
		}
	}

	return 0;
}

static int vm_update_pds(struct amdgpu_vm *vm, struct amdgpu_sync *sync)
{
	struct amdgpu_bo *pd = vm->root.bo;
	struct amdgpu_device *adev = amdgpu_ttm_adev(pd->tbo.bdev);
	int ret;

	ret = amdgpu_vm_update_pdes(adev, vm, false);
	if (ret)
		return ret;

	return amdgpu_sync_fence(sync, vm->last_update);
}

static uint64_t get_pte_flags(struct amdgpu_device *adev, struct kgd_mem *mem)
{
	struct amdgpu_device *bo_adev = amdgpu_ttm_adev(mem->bo->tbo.bdev);
	bool coherent = mem->alloc_flags & KFD_IOC_ALLOC_MEM_FLAGS_COHERENT;
	bool uncached = mem->alloc_flags & KFD_IOC_ALLOC_MEM_FLAGS_UNCACHED;
	uint32_t mapping_flags;
	uint64_t pte_flags;
	bool snoop = false;

	mapping_flags = AMDGPU_VM_PAGE_READABLE;
	if (mem->alloc_flags & KFD_IOC_ALLOC_MEM_FLAGS_WRITABLE)
		mapping_flags |= AMDGPU_VM_PAGE_WRITEABLE;
	if (mem->alloc_flags & KFD_IOC_ALLOC_MEM_FLAGS_EXECUTABLE)
		mapping_flags |= AMDGPU_VM_PAGE_EXECUTABLE;

	switch (adev->asic_type) {
	case CHIP_ARCTURUS:
		if (mem->alloc_flags & KFD_IOC_ALLOC_MEM_FLAGS_VRAM) {
			if (bo_adev == adev)
				mapping_flags |= coherent ?
					AMDGPU_VM_MTYPE_CC : AMDGPU_VM_MTYPE_RW;
			else
				mapping_flags |= coherent ?
					AMDGPU_VM_MTYPE_UC : AMDGPU_VM_MTYPE_NC;
		} else {
			mapping_flags |= coherent ?
				AMDGPU_VM_MTYPE_UC : AMDGPU_VM_MTYPE_NC;
		}
		break;
	case CHIP_ALDEBARAN:
		if (coherent && uncached) {
			if (adev->gmc.xgmi.connected_to_cpu ||
				!(mem->alloc_flags & KFD_IOC_ALLOC_MEM_FLAGS_VRAM))
				snoop = true;
			mapping_flags |= AMDGPU_VM_MTYPE_UC;
		} else if (mem->alloc_flags & KFD_IOC_ALLOC_MEM_FLAGS_VRAM) {
			if (bo_adev == adev) {
				mapping_flags |= coherent ?
					AMDGPU_VM_MTYPE_CC : AMDGPU_VM_MTYPE_RW;
				if (adev->gmc.xgmi.connected_to_cpu)
					snoop = true;
			} else {
				mapping_flags |= coherent ?
					AMDGPU_VM_MTYPE_UC : AMDGPU_VM_MTYPE_NC;
				if (amdgpu_xgmi_same_hive(adev, bo_adev))
					snoop = true;
			}
		} else {
			snoop = true;
			mapping_flags |= coherent ?
				AMDGPU_VM_MTYPE_UC : AMDGPU_VM_MTYPE_NC;
		}
		break;
	default:
		mapping_flags |= coherent ?
			AMDGPU_VM_MTYPE_UC : AMDGPU_VM_MTYPE_NC;
	}

	pte_flags = amdgpu_gem_va_map_flags(adev, mapping_flags);
	pte_flags |= snoop ? AMDGPU_PTE_SNOOPED : 0;

	return pte_flags;
}

static int
kfd_mem_dmamap_userptr(struct kgd_mem *mem,
		       struct kfd_mem_attachment *attachment)
{
	enum dma_data_direction direction =
		mem->alloc_flags & KFD_IOC_ALLOC_MEM_FLAGS_WRITABLE ?
		DMA_BIDIRECTIONAL : DMA_TO_DEVICE;
	struct ttm_operation_ctx ctx = {.interruptible = true};
	struct amdgpu_bo *bo = attachment->bo_va->base.bo;
	struct amdgpu_device *adev = attachment->adev;
	struct ttm_tt *src_ttm = mem->bo->tbo.ttm;
	struct ttm_tt *ttm = bo->tbo.ttm;
	int ret;

	ttm->sg = kmalloc(sizeof(*ttm->sg), GFP_KERNEL);
	if (unlikely(!ttm->sg))
		return -ENOMEM;

	if (WARN_ON(ttm->num_pages != src_ttm->num_pages))
		return -EINVAL;

	/* Same sequence as in amdgpu_ttm_tt_pin_userptr */
	ret = sg_alloc_table_from_pages(ttm->sg, src_ttm->pages,
					ttm->num_pages, 0,
					(u64)ttm->num_pages << PAGE_SHIFT,
					GFP_KERNEL);
	if (unlikely(ret))
		goto free_sg;

	ret = dma_map_sgtable(adev->dev, ttm->sg, direction, 0);
	if (unlikely(ret))
		goto release_sg;

	drm_prime_sg_to_dma_addr_array(ttm->sg, ttm->dma_address,
				       ttm->num_pages);

	amdgpu_bo_placement_from_domain(bo, AMDGPU_GEM_DOMAIN_GTT);
	ret = ttm_bo_validate(&bo->tbo, &bo->placement, &ctx);
	if (ret)
		goto unmap_sg;

	return 0;

unmap_sg:
	dma_unmap_sgtable(adev->dev, ttm->sg, direction, 0);
release_sg:
	pr_err("DMA map userptr failed: %d\n", ret);
	sg_free_table(ttm->sg);
free_sg:
	kfree(ttm->sg);
	ttm->sg = NULL;
	return ret;
}

static int
kfd_mem_dmamap_dmabuf(struct kfd_mem_attachment *attachment)
{
	struct ttm_operation_ctx ctx = {.interruptible = true};
	struct amdgpu_bo *bo = attachment->bo_va->base.bo;

	amdgpu_bo_placement_from_domain(bo, AMDGPU_GEM_DOMAIN_GTT);
	return ttm_bo_validate(&bo->tbo, &bo->placement, &ctx);
}

static int
kfd_mem_dmamap_attachment(struct kgd_mem *mem,
			  struct kfd_mem_attachment *attachment)
{
	switch (attachment->type) {
	case KFD_MEM_ATT_SHARED:
		return 0;
	case KFD_MEM_ATT_USERPTR:
		return kfd_mem_dmamap_userptr(mem, attachment);
	case KFD_MEM_ATT_DMABUF:
		return kfd_mem_dmamap_dmabuf(attachment);
	default:
		WARN_ON_ONCE(1);
	}
	return -EINVAL;
}

static void
kfd_mem_dmaunmap_userptr(struct kgd_mem *mem,
			 struct kfd_mem_attachment *attachment)
{
	enum dma_data_direction direction =
		mem->alloc_flags & KFD_IOC_ALLOC_MEM_FLAGS_WRITABLE ?
		DMA_BIDIRECTIONAL : DMA_TO_DEVICE;
	struct ttm_operation_ctx ctx = {.interruptible = false};
	struct amdgpu_bo *bo = attachment->bo_va->base.bo;
	struct amdgpu_device *adev = attachment->adev;
	struct ttm_tt *ttm = bo->tbo.ttm;

	if (unlikely(!ttm->sg))
		return;

	amdgpu_bo_placement_from_domain(bo, AMDGPU_GEM_DOMAIN_CPU);
	ttm_bo_validate(&bo->tbo, &bo->placement, &ctx);

	dma_unmap_sgtable(adev->dev, ttm->sg, direction, 0);
	sg_free_table(ttm->sg);
	kfree(ttm->sg);
	ttm->sg = NULL;
}

static void
kfd_mem_dmaunmap_dmabuf(struct kfd_mem_attachment *attachment)
{
	struct ttm_operation_ctx ctx = {.interruptible = true};
	struct amdgpu_bo *bo = attachment->bo_va->base.bo;

	amdgpu_bo_placement_from_domain(bo, AMDGPU_GEM_DOMAIN_CPU);
	ttm_bo_validate(&bo->tbo, &bo->placement, &ctx);
}

static void
kfd_mem_dmaunmap_attachment(struct kgd_mem *mem,
			    struct kfd_mem_attachment *attachment)
{
	switch (attachment->type) {
	case KFD_MEM_ATT_SHARED:
		break;
	case KFD_MEM_ATT_USERPTR:
		kfd_mem_dmaunmap_userptr(mem, attachment);
		break;
	case KFD_MEM_ATT_DMABUF:
		kfd_mem_dmaunmap_dmabuf(attachment);
		break;
	default:
		WARN_ON_ONCE(1);
	}
}

static int
kfd_mem_attach_userptr(struct amdgpu_device *adev, struct kgd_mem *mem,
		       struct amdgpu_bo **bo)
{
	unsigned long bo_size = mem->bo->tbo.base.size;
	struct drm_gem_object *gobj;
	int ret;

	ret = amdgpu_bo_reserve(mem->bo, false);
	if (ret)
		return ret;

	ret = amdgpu_gem_object_create(adev, bo_size, 1,
				       AMDGPU_GEM_DOMAIN_CPU,
				       AMDGPU_GEM_CREATE_PREEMPTIBLE,
				       ttm_bo_type_sg, mem->bo->tbo.base.resv,
				       &gobj);
	amdgpu_bo_unreserve(mem->bo);
	if (ret)
		return ret;

	*bo = gem_to_amdgpu_bo(gobj);
	(*bo)->parent = amdgpu_bo_ref(mem->bo);

	return 0;
}

static int
kfd_mem_attach_dmabuf(struct amdgpu_device *adev, struct kgd_mem *mem,
		      struct amdgpu_bo **bo)
{
	struct drm_gem_object *gobj;
	int ret;

	if (!mem->dmabuf) {
		mem->dmabuf = amdgpu_gem_prime_export(&mem->bo->tbo.base,
			mem->alloc_flags & KFD_IOC_ALLOC_MEM_FLAGS_WRITABLE ?
				DRM_RDWR : 0);
		if (IS_ERR(mem->dmabuf)) {
			ret = PTR_ERR(mem->dmabuf);
			mem->dmabuf = NULL;
			return ret;
		}
	}

	gobj = amdgpu_gem_prime_import(adev_to_drm(adev), mem->dmabuf);
	if (IS_ERR(gobj))
		return PTR_ERR(gobj);

	*bo = gem_to_amdgpu_bo(gobj);
	(*bo)->flags |= AMDGPU_GEM_CREATE_PREEMPTIBLE;
	(*bo)->parent = amdgpu_bo_ref(mem->bo);

	return 0;
}

/* kfd_mem_attach - Add a BO to a VM
 *
 * Everything that needs to bo done only once when a BO is first added
 * to a VM. It can later be mapped and unmapped many times without
 * repeating these steps.
 *
 * 0. Create BO for DMA mapping, if needed
 * 1. Allocate and initialize BO VA entry data structure
 * 2. Add BO to the VM
 * 3. Determine ASIC-specific PTE flags
 * 4. Alloc page tables and directories if needed
 * 4a.  Validate new page tables and directories
 */
static int kfd_mem_attach(struct amdgpu_device *adev, struct kgd_mem *mem,
		struct amdgpu_vm *vm, bool is_aql)
{
	struct amdgpu_device *bo_adev = amdgpu_ttm_adev(mem->bo->tbo.bdev);
	unsigned long bo_size = mem->bo->tbo.base.size;
	uint64_t va = mem->va;
	struct kfd_mem_attachment *attachment[2] = {NULL, NULL};
	struct amdgpu_bo *bo[2] = {NULL, NULL};
	int i, ret;

	if (!va) {
		pr_err("Invalid VA when adding BO to VM\n");
		return -EINVAL;
	}

	for (i = 0; i <= is_aql; i++) {
		attachment[i] = kzalloc(sizeof(*attachment[i]), GFP_KERNEL);
		if (unlikely(!attachment[i])) {
			ret = -ENOMEM;
			goto unwind;
		}

		pr_debug("\t add VA 0x%llx - 0x%llx to vm %p\n", va,
			 va + bo_size, vm);

		if (adev == bo_adev ||
		   (amdgpu_ttm_tt_get_usermm(mem->bo->tbo.ttm) && adev->ram_is_direct_mapped) ||
		   (mem->domain == AMDGPU_GEM_DOMAIN_VRAM && amdgpu_xgmi_same_hive(adev, bo_adev))) {
			/* Mappings on the local GPU, or VRAM mappings in the
			 * local hive, or userptr mapping IOMMU direct map mode
			 * share the original BO
			 */
			attachment[i]->type = KFD_MEM_ATT_SHARED;
			bo[i] = mem->bo;
			drm_gem_object_get(&bo[i]->tbo.base);
		} else if (i > 0) {
			/* Multiple mappings on the same GPU share the BO */
			attachment[i]->type = KFD_MEM_ATT_SHARED;
			bo[i] = bo[0];
			drm_gem_object_get(&bo[i]->tbo.base);
		} else if (amdgpu_ttm_tt_get_usermm(mem->bo->tbo.ttm)) {
			/* Create an SG BO to DMA-map userptrs on other GPUs */
			attachment[i]->type = KFD_MEM_ATT_USERPTR;
			ret = kfd_mem_attach_userptr(adev, mem, &bo[i]);
			if (ret)
				goto unwind;
		} else if (mem->domain == AMDGPU_GEM_DOMAIN_GTT &&
			   mem->bo->tbo.type != ttm_bo_type_sg) {
			/* GTT BOs use DMA-mapping ability of dynamic-attach
			 * DMA bufs. TODO: The same should work for VRAM on
			 * large-BAR GPUs.
			 */
			attachment[i]->type = KFD_MEM_ATT_DMABUF;
			ret = kfd_mem_attach_dmabuf(adev, mem, &bo[i]);
			if (ret)
				goto unwind;
		} else {
			/* FIXME: Need to DMA-map other BO types:
			 * large-BAR VRAM, doorbells, MMIO remap
			 */
			attachment[i]->type = KFD_MEM_ATT_SHARED;
			bo[i] = mem->bo;
			drm_gem_object_get(&bo[i]->tbo.base);
		}

		/* Add BO to VM internal data structures */
		ret = amdgpu_bo_reserve(bo[i], false);
		if (ret) {
			pr_debug("Unable to reserve BO during memory attach");
			goto unwind;
		}
		attachment[i]->bo_va = amdgpu_vm_bo_add(adev, vm, bo[i]);
		amdgpu_bo_unreserve(bo[i]);
		if (unlikely(!attachment[i]->bo_va)) {
			ret = -ENOMEM;
			pr_err("Failed to add BO object to VM. ret == %d\n",
			       ret);
			goto unwind;
		}
		attachment[i]->va = va;
		attachment[i]->pte_flags = get_pte_flags(adev, mem);
		attachment[i]->adev = adev;
		list_add(&attachment[i]->list, &mem->attachments);

		va += bo_size;
	}

	return 0;

unwind:
	for (; i >= 0; i--) {
		if (!attachment[i])
			continue;
		if (attachment[i]->bo_va) {
			amdgpu_bo_reserve(bo[i], true);
			amdgpu_vm_bo_rmv(adev, attachment[i]->bo_va);
			amdgpu_bo_unreserve(bo[i]);
			list_del(&attachment[i]->list);
		}
		if (bo[i])
			drm_gem_object_put(&bo[i]->tbo.base);
		kfree(attachment[i]);
	}
	return ret;
}

static void kfd_mem_detach(struct kfd_mem_attachment *attachment)
{
	struct amdgpu_bo *bo = attachment->bo_va->base.bo;

	pr_debug("\t remove VA 0x%llx in entry %p\n",
			attachment->va, attachment);
	amdgpu_vm_bo_rmv(attachment->adev, attachment->bo_va);
	drm_gem_object_put(&bo->tbo.base);
	list_del(&attachment->list);
	kfree(attachment);
}

static void add_kgd_mem_to_kfd_bo_list(struct kgd_mem *mem,
				struct amdkfd_process_info *process_info,
				bool userptr)
{
	struct ttm_validate_buffer *entry = &mem->validate_list;
	struct amdgpu_bo *bo = mem->bo;

	INIT_LIST_HEAD(&entry->head);
	entry->num_shared = 1;
	entry->bo = &bo->tbo;
	mutex_lock(&process_info->lock);
	if (userptr)
		list_add_tail(&entry->head, &process_info->userptr_valid_list);
	else
		list_add_tail(&entry->head, &process_info->kfd_bo_list);
	mutex_unlock(&process_info->lock);
}

static void remove_kgd_mem_from_kfd_bo_list(struct kgd_mem *mem,
		struct amdkfd_process_info *process_info)
{
	struct ttm_validate_buffer *bo_list_entry;

	bo_list_entry = &mem->validate_list;
	mutex_lock(&process_info->lock);
	list_del(&bo_list_entry->head);
	mutex_unlock(&process_info->lock);
}

/* Initializes user pages. It registers the MMU notifier and validates
 * the userptr BO in the GTT domain.
 *
 * The BO must already be on the userptr_valid_list. Otherwise an
 * eviction and restore may happen that leaves the new BO unmapped
 * with the user mode queues running.
 *
 * Takes the process_info->lock to protect against concurrent restore
 * workers.
 *
 * Returns 0 for success, negative errno for errors.
 */
static int init_user_pages(struct kgd_mem *mem, uint64_t user_addr)
{
	struct amdkfd_process_info *process_info = mem->process_info;
	struct amdgpu_bo *bo = mem->bo;
	struct ttm_operation_ctx ctx = { true, false };
	int ret = 0;

	mutex_lock(&process_info->lock);

	ret = amdgpu_ttm_tt_set_userptr(&bo->tbo, user_addr, 0);
	if (ret) {
		pr_err("%s: Failed to set userptr: %d\n", __func__, ret);
		goto out;
	}

	ret = amdgpu_mn_register(bo, user_addr);
	if (ret) {
		pr_err("%s: Failed to register MMU notifier: %d\n",
		       __func__, ret);
		goto out;
	}

	ret = amdgpu_ttm_tt_get_user_pages(bo, bo->tbo.ttm->pages);
	if (ret) {
		pr_err("%s: Failed to get user pages: %d\n", __func__, ret);
		goto unregister_out;
	}

	ret = amdgpu_bo_reserve(bo, true);
	if (ret) {
		pr_err("%s: Failed to reserve BO\n", __func__);
		goto release_out;
	}
	amdgpu_bo_placement_from_domain(bo, mem->domain);
	ret = ttm_bo_validate(&bo->tbo, &bo->placement, &ctx);
	if (ret)
		pr_err("%s: failed to validate BO\n", __func__);
	amdgpu_bo_unreserve(bo);

release_out:
	amdgpu_ttm_tt_get_user_pages_done(bo->tbo.ttm);
unregister_out:
	if (ret)
		amdgpu_mn_unregister(bo);
out:
	mutex_unlock(&process_info->lock);
	return ret;
}

/* Reserving a BO and its page table BOs must happen atomically to
 * avoid deadlocks. Some operations update multiple VMs at once. Track
 * all the reservation info in a context structure. Optionally a sync
 * object can track VM updates.
 */
struct bo_vm_reservation_context {
	struct amdgpu_bo_list_entry kfd_bo; /* BO list entry for the KFD BO */
	unsigned int n_vms;		    /* Number of VMs reserved	    */
	struct amdgpu_bo_list_entry *vm_pd; /* Array of VM BO list entries  */
	struct ww_acquire_ctx ticket;	    /* Reservation ticket	    */
	struct list_head list, duplicates;  /* BO lists			    */
	struct amdgpu_sync *sync;	    /* Pointer to sync object	    */
	bool reserved;			    /* Whether BOs are reserved	    */
};

enum bo_vm_match {
	BO_VM_NOT_MAPPED = 0,	/* Match VMs where a BO is not mapped */
	BO_VM_MAPPED,		/* Match VMs where a BO is mapped     */
	BO_VM_ALL,		/* Match all VMs a BO was added to    */
};

/**
 * reserve_bo_and_vm - reserve a BO and a VM unconditionally.
 * @mem: KFD BO structure.
 * @vm: the VM to reserve.
 * @ctx: the struct that will be used in unreserve_bo_and_vms().
 */
static int reserve_bo_and_vm(struct kgd_mem *mem,
			      struct amdgpu_vm *vm,
			      struct bo_vm_reservation_context *ctx)
{
	struct amdgpu_bo *bo = mem->bo;
	int ret;

	WARN_ON(!vm);

	ctx->reserved = false;
	ctx->n_vms = 1;
	ctx->sync = &mem->sync;

	INIT_LIST_HEAD(&ctx->list);
	INIT_LIST_HEAD(&ctx->duplicates);

	ctx->vm_pd = kcalloc(ctx->n_vms, sizeof(*ctx->vm_pd), GFP_KERNEL);
	if (!ctx->vm_pd)
		return -ENOMEM;

	ctx->kfd_bo.priority = 0;
	ctx->kfd_bo.tv.bo = &bo->tbo;
	ctx->kfd_bo.tv.num_shared = 1;
	list_add(&ctx->kfd_bo.tv.head, &ctx->list);

	amdgpu_vm_get_pd_bo(vm, &ctx->list, &ctx->vm_pd[0]);

	ret = ttm_eu_reserve_buffers(&ctx->ticket, &ctx->list,
				     false, &ctx->duplicates);
	if (ret) {
		pr_err("Failed to reserve buffers in ttm.\n");
		kfree(ctx->vm_pd);
		ctx->vm_pd = NULL;
		return ret;
	}

	ctx->reserved = true;
	return 0;
}

/**
 * reserve_bo_and_cond_vms - reserve a BO and some VMs conditionally
 * @mem: KFD BO structure.
 * @vm: the VM to reserve. If NULL, then all VMs associated with the BO
 * is used. Otherwise, a single VM associated with the BO.
 * @map_type: the mapping status that will be used to filter the VMs.
 * @ctx: the struct that will be used in unreserve_bo_and_vms().
 *
 * Returns 0 for success, negative for failure.
 */
static int reserve_bo_and_cond_vms(struct kgd_mem *mem,
				struct amdgpu_vm *vm, enum bo_vm_match map_type,
				struct bo_vm_reservation_context *ctx)
{
	struct amdgpu_bo *bo = mem->bo;
	struct kfd_mem_attachment *entry;
	unsigned int i;
	int ret;

	ctx->reserved = false;
	ctx->n_vms = 0;
	ctx->vm_pd = NULL;
	ctx->sync = &mem->sync;

	INIT_LIST_HEAD(&ctx->list);
	INIT_LIST_HEAD(&ctx->duplicates);

	list_for_each_entry(entry, &mem->attachments, list) {
		if ((vm && vm != entry->bo_va->base.vm) ||
			(entry->is_mapped != map_type
			&& map_type != BO_VM_ALL))
			continue;

		ctx->n_vms++;
	}

	if (ctx->n_vms != 0) {
		ctx->vm_pd = kcalloc(ctx->n_vms, sizeof(*ctx->vm_pd),
				     GFP_KERNEL);
		if (!ctx->vm_pd)
			return -ENOMEM;
	}

	ctx->kfd_bo.priority = 0;
	ctx->kfd_bo.tv.bo = &bo->tbo;
	ctx->kfd_bo.tv.num_shared = 1;
	list_add(&ctx->kfd_bo.tv.head, &ctx->list);

	i = 0;
	list_for_each_entry(entry, &mem->attachments, list) {
		if ((vm && vm != entry->bo_va->base.vm) ||
			(entry->is_mapped != map_type
			&& map_type != BO_VM_ALL))
			continue;

		amdgpu_vm_get_pd_bo(entry->bo_va->base.vm, &ctx->list,
				&ctx->vm_pd[i]);
		i++;
	}

	ret = ttm_eu_reserve_buffers(&ctx->ticket, &ctx->list,
				     false, &ctx->duplicates);
	if (ret) {
		pr_err("Failed to reserve buffers in ttm.\n");
		kfree(ctx->vm_pd);
		ctx->vm_pd = NULL;
		return ret;
	}

	ctx->reserved = true;
	return 0;
}

/**
 * unreserve_bo_and_vms - Unreserve BO and VMs from a reservation context
 * @ctx: Reservation context to unreserve
 * @wait: Optionally wait for a sync object representing pending VM updates
 * @intr: Whether the wait is interruptible
 *
 * Also frees any resources allocated in
 * reserve_bo_and_(cond_)vm(s). Returns the status from
 * amdgpu_sync_wait.
 */
static int unreserve_bo_and_vms(struct bo_vm_reservation_context *ctx,
				 bool wait, bool intr)
{
	int ret = 0;

	if (wait)
		ret = amdgpu_sync_wait(ctx->sync, intr);

	if (ctx->reserved)
		ttm_eu_backoff_reservation(&ctx->ticket, &ctx->list);
	kfree(ctx->vm_pd);

	ctx->sync = NULL;

	ctx->reserved = false;
	ctx->vm_pd = NULL;

	return ret;
}

static void unmap_bo_from_gpuvm(struct kgd_mem *mem,
				struct kfd_mem_attachment *entry,
				struct amdgpu_sync *sync)
{
	struct amdgpu_bo_va *bo_va = entry->bo_va;
	struct amdgpu_device *adev = entry->adev;
	struct amdgpu_vm *vm = bo_va->base.vm;

	amdgpu_vm_bo_unmap(adev, bo_va, entry->va);

	amdgpu_vm_clear_freed(adev, vm, &bo_va->last_pt_update);

	amdgpu_sync_fence(sync, bo_va->last_pt_update);

	kfd_mem_dmaunmap_attachment(mem, entry);
}

static int update_gpuvm_pte(struct kgd_mem *mem,
			    struct kfd_mem_attachment *entry,
			    struct amdgpu_sync *sync,
			    bool *table_freed)
{
	struct amdgpu_bo_va *bo_va = entry->bo_va;
	struct amdgpu_device *adev = entry->adev;
	int ret;

	ret = kfd_mem_dmamap_attachment(mem, entry);
	if (ret)
		return ret;

	/* Update the page tables  */
	ret = amdgpu_vm_bo_update(adev, bo_va, false, table_freed);
	if (ret) {
		pr_err("amdgpu_vm_bo_update failed\n");
		return ret;
	}

	return amdgpu_sync_fence(sync, bo_va->last_pt_update);
}

static int map_bo_to_gpuvm(struct kgd_mem *mem,
			   struct kfd_mem_attachment *entry,
			   struct amdgpu_sync *sync,
			   bool no_update_pte,
			   bool *table_freed)
{
	int ret;

	/* Set virtual address for the allocation */
	ret = amdgpu_vm_bo_map(entry->adev, entry->bo_va, entry->va, 0,
			       amdgpu_bo_size(entry->bo_va->base.bo),
			       entry->pte_flags);
	if (ret) {
		pr_err("Failed to map VA 0x%llx in vm. ret %d\n",
				entry->va, ret);
		return ret;
	}

	if (no_update_pte)
		return 0;

	ret = update_gpuvm_pte(mem, entry, sync, table_freed);
	if (ret) {
		pr_err("update_gpuvm_pte() failed\n");
		goto update_gpuvm_pte_failed;
	}

	return 0;

update_gpuvm_pte_failed:
	unmap_bo_from_gpuvm(mem, entry, sync);
	return ret;
}

static struct sg_table *create_doorbell_sg(uint64_t addr, uint32_t size)
{
	struct sg_table *sg = kmalloc(sizeof(*sg), GFP_KERNEL);

	if (!sg)
		return NULL;
	if (sg_alloc_table(sg, 1, GFP_KERNEL)) {
		kfree(sg);
		return NULL;
	}
	sg->sgl->dma_address = addr;
	sg->sgl->length = size;
#ifdef CONFIG_NEED_SG_DMA_LENGTH
	sg->sgl->dma_length = size;
#endif
	return sg;
}

static int process_validate_vms(struct amdkfd_process_info *process_info)
{
	struct amdgpu_vm *peer_vm;
	int ret;

	list_for_each_entry(peer_vm, &process_info->vm_list_head,
			    vm_list_node) {
		ret = vm_validate_pt_pd_bos(peer_vm);
		if (ret)
			return ret;
	}

	return 0;
}

static int process_sync_pds_resv(struct amdkfd_process_info *process_info,
				 struct amdgpu_sync *sync)
{
	struct amdgpu_vm *peer_vm;
	int ret;

	list_for_each_entry(peer_vm, &process_info->vm_list_head,
			    vm_list_node) {
		struct amdgpu_bo *pd = peer_vm->root.bo;

		ret = amdgpu_sync_resv(NULL, sync, pd->tbo.base.resv,
				       AMDGPU_SYNC_NE_OWNER,
				       AMDGPU_FENCE_OWNER_KFD);
		if (ret)
			return ret;
	}

	return 0;
}

static int process_update_pds(struct amdkfd_process_info *process_info,
			      struct amdgpu_sync *sync)
{
	struct amdgpu_vm *peer_vm;
	int ret;

	list_for_each_entry(peer_vm, &process_info->vm_list_head,
			    vm_list_node) {
		ret = vm_update_pds(peer_vm, sync);
		if (ret)
			return ret;
	}

	return 0;
}

static int init_kfd_vm(struct amdgpu_vm *vm, void **process_info,
		       struct dma_fence **ef)
{
	struct amdkfd_process_info *info = NULL;
	int ret;

	if (!*process_info) {
		info = kzalloc(sizeof(*info), GFP_KERNEL);
		if (!info)
			return -ENOMEM;

		mutex_init(&info->lock);
		INIT_LIST_HEAD(&info->vm_list_head);
		INIT_LIST_HEAD(&info->kfd_bo_list);
		INIT_LIST_HEAD(&info->userptr_valid_list);
		INIT_LIST_HEAD(&info->userptr_inval_list);

		info->eviction_fence =
			amdgpu_amdkfd_fence_create(dma_fence_context_alloc(1),
						   current->mm,
						   NULL);
		if (!info->eviction_fence) {
			pr_err("Failed to create eviction fence\n");
			ret = -ENOMEM;
			goto create_evict_fence_fail;
		}

		info->pid = get_task_pid(current->group_leader, PIDTYPE_PID);
		atomic_set(&info->evicted_bos, 0);
		INIT_DELAYED_WORK(&info->restore_userptr_work,
				  amdgpu_amdkfd_restore_userptr_worker);

		*process_info = info;
		*ef = dma_fence_get(&info->eviction_fence->base);
	}

	vm->process_info = *process_info;

	/* Validate page directory and attach eviction fence */
	ret = amdgpu_bo_reserve(vm->root.bo, true);
	if (ret)
		goto reserve_pd_fail;
	ret = vm_validate_pt_pd_bos(vm);
	if (ret) {
		pr_err("validate_pt_pd_bos() failed\n");
		goto validate_pd_fail;
	}
	ret = amdgpu_bo_sync_wait(vm->root.bo,
				  AMDGPU_FENCE_OWNER_KFD, false);
	if (ret)
		goto wait_pd_fail;
	ret = dma_resv_reserve_shared(vm->root.bo->tbo.base.resv, 1);
	if (ret)
		goto reserve_shared_fail;
	amdgpu_bo_fence(vm->root.bo,
			&vm->process_info->eviction_fence->base, true);
	amdgpu_bo_unreserve(vm->root.bo);

	/* Update process info */
	mutex_lock(&vm->process_info->lock);
	list_add_tail(&vm->vm_list_node,
			&(vm->process_info->vm_list_head));
	vm->process_info->n_vms++;
	mutex_unlock(&vm->process_info->lock);

	return 0;

reserve_shared_fail:
wait_pd_fail:
validate_pd_fail:
	amdgpu_bo_unreserve(vm->root.bo);
reserve_pd_fail:
	vm->process_info = NULL;
	if (info) {
		/* Two fence references: one in info and one in *ef */
		dma_fence_put(&info->eviction_fence->base);
		dma_fence_put(*ef);
		*ef = NULL;
		*process_info = NULL;
		put_pid(info->pid);
create_evict_fence_fail:
		mutex_destroy(&info->lock);
		kfree(info);
	}
	return ret;
}

/**
 * amdgpu_amdkfd_gpuvm_pin_bo() - Pins a BO using following criteria
 * @bo: Handle of buffer object being pinned
 * @domain: Domain into which BO should be pinned
 *
 *   - USERPTR BOs are UNPINNABLE and will return error
 *   - All other BO types (GTT, VRAM, MMIO and DOORBELL) will have their
 *     PIN count incremented. It is valid to PIN a BO multiple times
 *
 * Return: ZERO if successful in pinning, Non-Zero in case of error.
 */
static int amdgpu_amdkfd_gpuvm_pin_bo(struct amdgpu_bo *bo, u32 domain)
{
	int ret = 0;

	ret = amdgpu_bo_reserve(bo, false);
	if (unlikely(ret))
		return ret;

	ret = amdgpu_bo_pin_restricted(bo, domain, 0, 0);
	if (ret)
		pr_err("Error in Pinning BO to domain: %d\n", domain);

	amdgpu_bo_sync_wait(bo, AMDGPU_FENCE_OWNER_KFD, false);
	amdgpu_bo_unreserve(bo);

	return ret;
}

/**
 * amdgpu_amdkfd_gpuvm_unpin_bo() - Unpins BO using following criteria
 * @bo: Handle of buffer object being unpinned
 *
 *   - Is a illegal request for USERPTR BOs and is ignored
 *   - All other BO types (GTT, VRAM, MMIO and DOORBELL) will have their
 *     PIN count decremented. Calls to UNPIN must balance calls to PIN
 */
static void amdgpu_amdkfd_gpuvm_unpin_bo(struct amdgpu_bo *bo)
{
	int ret = 0;

	ret = amdgpu_bo_reserve(bo, false);
	if (unlikely(ret))
		return;

	amdgpu_bo_unpin(bo);
	amdgpu_bo_unreserve(bo);
}

int amdgpu_amdkfd_gpuvm_acquire_process_vm(struct amdgpu_device *adev,
					   struct file *filp, u32 pasid,
					   void **process_info,
					   struct dma_fence **ef)
{
	struct amdgpu_fpriv *drv_priv;
	struct amdgpu_vm *avm;
	int ret;

	ret = amdgpu_file_to_fpriv(filp, &drv_priv);
	if (ret)
		return ret;
	avm = &drv_priv->vm;

	/* Already a compute VM? */
	if (avm->process_info)
		return -EINVAL;

	/* Free the original amdgpu allocated pasid,
	 * will be replaced with kfd allocated pasid.
	 */
	if (avm->pasid) {
		amdgpu_pasid_free(avm->pasid);
		amdgpu_vm_set_pasid(adev, avm, 0);
	}

	/* Convert VM into a compute VM */
	ret = amdgpu_vm_make_compute(adev, avm);
	if (ret)
		return ret;

	ret = amdgpu_vm_set_pasid(adev, avm, pasid);
	if (ret)
		return ret;
	/* Initialize KFD part of the VM and process info */
	ret = init_kfd_vm(avm, process_info, ef);
	if (ret)
		return ret;

	amdgpu_vm_set_task_info(avm);

	return 0;
}

void amdgpu_amdkfd_gpuvm_destroy_cb(struct amdgpu_device *adev,
				    struct amdgpu_vm *vm)
{
	struct amdkfd_process_info *process_info = vm->process_info;
	struct amdgpu_bo *pd = vm->root.bo;

	if (!process_info)
		return;

	/* Release eviction fence from PD */
	amdgpu_bo_reserve(pd, false);
	amdgpu_bo_fence(pd, NULL, false);
	amdgpu_bo_unreserve(pd);

	/* Update process info */
	mutex_lock(&process_info->lock);
	process_info->n_vms--;
	list_del(&vm->vm_list_node);
	mutex_unlock(&process_info->lock);

	vm->process_info = NULL;

	/* Release per-process resources when last compute VM is destroyed */
	if (!process_info->n_vms) {
		WARN_ON(!list_empty(&process_info->kfd_bo_list));
		WARN_ON(!list_empty(&process_info->userptr_valid_list));
		WARN_ON(!list_empty(&process_info->userptr_inval_list));

		dma_fence_put(&process_info->eviction_fence->base);
		cancel_delayed_work_sync(&process_info->restore_userptr_work);
		put_pid(process_info->pid);
		mutex_destroy(&process_info->lock);
		kfree(process_info);
	}
}

void amdgpu_amdkfd_gpuvm_release_process_vm(struct amdgpu_device *adev,
					    void *drm_priv)
{
	struct amdgpu_vm *avm;

	if (WARN_ON(!adev || !drm_priv))
		return;

	avm = drm_priv_to_vm(drm_priv);

	pr_debug("Releasing process vm %p\n", avm);

	/* The original pasid of amdgpu vm has already been
	 * released during making a amdgpu vm to a compute vm
	 * The current pasid is managed by kfd and will be
	 * released on kfd process destroy. Set amdgpu pasid
	 * to 0 to avoid duplicate release.
	 */
	amdgpu_vm_release_compute(adev, avm);
}

uint64_t amdgpu_amdkfd_gpuvm_get_process_page_dir(void *drm_priv)
{
	struct amdgpu_vm *avm = drm_priv_to_vm(drm_priv);
	struct amdgpu_bo *pd = avm->root.bo;
	struct amdgpu_device *adev = amdgpu_ttm_adev(pd->tbo.bdev);

	if (adev->asic_type < CHIP_VEGA10)
		return avm->pd_phys_addr >> AMDGPU_GPU_PAGE_SHIFT;
	return avm->pd_phys_addr;
}

int amdgpu_amdkfd_gpuvm_alloc_memory_of_gpu(
		struct amdgpu_device *adev, uint64_t va, uint64_t size,
		void *drm_priv, struct kgd_mem **mem,
		uint64_t *offset, uint32_t flags)
{
	struct amdgpu_vm *avm = drm_priv_to_vm(drm_priv);
	enum ttm_bo_type bo_type = ttm_bo_type_device;
	struct sg_table *sg = NULL;
	uint64_t user_addr = 0;
	struct amdgpu_bo *bo;
	struct drm_gem_object *gobj = NULL;
	u32 domain, alloc_domain;
	u64 alloc_flags;
	int ret;

	/*
	 * Check on which domain to allocate BO
	 */
	if (flags & KFD_IOC_ALLOC_MEM_FLAGS_VRAM) {
		domain = alloc_domain = AMDGPU_GEM_DOMAIN_VRAM;
		alloc_flags = AMDGPU_GEM_CREATE_VRAM_WIPE_ON_RELEASE;
		alloc_flags |= (flags & KFD_IOC_ALLOC_MEM_FLAGS_PUBLIC) ?
			AMDGPU_GEM_CREATE_CPU_ACCESS_REQUIRED : 0;
	} else if (flags & KFD_IOC_ALLOC_MEM_FLAGS_GTT) {
		domain = alloc_domain = AMDGPU_GEM_DOMAIN_GTT;
		alloc_flags = 0;
	} else if (flags & KFD_IOC_ALLOC_MEM_FLAGS_USERPTR) {
		domain = AMDGPU_GEM_DOMAIN_GTT;
		alloc_domain = AMDGPU_GEM_DOMAIN_CPU;
		alloc_flags = AMDGPU_GEM_CREATE_PREEMPTIBLE;
		if (!offset || !*offset)
			return -EINVAL;
		user_addr = untagged_addr(*offset);
	} else if (flags & (KFD_IOC_ALLOC_MEM_FLAGS_DOORBELL |
			KFD_IOC_ALLOC_MEM_FLAGS_MMIO_REMAP)) {
		domain = AMDGPU_GEM_DOMAIN_GTT;
		alloc_domain = AMDGPU_GEM_DOMAIN_CPU;
		bo_type = ttm_bo_type_sg;
		alloc_flags = 0;
		if (size > UINT_MAX)
			return -EINVAL;
		sg = create_doorbell_sg(*offset, size);
		if (!sg)
			return -ENOMEM;
	} else {
		return -EINVAL;
	}

	*mem = kzalloc(sizeof(struct kgd_mem), GFP_KERNEL);
	if (!*mem) {
		ret = -ENOMEM;
		goto err;
	}
	INIT_LIST_HEAD(&(*mem)->attachments);
	mutex_init(&(*mem)->lock);
	(*mem)->aql_queue = !!(flags & KFD_IOC_ALLOC_MEM_FLAGS_AQL_QUEUE_MEM);

	/* Workaround for AQL queue wraparound bug. Map the same
	 * memory twice. That means we only actually allocate half
	 * the memory.
	 */
	if ((*mem)->aql_queue)
		size = size >> 1;

	(*mem)->alloc_flags = flags;

	amdgpu_sync_create(&(*mem)->sync);

	ret = amdgpu_amdkfd_reserve_mem_limit(adev, size, flags);
	if (ret) {
		pr_debug("Insufficient memory\n");
		goto err_reserve_limit;
	}

	pr_debug("\tcreate BO VA 0x%llx size 0x%llx domain %s\n",
			va, size, domain_string(alloc_domain));

	ret = amdgpu_gem_object_create(adev, size, 1, alloc_domain, alloc_flags,
				       bo_type, NULL, &gobj);
	if (ret) {
		pr_debug("Failed to create BO on domain %s. ret %d\n",
			 domain_string(alloc_domain), ret);
		goto err_bo_create;
	}
	ret = drm_vma_node_allow(&gobj->vma_node, drm_priv);
	if (ret) {
		pr_debug("Failed to allow vma node access. ret %d\n", ret);
		goto err_node_allow;
	}
	bo = gem_to_amdgpu_bo(gobj);
	if (bo_type == ttm_bo_type_sg) {
		bo->tbo.sg = sg;
		bo->tbo.ttm->sg = sg;
	}
	bo->kfd_bo = *mem;
	(*mem)->bo = bo;
	if (user_addr)
		bo->flags |= AMDGPU_AMDKFD_CREATE_USERPTR_BO;

	(*mem)->va = va;
	(*mem)->domain = domain;
	(*mem)->mapped_to_gpu_memory = 0;
	(*mem)->process_info = avm->process_info;
	add_kgd_mem_to_kfd_bo_list(*mem, avm->process_info, user_addr);

	if (user_addr) {
		ret = init_user_pages(*mem, user_addr);
		if (ret)
			goto allocate_init_user_pages_failed;
	} else  if (flags & (KFD_IOC_ALLOC_MEM_FLAGS_DOORBELL |
				KFD_IOC_ALLOC_MEM_FLAGS_MMIO_REMAP)) {
		ret = amdgpu_amdkfd_gpuvm_pin_bo(bo, AMDGPU_GEM_DOMAIN_GTT);
		if (ret) {
			pr_err("Pinning MMIO/DOORBELL BO during ALLOC FAILED\n");
			goto err_pin_bo;
		}
		bo->allowed_domains = AMDGPU_GEM_DOMAIN_GTT;
		bo->preferred_domains = AMDGPU_GEM_DOMAIN_GTT;
	}

	if (offset)
		*offset = amdgpu_bo_mmap_offset(bo);

	return 0;

allocate_init_user_pages_failed:
err_pin_bo:
	remove_kgd_mem_from_kfd_bo_list(*mem, avm->process_info);
	drm_vma_node_revoke(&gobj->vma_node, drm_priv);
err_node_allow:
	/* Don't unreserve system mem limit twice */
	goto err_reserve_limit;
err_bo_create:
	unreserve_mem_limit(adev, size, flags);
err_reserve_limit:
	mutex_destroy(&(*mem)->lock);
	if (gobj)
		drm_gem_object_put(gobj);
	else
		kfree(*mem);
err:
	if (sg) {
		sg_free_table(sg);
		kfree(sg);
	}
	return ret;
}

int amdgpu_amdkfd_gpuvm_free_memory_of_gpu(
		struct amdgpu_device *adev, struct kgd_mem *mem, void *drm_priv,
		uint64_t *size)
{
	struct amdkfd_process_info *process_info = mem->process_info;
	unsigned long bo_size = mem->bo->tbo.base.size;
	struct kfd_mem_attachment *entry, *tmp;
	struct bo_vm_reservation_context ctx;
	struct ttm_validate_buffer *bo_list_entry;
	unsigned int mapped_to_gpu_memory;
	int ret;
	bool is_imported = false;

	mutex_lock(&mem->lock);

	/* Unpin MMIO/DOORBELL BO's that were pinnned during allocation */
	if (mem->alloc_flags &
	    (KFD_IOC_ALLOC_MEM_FLAGS_DOORBELL |
	     KFD_IOC_ALLOC_MEM_FLAGS_MMIO_REMAP)) {
		amdgpu_amdkfd_gpuvm_unpin_bo(mem->bo);
	}

	mapped_to_gpu_memory = mem->mapped_to_gpu_memory;
	is_imported = mem->is_imported;
	mutex_unlock(&mem->lock);
	/* lock is not needed after this, since mem is unused and will
	 * be freed anyway
	 */

	if (mapped_to_gpu_memory > 0) {
		pr_debug("BO VA 0x%llx size 0x%lx is still mapped.\n",
				mem->va, bo_size);
		return -EBUSY;
	}

	/* Make sure restore workers don't access the BO any more */
	bo_list_entry = &mem->validate_list;
	mutex_lock(&process_info->lock);
	list_del(&bo_list_entry->head);
	mutex_unlock(&process_info->lock);

	/* No more MMU notifiers */
	amdgpu_mn_unregister(mem->bo);

	ret = reserve_bo_and_cond_vms(mem, NULL, BO_VM_ALL, &ctx);
	if (unlikely(ret))
		return ret;

	/* The eviction fence should be removed by the last unmap.
	 * TODO: Log an error condition if the bo still has the eviction fence
	 * attached
	 */
	amdgpu_amdkfd_remove_eviction_fence(mem->bo,
					process_info->eviction_fence);
	pr_debug("Release VA 0x%llx - 0x%llx\n", mem->va,
		mem->va + bo_size * (1 + mem->aql_queue));

	/* Remove from VM internal data structures */
	list_for_each_entry_safe(entry, tmp, &mem->attachments, list)
		kfd_mem_detach(entry);

	ret = unreserve_bo_and_vms(&ctx, false, false);

	/* Free the sync object */
	amdgpu_sync_free(&mem->sync);

	/* If the SG is not NULL, it's one we created for a doorbell or mmio
	 * remap BO. We need to free it.
	 */
	if (mem->bo->tbo.sg) {
		sg_free_table(mem->bo->tbo.sg);
		kfree(mem->bo->tbo.sg);
	}

	/* Update the size of the BO being freed if it was allocated from
	 * VRAM and is not imported.
	 */
	if (size) {
		if ((mem->bo->preferred_domains == AMDGPU_GEM_DOMAIN_VRAM) &&
		    (!is_imported))
			*size = bo_size;
		else
			*size = 0;
	}

	/* Free the BO*/
	drm_vma_node_revoke(&mem->bo->tbo.base.vma_node, drm_priv);
	if (mem->dmabuf)
		dma_buf_put(mem->dmabuf);
	mutex_destroy(&mem->lock);

	/* If this releases the last reference, it will end up calling
	 * amdgpu_amdkfd_release_notify and kfree the mem struct. That's why
	 * this needs to be the last call here.
	 */
	drm_gem_object_put(&mem->bo->tbo.base);

	return ret;
}

int amdgpu_amdkfd_gpuvm_map_memory_to_gpu(
		struct amdgpu_device *adev, struct kgd_mem *mem,
		void *drm_priv, bool *table_freed)
{
	struct amdgpu_vm *avm = drm_priv_to_vm(drm_priv);
	int ret;
	struct amdgpu_bo *bo;
	uint32_t domain;
	struct kfd_mem_attachment *entry;
	struct bo_vm_reservation_context ctx;
	unsigned long bo_size;
	bool is_invalid_userptr = false;

	bo = mem->bo;
	if (!bo) {
		pr_err("Invalid BO when mapping memory to GPU\n");
		return -EINVAL;
	}

	/* Make sure restore is not running concurrently. Since we
	 * don't map invalid userptr BOs, we rely on the next restore
	 * worker to do the mapping
	 */
	mutex_lock(&mem->process_info->lock);

	/* Lock mmap-sem. If we find an invalid userptr BO, we can be
	 * sure that the MMU notifier is no longer running
	 * concurrently and the queues are actually stopped
	 */
	if (amdgpu_ttm_tt_get_usermm(bo->tbo.ttm)) {
		mmap_write_lock(current->mm);
		is_invalid_userptr = atomic_read(&mem->invalid);
		mmap_write_unlock(current->mm);
	}

	mutex_lock(&mem->lock);

	domain = mem->domain;
	bo_size = bo->tbo.base.size;

	pr_debug("Map VA 0x%llx - 0x%llx to vm %p domain %s\n",
			mem->va,
			mem->va + bo_size * (1 + mem->aql_queue),
			avm, domain_string(domain));

	if (!kfd_mem_is_attached(avm, mem)) {
		ret = kfd_mem_attach(adev, mem, avm, mem->aql_queue);
		if (ret)
			goto out;
	}

	ret = reserve_bo_and_vm(mem, avm, &ctx);
	if (unlikely(ret))
		goto out;

	/* Userptr can be marked as "not invalid", but not actually be
	 * validated yet (still in the system domain). In that case
	 * the queues are still stopped and we can leave mapping for
	 * the next restore worker
	 */
	if (amdgpu_ttm_tt_get_usermm(bo->tbo.ttm) &&
	    bo->tbo.resource->mem_type == TTM_PL_SYSTEM)
		is_invalid_userptr = true;

	ret = vm_validate_pt_pd_bos(avm);
	if (unlikely(ret))
		goto out_unreserve;

	if (mem->mapped_to_gpu_memory == 0 &&
	    !amdgpu_ttm_tt_get_usermm(bo->tbo.ttm)) {
		/* Validate BO only once. The eviction fence gets added to BO
		 * the first time it is mapped. Validate will wait for all
		 * background evictions to complete.
		 */
		ret = amdgpu_amdkfd_bo_validate(bo, domain, true);
		if (ret) {
			pr_debug("Validate failed\n");
			goto out_unreserve;
		}
	}

	list_for_each_entry(entry, &mem->attachments, list) {
		if (entry->bo_va->base.vm != avm || entry->is_mapped)
			continue;

		pr_debug("\t map VA 0x%llx - 0x%llx in entry %p\n",
			 entry->va, entry->va + bo_size, entry);

		ret = map_bo_to_gpuvm(mem, entry, ctx.sync,
				      is_invalid_userptr, table_freed);
		if (ret) {
			pr_err("Failed to map bo to gpuvm\n");
			goto out_unreserve;
		}

		ret = vm_update_pds(avm, ctx.sync);
		if (ret) {
			pr_err("Failed to update page directories\n");
			goto out_unreserve;
		}

		entry->is_mapped = true;
		mem->mapped_to_gpu_memory++;
		pr_debug("\t INC mapping count %d\n",
			 mem->mapped_to_gpu_memory);
	}

	if (!amdgpu_ttm_tt_get_usermm(bo->tbo.ttm) && !bo->tbo.pin_count)
		amdgpu_bo_fence(bo,
				&avm->process_info->eviction_fence->base,
				true);
	ret = unreserve_bo_and_vms(&ctx, false, false);

	/* Only apply no TLB flush on Aldebaran to
	 * workaround regressions on other Asics.
	 */
	if (table_freed && (adev->asic_type != CHIP_ALDEBARAN))
		*table_freed = true;

	goto out;

out_unreserve:
	unreserve_bo_and_vms(&ctx, false, false);
out:
	mutex_unlock(&mem->process_info->lock);
	mutex_unlock(&mem->lock);
	return ret;
}

int amdgpu_amdkfd_gpuvm_unmap_memory_from_gpu(
		struct amdgpu_device *adev, struct kgd_mem *mem, void *drm_priv)
{
	struct amdgpu_vm *avm = drm_priv_to_vm(drm_priv);
	struct amdkfd_process_info *process_info = avm->process_info;
	unsigned long bo_size = mem->bo->tbo.base.size;
	struct kfd_mem_attachment *entry;
	struct bo_vm_reservation_context ctx;
	int ret;

	mutex_lock(&mem->lock);

	ret = reserve_bo_and_cond_vms(mem, avm, BO_VM_MAPPED, &ctx);
	if (unlikely(ret))
		goto out;
	/* If no VMs were reserved, it means the BO wasn't actually mapped */
	if (ctx.n_vms == 0) {
		ret = -EINVAL;
		goto unreserve_out;
	}

	ret = vm_validate_pt_pd_bos(avm);
	if (unlikely(ret))
		goto unreserve_out;

	pr_debug("Unmap VA 0x%llx - 0x%llx from vm %p\n",
		mem->va,
		mem->va + bo_size * (1 + mem->aql_queue),
		avm);

	list_for_each_entry(entry, &mem->attachments, list) {
		if (entry->bo_va->base.vm != avm || !entry->is_mapped)
			continue;

		pr_debug("\t unmap VA 0x%llx - 0x%llx from entry %p\n",
			 entry->va, entry->va + bo_size, entry);

		unmap_bo_from_gpuvm(mem, entry, ctx.sync);
		entry->is_mapped = false;

		mem->mapped_to_gpu_memory--;
		pr_debug("\t DEC mapping count %d\n",
			 mem->mapped_to_gpu_memory);
	}

	/* If BO is unmapped from all VMs, unfence it. It can be evicted if
	 * required.
	 */
	if (mem->mapped_to_gpu_memory == 0 &&
	    !amdgpu_ttm_tt_get_usermm(mem->bo->tbo.ttm) &&
	    !mem->bo->tbo.pin_count)
		amdgpu_amdkfd_remove_eviction_fence(mem->bo,
						process_info->eviction_fence);

unreserve_out:
	unreserve_bo_and_vms(&ctx, false, false);
out:
	mutex_unlock(&mem->lock);
	return ret;
}

int amdgpu_amdkfd_gpuvm_sync_memory(
		struct amdgpu_device *adev, struct kgd_mem *mem, bool intr)
{
	struct amdgpu_sync sync;
	int ret;

	amdgpu_sync_create(&sync);

	mutex_lock(&mem->lock);
	amdgpu_sync_clone(&mem->sync, &sync);
	mutex_unlock(&mem->lock);

	ret = amdgpu_sync_wait(&sync, intr);
	amdgpu_sync_free(&sync);
	return ret;
}

int amdgpu_amdkfd_gpuvm_map_gtt_bo_to_kernel(struct amdgpu_device *adev,
		struct kgd_mem *mem, void **kptr, uint64_t *size)
{
	int ret;
	struct amdgpu_bo *bo = mem->bo;

	if (amdgpu_ttm_tt_get_usermm(bo->tbo.ttm)) {
		pr_err("userptr can't be mapped to kernel\n");
		return -EINVAL;
	}

	/* delete kgd_mem from kfd_bo_list to avoid re-validating
	 * this BO in BO's restoring after eviction.
	 */
	mutex_lock(&mem->process_info->lock);

	ret = amdgpu_bo_reserve(bo, true);
	if (ret) {
		pr_err("Failed to reserve bo. ret %d\n", ret);
		goto bo_reserve_failed;
	}

	ret = amdgpu_bo_pin(bo, AMDGPU_GEM_DOMAIN_GTT);
	if (ret) {
		pr_err("Failed to pin bo. ret %d\n", ret);
		goto pin_failed;
	}

	ret = amdgpu_bo_kmap(bo, kptr);
	if (ret) {
		pr_err("Failed to map bo to kernel. ret %d\n", ret);
		goto kmap_failed;
	}

	amdgpu_amdkfd_remove_eviction_fence(
		bo, mem->process_info->eviction_fence);
	list_del_init(&mem->validate_list.head);

	if (size)
		*size = amdgpu_bo_size(bo);

	amdgpu_bo_unreserve(bo);

	mutex_unlock(&mem->process_info->lock);
	return 0;

kmap_failed:
	amdgpu_bo_unpin(bo);
pin_failed:
	amdgpu_bo_unreserve(bo);
bo_reserve_failed:
	mutex_unlock(&mem->process_info->lock);

	return ret;
}

<<<<<<< HEAD
void amdgpu_amdkfd_gpuvm_unmap_gtt_bo_from_kernel(struct kgd_dev *kgd, struct kgd_mem *mem)
{
	struct amdgpu_bo *bo = mem->bo;

	amdgpu_bo_reserve(bo, true);
	amdgpu_bo_kunmap(bo);
	amdgpu_bo_unpin(bo);
	amdgpu_bo_unreserve(bo);
}

int amdgpu_amdkfd_gpuvm_get_vm_fault_info(struct kgd_dev *kgd,
					      struct kfd_vm_fault_info *mem)
=======
void amdgpu_amdkfd_gpuvm_unmap_gtt_bo_from_kernel(struct amdgpu_device *adev,
						  struct kgd_mem *mem)
>>>>>>> 754e0b0e
{
	struct amdgpu_bo *bo = mem->bo;

	amdgpu_bo_reserve(bo, true);
	amdgpu_bo_kunmap(bo);
	amdgpu_bo_unpin(bo);
	amdgpu_bo_unreserve(bo);
}

int amdgpu_amdkfd_gpuvm_get_vm_fault_info(struct amdgpu_device *adev,
					  struct kfd_vm_fault_info *mem)
{
	if (atomic_read(&adev->gmc.vm_fault_info_updated) == 1) {
		*mem = *adev->gmc.vm_fault_info;
		mb();
		atomic_set(&adev->gmc.vm_fault_info_updated, 0);
	}
	return 0;
}

int amdgpu_amdkfd_gpuvm_import_dmabuf(struct amdgpu_device *adev,
				      struct dma_buf *dma_buf,
				      uint64_t va, void *drm_priv,
				      struct kgd_mem **mem, uint64_t *size,
				      uint64_t *mmap_offset)
{
	struct amdgpu_vm *avm = drm_priv_to_vm(drm_priv);
	struct drm_gem_object *obj;
	struct amdgpu_bo *bo;
	int ret;

	if (dma_buf->ops != &amdgpu_dmabuf_ops)
		/* Can't handle non-graphics buffers */
		return -EINVAL;

	obj = dma_buf->priv;
	if (drm_to_adev(obj->dev) != adev)
		/* Can't handle buffers from other devices */
		return -EINVAL;

	bo = gem_to_amdgpu_bo(obj);
	if (!(bo->preferred_domains & (AMDGPU_GEM_DOMAIN_VRAM |
				    AMDGPU_GEM_DOMAIN_GTT)))
		/* Only VRAM and GTT BOs are supported */
		return -EINVAL;

	*mem = kzalloc(sizeof(struct kgd_mem), GFP_KERNEL);
	if (!*mem)
		return -ENOMEM;

	ret = drm_vma_node_allow(&obj->vma_node, drm_priv);
	if (ret) {
		kfree(mem);
		return ret;
	}

	if (size)
		*size = amdgpu_bo_size(bo);

	if (mmap_offset)
		*mmap_offset = amdgpu_bo_mmap_offset(bo);

	INIT_LIST_HEAD(&(*mem)->attachments);
	mutex_init(&(*mem)->lock);

	(*mem)->alloc_flags =
		((bo->preferred_domains & AMDGPU_GEM_DOMAIN_VRAM) ?
		KFD_IOC_ALLOC_MEM_FLAGS_VRAM : KFD_IOC_ALLOC_MEM_FLAGS_GTT)
		| KFD_IOC_ALLOC_MEM_FLAGS_WRITABLE
		| KFD_IOC_ALLOC_MEM_FLAGS_EXECUTABLE;

	drm_gem_object_get(&bo->tbo.base);
	(*mem)->bo = bo;
	(*mem)->va = va;
	(*mem)->domain = (bo->preferred_domains & AMDGPU_GEM_DOMAIN_VRAM) ?
		AMDGPU_GEM_DOMAIN_VRAM : AMDGPU_GEM_DOMAIN_GTT;
	(*mem)->mapped_to_gpu_memory = 0;
	(*mem)->process_info = avm->process_info;
	add_kgd_mem_to_kfd_bo_list(*mem, avm->process_info, false);
	amdgpu_sync_create(&(*mem)->sync);
	(*mem)->is_imported = true;

	return 0;
}

/* Evict a userptr BO by stopping the queues if necessary
 *
 * Runs in MMU notifier, may be in RECLAIM_FS context. This means it
 * cannot do any memory allocations, and cannot take any locks that
 * are held elsewhere while allocating memory. Therefore this is as
 * simple as possible, using atomic counters.
 *
 * It doesn't do anything to the BO itself. The real work happens in
 * restore, where we get updated page addresses. This function only
 * ensures that GPU access to the BO is stopped.
 */
int amdgpu_amdkfd_evict_userptr(struct kgd_mem *mem,
				struct mm_struct *mm)
{
	struct amdkfd_process_info *process_info = mem->process_info;
	int evicted_bos;
	int r = 0;

	atomic_inc(&mem->invalid);
	evicted_bos = atomic_inc_return(&process_info->evicted_bos);
	if (evicted_bos == 1) {
		/* First eviction, stop the queues */
		r = kgd2kfd_quiesce_mm(mm);
		if (r)
			pr_err("Failed to quiesce KFD\n");
		schedule_delayed_work(&process_info->restore_userptr_work,
			msecs_to_jiffies(AMDGPU_USERPTR_RESTORE_DELAY_MS));
	}

	return r;
}

/* Update invalid userptr BOs
 *
 * Moves invalidated (evicted) userptr BOs from userptr_valid_list to
 * userptr_inval_list and updates user pages for all BOs that have
 * been invalidated since their last update.
 */
static int update_invalid_user_pages(struct amdkfd_process_info *process_info,
				     struct mm_struct *mm)
{
	struct kgd_mem *mem, *tmp_mem;
	struct amdgpu_bo *bo;
	struct ttm_operation_ctx ctx = { false, false };
	int invalid, ret;

	/* Move all invalidated BOs to the userptr_inval_list and
	 * release their user pages by migration to the CPU domain
	 */
	list_for_each_entry_safe(mem, tmp_mem,
				 &process_info->userptr_valid_list,
				 validate_list.head) {
		if (!atomic_read(&mem->invalid))
			continue; /* BO is still valid */

		bo = mem->bo;

		if (amdgpu_bo_reserve(bo, true))
			return -EAGAIN;
		amdgpu_bo_placement_from_domain(bo, AMDGPU_GEM_DOMAIN_CPU);
		ret = ttm_bo_validate(&bo->tbo, &bo->placement, &ctx);
		amdgpu_bo_unreserve(bo);
		if (ret) {
			pr_err("%s: Failed to invalidate userptr BO\n",
			       __func__);
			return -EAGAIN;
		}

		list_move_tail(&mem->validate_list.head,
			       &process_info->userptr_inval_list);
	}

	if (list_empty(&process_info->userptr_inval_list))
		return 0; /* All evicted userptr BOs were freed */

	/* Go through userptr_inval_list and update any invalid user_pages */
	list_for_each_entry(mem, &process_info->userptr_inval_list,
			    validate_list.head) {
		invalid = atomic_read(&mem->invalid);
		if (!invalid)
			/* BO hasn't been invalidated since the last
			 * revalidation attempt. Keep its BO list.
			 */
			continue;

		bo = mem->bo;

		/* Get updated user pages */
		ret = amdgpu_ttm_tt_get_user_pages(bo, bo->tbo.ttm->pages);
		if (ret) {
			pr_debug("Failed %d to get user pages\n", ret);

			/* Return -EFAULT bad address error as success. It will
			 * fail later with a VM fault if the GPU tries to access
			 * it. Better than hanging indefinitely with stalled
			 * user mode queues.
			 *
			 * Return other error -EBUSY or -ENOMEM to retry restore
			 */
			if (ret != -EFAULT)
				return ret;
		} else {

			/*
			 * FIXME: Cannot ignore the return code, must hold
			 * notifier_lock
			 */
			amdgpu_ttm_tt_get_user_pages_done(bo->tbo.ttm);
		}

		/* Mark the BO as valid unless it was invalidated
		 * again concurrently.
		 */
		if (atomic_cmpxchg(&mem->invalid, invalid, 0) != invalid)
			return -EAGAIN;
	}

	return 0;
}

/* Validate invalid userptr BOs
 *
 * Validates BOs on the userptr_inval_list, and moves them back to the
 * userptr_valid_list. Also updates GPUVM page tables with new page
 * addresses and waits for the page table updates to complete.
 */
static int validate_invalid_user_pages(struct amdkfd_process_info *process_info)
{
	struct amdgpu_bo_list_entry *pd_bo_list_entries;
	struct list_head resv_list, duplicates;
	struct ww_acquire_ctx ticket;
	struct amdgpu_sync sync;

	struct amdgpu_vm *peer_vm;
	struct kgd_mem *mem, *tmp_mem;
	struct amdgpu_bo *bo;
	struct ttm_operation_ctx ctx = { false, false };
	int i, ret;

	pd_bo_list_entries = kcalloc(process_info->n_vms,
				     sizeof(struct amdgpu_bo_list_entry),
				     GFP_KERNEL);
	if (!pd_bo_list_entries) {
		pr_err("%s: Failed to allocate PD BO list entries\n", __func__);
		ret = -ENOMEM;
		goto out_no_mem;
	}

	INIT_LIST_HEAD(&resv_list);
	INIT_LIST_HEAD(&duplicates);

	/* Get all the page directory BOs that need to be reserved */
	i = 0;
	list_for_each_entry(peer_vm, &process_info->vm_list_head,
			    vm_list_node)
		amdgpu_vm_get_pd_bo(peer_vm, &resv_list,
				    &pd_bo_list_entries[i++]);
	/* Add the userptr_inval_list entries to resv_list */
	list_for_each_entry(mem, &process_info->userptr_inval_list,
			    validate_list.head) {
		list_add_tail(&mem->resv_list.head, &resv_list);
		mem->resv_list.bo = mem->validate_list.bo;
		mem->resv_list.num_shared = mem->validate_list.num_shared;
	}

	/* Reserve all BOs and page tables for validation */
	ret = ttm_eu_reserve_buffers(&ticket, &resv_list, false, &duplicates);
	WARN(!list_empty(&duplicates), "Duplicates should be empty");
	if (ret)
		goto out_free;

	amdgpu_sync_create(&sync);

	ret = process_validate_vms(process_info);
	if (ret)
		goto unreserve_out;

	/* Validate BOs and update GPUVM page tables */
	list_for_each_entry_safe(mem, tmp_mem,
				 &process_info->userptr_inval_list,
				 validate_list.head) {
		struct kfd_mem_attachment *attachment;

		bo = mem->bo;

		/* Validate the BO if we got user pages */
		if (bo->tbo.ttm->pages[0]) {
			amdgpu_bo_placement_from_domain(bo, mem->domain);
			ret = ttm_bo_validate(&bo->tbo, &bo->placement, &ctx);
			if (ret) {
				pr_err("%s: failed to validate BO\n", __func__);
				goto unreserve_out;
			}
		}

		list_move_tail(&mem->validate_list.head,
			       &process_info->userptr_valid_list);

		/* Update mapping. If the BO was not validated
		 * (because we couldn't get user pages), this will
		 * clear the page table entries, which will result in
		 * VM faults if the GPU tries to access the invalid
		 * memory.
		 */
		list_for_each_entry(attachment, &mem->attachments, list) {
			if (!attachment->is_mapped)
				continue;

			kfd_mem_dmaunmap_attachment(mem, attachment);
			ret = update_gpuvm_pte(mem, attachment, &sync, NULL);
			if (ret) {
				pr_err("%s: update PTE failed\n", __func__);
				/* make sure this gets validated again */
				atomic_inc(&mem->invalid);
				goto unreserve_out;
			}
		}
	}

	/* Update page directories */
	ret = process_update_pds(process_info, &sync);

unreserve_out:
	ttm_eu_backoff_reservation(&ticket, &resv_list);
	amdgpu_sync_wait(&sync, false);
	amdgpu_sync_free(&sync);
out_free:
	kfree(pd_bo_list_entries);
out_no_mem:

	return ret;
}

/* Worker callback to restore evicted userptr BOs
 *
 * Tries to update and validate all userptr BOs. If successful and no
 * concurrent evictions happened, the queues are restarted. Otherwise,
 * reschedule for another attempt later.
 */
static void amdgpu_amdkfd_restore_userptr_worker(struct work_struct *work)
{
	struct delayed_work *dwork = to_delayed_work(work);
	struct amdkfd_process_info *process_info =
		container_of(dwork, struct amdkfd_process_info,
			     restore_userptr_work);
	struct task_struct *usertask;
	struct mm_struct *mm;
	int evicted_bos;

	evicted_bos = atomic_read(&process_info->evicted_bos);
	if (!evicted_bos)
		return;

	/* Reference task and mm in case of concurrent process termination */
	usertask = get_pid_task(process_info->pid, PIDTYPE_PID);
	if (!usertask)
		return;
	mm = get_task_mm(usertask);
	if (!mm) {
		put_task_struct(usertask);
		return;
	}

	mutex_lock(&process_info->lock);

	if (update_invalid_user_pages(process_info, mm))
		goto unlock_out;
	/* userptr_inval_list can be empty if all evicted userptr BOs
	 * have been freed. In that case there is nothing to validate
	 * and we can just restart the queues.
	 */
	if (!list_empty(&process_info->userptr_inval_list)) {
		if (atomic_read(&process_info->evicted_bos) != evicted_bos)
			goto unlock_out; /* Concurrent eviction, try again */

		if (validate_invalid_user_pages(process_info))
			goto unlock_out;
	}
	/* Final check for concurrent evicton and atomic update. If
	 * another eviction happens after successful update, it will
	 * be a first eviction that calls quiesce_mm. The eviction
	 * reference counting inside KFD will handle this case.
	 */
	if (atomic_cmpxchg(&process_info->evicted_bos, evicted_bos, 0) !=
	    evicted_bos)
		goto unlock_out;
	evicted_bos = 0;
	if (kgd2kfd_resume_mm(mm)) {
		pr_err("%s: Failed to resume KFD\n", __func__);
		/* No recovery from this failure. Probably the CP is
		 * hanging. No point trying again.
		 */
	}

unlock_out:
	mutex_unlock(&process_info->lock);
	mmput(mm);
	put_task_struct(usertask);

	/* If validation failed, reschedule another attempt */
	if (evicted_bos)
		schedule_delayed_work(&process_info->restore_userptr_work,
			msecs_to_jiffies(AMDGPU_USERPTR_RESTORE_DELAY_MS));
}

/** amdgpu_amdkfd_gpuvm_restore_process_bos - Restore all BOs for the given
 *   KFD process identified by process_info
 *
 * @process_info: amdkfd_process_info of the KFD process
 *
 * After memory eviction, restore thread calls this function. The function
 * should be called when the Process is still valid. BO restore involves -
 *
 * 1.  Release old eviction fence and create new one
 * 2.  Get two copies of PD BO list from all the VMs. Keep one copy as pd_list.
 * 3   Use the second PD list and kfd_bo_list to create a list (ctx.list) of
 *     BOs that need to be reserved.
 * 4.  Reserve all the BOs
 * 5.  Validate of PD and PT BOs.
 * 6.  Validate all KFD BOs using kfd_bo_list and Map them and add new fence
 * 7.  Add fence to all PD and PT BOs.
 * 8.  Unreserve all BOs
 */
int amdgpu_amdkfd_gpuvm_restore_process_bos(void *info, struct dma_fence **ef)
{
	struct amdgpu_bo_list_entry *pd_bo_list;
	struct amdkfd_process_info *process_info = info;
	struct amdgpu_vm *peer_vm;
	struct kgd_mem *mem;
	struct bo_vm_reservation_context ctx;
	struct amdgpu_amdkfd_fence *new_fence;
	int ret = 0, i;
	struct list_head duplicate_save;
	struct amdgpu_sync sync_obj;
	unsigned long failed_size = 0;
	unsigned long total_size = 0;

	INIT_LIST_HEAD(&duplicate_save);
	INIT_LIST_HEAD(&ctx.list);
	INIT_LIST_HEAD(&ctx.duplicates);

	pd_bo_list = kcalloc(process_info->n_vms,
			     sizeof(struct amdgpu_bo_list_entry),
			     GFP_KERNEL);
	if (!pd_bo_list)
		return -ENOMEM;

	i = 0;
	mutex_lock(&process_info->lock);
	list_for_each_entry(peer_vm, &process_info->vm_list_head,
			vm_list_node)
		amdgpu_vm_get_pd_bo(peer_vm, &ctx.list, &pd_bo_list[i++]);

	/* Reserve all BOs and page tables/directory. Add all BOs from
	 * kfd_bo_list to ctx.list
	 */
	list_for_each_entry(mem, &process_info->kfd_bo_list,
			    validate_list.head) {

		list_add_tail(&mem->resv_list.head, &ctx.list);
		mem->resv_list.bo = mem->validate_list.bo;
		mem->resv_list.num_shared = mem->validate_list.num_shared;
	}

	ret = ttm_eu_reserve_buffers(&ctx.ticket, &ctx.list,
				     false, &duplicate_save);
	if (ret) {
		pr_debug("Memory eviction: TTM Reserve Failed. Try again\n");
		goto ttm_reserve_fail;
	}

	amdgpu_sync_create(&sync_obj);

	/* Validate PDs and PTs */
	ret = process_validate_vms(process_info);
	if (ret)
		goto validate_map_fail;

	ret = process_sync_pds_resv(process_info, &sync_obj);
	if (ret) {
		pr_debug("Memory eviction: Failed to sync to PD BO moving fence. Try again\n");
		goto validate_map_fail;
	}

	/* Validate BOs and map them to GPUVM (update VM page tables). */
	list_for_each_entry(mem, &process_info->kfd_bo_list,
			    validate_list.head) {

		struct amdgpu_bo *bo = mem->bo;
		uint32_t domain = mem->domain;
		struct kfd_mem_attachment *attachment;

		total_size += amdgpu_bo_size(bo);

		ret = amdgpu_amdkfd_bo_validate(bo, domain, false);
		if (ret) {
			pr_debug("Memory eviction: Validate BOs failed\n");
			failed_size += amdgpu_bo_size(bo);
			ret = amdgpu_amdkfd_bo_validate(bo,
						AMDGPU_GEM_DOMAIN_GTT, false);
			if (ret) {
				pr_debug("Memory eviction: Try again\n");
				goto validate_map_fail;
			}
		}
		ret = amdgpu_sync_fence(&sync_obj, bo->tbo.moving);
		if (ret) {
			pr_debug("Memory eviction: Sync BO fence failed. Try again\n");
			goto validate_map_fail;
		}
		list_for_each_entry(attachment, &mem->attachments, list) {
			if (!attachment->is_mapped)
				continue;

			kfd_mem_dmaunmap_attachment(mem, attachment);
			ret = update_gpuvm_pte(mem, attachment, &sync_obj, NULL);
			if (ret) {
				pr_debug("Memory eviction: update PTE failed. Try again\n");
				goto validate_map_fail;
			}
		}
	}

	if (failed_size)
		pr_debug("0x%lx/0x%lx in system\n", failed_size, total_size);

	/* Update page directories */
	ret = process_update_pds(process_info, &sync_obj);
	if (ret) {
		pr_debug("Memory eviction: update PDs failed. Try again\n");
		goto validate_map_fail;
	}

	/* Wait for validate and PT updates to finish */
	amdgpu_sync_wait(&sync_obj, false);

	/* Release old eviction fence and create new one, because fence only
	 * goes from unsignaled to signaled, fence cannot be reused.
	 * Use context and mm from the old fence.
	 */
	new_fence = amdgpu_amdkfd_fence_create(
				process_info->eviction_fence->base.context,
				process_info->eviction_fence->mm,
				NULL);
	if (!new_fence) {
		pr_err("Failed to create eviction fence\n");
		ret = -ENOMEM;
		goto validate_map_fail;
	}
	dma_fence_put(&process_info->eviction_fence->base);
	process_info->eviction_fence = new_fence;
	*ef = dma_fence_get(&new_fence->base);

	/* Attach new eviction fence to all BOs */
	list_for_each_entry(mem, &process_info->kfd_bo_list,
		validate_list.head)
		amdgpu_bo_fence(mem->bo,
			&process_info->eviction_fence->base, true);

	/* Attach eviction fence to PD / PT BOs */
	list_for_each_entry(peer_vm, &process_info->vm_list_head,
			    vm_list_node) {
		struct amdgpu_bo *bo = peer_vm->root.bo;

		amdgpu_bo_fence(bo, &process_info->eviction_fence->base, true);
	}

validate_map_fail:
	ttm_eu_backoff_reservation(&ctx.ticket, &ctx.list);
	amdgpu_sync_free(&sync_obj);
ttm_reserve_fail:
	mutex_unlock(&process_info->lock);
	kfree(pd_bo_list);
	return ret;
}

int amdgpu_amdkfd_add_gws_to_process(void *info, void *gws, struct kgd_mem **mem)
{
	struct amdkfd_process_info *process_info = (struct amdkfd_process_info *)info;
	struct amdgpu_bo *gws_bo = (struct amdgpu_bo *)gws;
	int ret;

	if (!info || !gws)
		return -EINVAL;

	*mem = kzalloc(sizeof(struct kgd_mem), GFP_KERNEL);
	if (!*mem)
		return -ENOMEM;

	mutex_init(&(*mem)->lock);
	INIT_LIST_HEAD(&(*mem)->attachments);
	(*mem)->bo = amdgpu_bo_ref(gws_bo);
	(*mem)->domain = AMDGPU_GEM_DOMAIN_GWS;
	(*mem)->process_info = process_info;
	add_kgd_mem_to_kfd_bo_list(*mem, process_info, false);
	amdgpu_sync_create(&(*mem)->sync);


	/* Validate gws bo the first time it is added to process */
	mutex_lock(&(*mem)->process_info->lock);
	ret = amdgpu_bo_reserve(gws_bo, false);
	if (unlikely(ret)) {
		pr_err("Reserve gws bo failed %d\n", ret);
		goto bo_reservation_failure;
	}

	ret = amdgpu_amdkfd_bo_validate(gws_bo, AMDGPU_GEM_DOMAIN_GWS, true);
	if (ret) {
		pr_err("GWS BO validate failed %d\n", ret);
		goto bo_validation_failure;
	}
	/* GWS resource is shared b/t amdgpu and amdkfd
	 * Add process eviction fence to bo so they can
	 * evict each other.
	 */
	ret = dma_resv_reserve_shared(gws_bo->tbo.base.resv, 1);
	if (ret)
		goto reserve_shared_fail;
	amdgpu_bo_fence(gws_bo, &process_info->eviction_fence->base, true);
	amdgpu_bo_unreserve(gws_bo);
	mutex_unlock(&(*mem)->process_info->lock);

	return ret;

reserve_shared_fail:
bo_validation_failure:
	amdgpu_bo_unreserve(gws_bo);
bo_reservation_failure:
	mutex_unlock(&(*mem)->process_info->lock);
	amdgpu_sync_free(&(*mem)->sync);
	remove_kgd_mem_from_kfd_bo_list(*mem, process_info);
	amdgpu_bo_unref(&gws_bo);
	mutex_destroy(&(*mem)->lock);
	kfree(*mem);
	*mem = NULL;
	return ret;
}

int amdgpu_amdkfd_remove_gws_from_process(void *info, void *mem)
{
	int ret;
	struct amdkfd_process_info *process_info = (struct amdkfd_process_info *)info;
	struct kgd_mem *kgd_mem = (struct kgd_mem *)mem;
	struct amdgpu_bo *gws_bo = kgd_mem->bo;

	/* Remove BO from process's validate list so restore worker won't touch
	 * it anymore
	 */
	remove_kgd_mem_from_kfd_bo_list(kgd_mem, process_info);

	ret = amdgpu_bo_reserve(gws_bo, false);
	if (unlikely(ret)) {
		pr_err("Reserve gws bo failed %d\n", ret);
		//TODO add BO back to validate_list?
		return ret;
	}
	amdgpu_amdkfd_remove_eviction_fence(gws_bo,
			process_info->eviction_fence);
	amdgpu_bo_unreserve(gws_bo);
	amdgpu_sync_free(&kgd_mem->sync);
	amdgpu_bo_unref(&gws_bo);
	mutex_destroy(&kgd_mem->lock);
	kfree(mem);
	return 0;
}

/* Returns GPU-specific tiling mode information */
int amdgpu_amdkfd_get_tile_config(struct amdgpu_device *adev,
				struct tile_config *config)
{
	config->gb_addr_config = adev->gfx.config.gb_addr_config;
	config->tile_config_ptr = adev->gfx.config.tile_mode_array;
	config->num_tile_configs =
			ARRAY_SIZE(adev->gfx.config.tile_mode_array);
	config->macro_tile_config_ptr =
			adev->gfx.config.macrotile_mode_array;
	config->num_macro_tile_configs =
			ARRAY_SIZE(adev->gfx.config.macrotile_mode_array);

	/* Those values are not set from GFX9 onwards */
	config->num_banks = adev->gfx.config.num_banks;
	config->num_ranks = adev->gfx.config.num_ranks;

	return 0;
}<|MERGE_RESOLUTION|>--- conflicted
+++ resolved
@@ -238,11 +238,6 @@
 
 	unreserve_mem_limit(adev, size, alloc_flags);
 
-<<<<<<< HEAD
-	unreserve_mem_limit(adev, amdgpu_bo_size(bo), domain, sg);
-
-=======
->>>>>>> 754e0b0e
 	kfree(bo->kfd_bo);
 }
 
@@ -1968,23 +1963,8 @@
 	return ret;
 }
 
-<<<<<<< HEAD
-void amdgpu_amdkfd_gpuvm_unmap_gtt_bo_from_kernel(struct kgd_dev *kgd, struct kgd_mem *mem)
-{
-	struct amdgpu_bo *bo = mem->bo;
-
-	amdgpu_bo_reserve(bo, true);
-	amdgpu_bo_kunmap(bo);
-	amdgpu_bo_unpin(bo);
-	amdgpu_bo_unreserve(bo);
-}
-
-int amdgpu_amdkfd_gpuvm_get_vm_fault_info(struct kgd_dev *kgd,
-					      struct kfd_vm_fault_info *mem)
-=======
 void amdgpu_amdkfd_gpuvm_unmap_gtt_bo_from_kernel(struct amdgpu_device *adev,
 						  struct kgd_mem *mem)
->>>>>>> 754e0b0e
 {
 	struct amdgpu_bo *bo = mem->bo;
 
