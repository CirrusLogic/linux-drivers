--- conflicted
+++ resolved
@@ -143,11 +143,7 @@
 	ret = msm_gem_get_iova_locked(fbdev->bo, 0, &paddr);
 	if (ret) {
 		dev_err(dev->dev, "failed to get buffer obj iova: %d\n", ret);
-<<<<<<< HEAD
-		goto fail;
-=======
 		goto fail_unlock;
->>>>>>> 9e82bf01
 	}
 
 	fbi = framebuffer_alloc(0, dev->dev);
