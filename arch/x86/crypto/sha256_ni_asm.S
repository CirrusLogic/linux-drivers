/*
 * Intel SHA Extensions optimized implementation of a SHA-256 update function
 *
 * This file is provided under a dual BSD/GPLv2 license.  When using or
 * redistributing this file, you may do so under either license.
 *
 * GPL LICENSE SUMMARY
 *
 * Copyright(c) 2015 Intel Corporation.
 *
 * This program is free software; you can redistribute it and/or modify
 * it under the terms of version 2 of the GNU General Public License as
 * published by the Free Software Foundation.
 *
 * This program is distributed in the hope that it will be useful, but
 * WITHOUT ANY WARRANTY; without even the implied warranty of
 * MERCHANTABILITY or FITNESS FOR A PARTICULAR PURPOSE.  See the GNU
 * General Public License for more details.
 *
 * Contact Information:
 * 	Sean Gulley <sean.m.gulley@intel.com>
 * 	Tim Chen <tim.c.chen@linux.intel.com>
 *
 * BSD LICENSE
 *
 * Copyright(c) 2015 Intel Corporation.
 *
 * Redistribution and use in source and binary forms, with or without
 * modification, are permitted provided that the following conditions
 * are met:
 *
 * 	* Redistributions of source code must retain the above copyright
 * 	  notice, this list of conditions and the following disclaimer.
 * 	* Redistributions in binary form must reproduce the above copyright
 * 	  notice, this list of conditions and the following disclaimer in
 * 	  the documentation and/or other materials provided with the
 * 	  distribution.
 * 	* Neither the name of Intel Corporation nor the names of its
 * 	  contributors may be used to endorse or promote products derived
 * 	  from this software without specific prior written permission.
 *
 * THIS SOFTWARE IS PROVIDED BY THE COPYRIGHT HOLDERS AND CONTRIBUTORS
 * "AS IS" AND ANY EXPRESS OR IMPLIED WARRANTIES, INCLUDING, BUT NOT
 * LIMITED TO, THE IMPLIED WARRANTIES OF MERCHANTABILITY AND FITNESS FOR
 * A PARTICULAR PURPOSE ARE DISCLAIMED. IN NO EVENT SHALL THE COPYRIGHT
 * OWNER OR CONTRIBUTORS BE LIABLE FOR ANY DIRECT, INDIRECT, INCIDENTAL,
 * SPECIAL, EXEMPLARY, OR CONSEQUENTIAL DAMAGES (INCLUDING, BUT NOT
 * LIMITED TO, PROCUREMENT OF SUBSTITUTE GOODS OR SERVICES; LOSS OF USE,
 * DATA, OR PROFITS; OR BUSINESS INTERRUPTION) HOWEVER CAUSED AND ON ANY
 * THEORY OF LIABILITY, WHETHER IN CONTRACT, STRICT LIABILITY, OR TORT
 * (INCLUDING NEGLIGENCE OR OTHERWISE) ARISING IN ANY WAY OUT OF THE USE
 * OF THIS SOFTWARE, EVEN IF ADVISED OF THE POSSIBILITY OF SUCH DAMAGE.
 *
 */

#include <linux/linkage.h>
#include <linux/cfi_types.h>

#define DIGEST_PTR	%rdi	/* 1st arg */
#define DATA_PTR	%rsi	/* 2nd arg */
#define NUM_BLKS	%rdx	/* 3rd arg */

#define SHA256CONSTANTS	%rax

#define MSG		%xmm0
#define STATE0		%xmm1
#define STATE1		%xmm2
#define MSGTMP0		%xmm3
#define MSGTMP1		%xmm4
#define MSGTMP2		%xmm5
#define MSGTMP3		%xmm6
#define MSGTMP4		%xmm7

#define SHUF_MASK	%xmm8

#define ABEF_SAVE	%xmm9
#define CDGH_SAVE	%xmm10

/*
 * Intel SHA Extensions optimized implementation of a SHA-256 update function
 *
 * The function takes a pointer to the current hash values, a pointer to the
 * input data, and a number of 64 byte blocks to process.  Once all blocks have
 * been processed, the digest pointer is  updated with the resulting hash value.
 * The function only processes complete blocks, there is no functionality to
 * store partial blocks.  All message padding and hash value initialization must
 * be done outside the update function.
 *
 * The indented lines in the loop are instructions related to rounds processing.
 * The non-indented lines are instructions related to the message schedule.
 *
 * void sha256_ni_transform(uint32_t *digest, const void *data,
		uint32_t numBlocks);
 * digest : pointer to digest
 * data: pointer to input data
 * numBlocks: Number of blocks to process
 */

.text
<<<<<<< HEAD
.align 32
SYM_TYPED_FUNC_START(sha256_ni_transform)
=======
SYM_FUNC_START(sha256_ni_transform)
>>>>>>> f1a033cc

	shl		$6, NUM_BLKS		/*  convert to bytes */
	jz		.Ldone_hash
	add		DATA_PTR, NUM_BLKS	/* pointer to end of data */

	/*
	 * load initial hash values
	 * Need to reorder these appropriately
	 * DCBA, HGFE -> ABEF, CDGH
	 */
	movdqu		0*16(DIGEST_PTR), STATE0
	movdqu		1*16(DIGEST_PTR), STATE1

	pshufd		$0xB1, STATE0,  STATE0		/* CDAB */
	pshufd		$0x1B, STATE1,  STATE1		/* EFGH */
	movdqa		STATE0, MSGTMP4
	palignr		$8, STATE1,  STATE0		/* ABEF */
	pblendw		$0xF0, MSGTMP4, STATE1		/* CDGH */

	movdqa		PSHUFFLE_BYTE_FLIP_MASK(%rip), SHUF_MASK
	lea		K256(%rip), SHA256CONSTANTS

.Lloop0:
	/* Save hash values for addition after rounds */
	movdqa		STATE0, ABEF_SAVE
	movdqa		STATE1, CDGH_SAVE

	/* Rounds 0-3 */
	movdqu		0*16(DATA_PTR), MSG
	pshufb		SHUF_MASK, MSG
	movdqa		MSG, MSGTMP0
		paddd		0*16(SHA256CONSTANTS), MSG
		sha256rnds2	STATE0, STATE1
		pshufd 		$0x0E, MSG, MSG
		sha256rnds2	STATE1, STATE0

	/* Rounds 4-7 */
	movdqu		1*16(DATA_PTR), MSG
	pshufb		SHUF_MASK, MSG
	movdqa		MSG, MSGTMP1
		paddd		1*16(SHA256CONSTANTS), MSG
		sha256rnds2	STATE0, STATE1
		pshufd 		$0x0E, MSG, MSG
		sha256rnds2	STATE1, STATE0
	sha256msg1	MSGTMP1, MSGTMP0

	/* Rounds 8-11 */
	movdqu		2*16(DATA_PTR), MSG
	pshufb		SHUF_MASK, MSG
	movdqa		MSG, MSGTMP2
		paddd		2*16(SHA256CONSTANTS), MSG
		sha256rnds2	STATE0, STATE1
		pshufd 		$0x0E, MSG, MSG
		sha256rnds2	STATE1, STATE0
	sha256msg1	MSGTMP2, MSGTMP1

	/* Rounds 12-15 */
	movdqu		3*16(DATA_PTR), MSG
	pshufb		SHUF_MASK, MSG
	movdqa		MSG, MSGTMP3
		paddd		3*16(SHA256CONSTANTS), MSG
		sha256rnds2	STATE0, STATE1
	movdqa		MSGTMP3, MSGTMP4
	palignr		$4, MSGTMP2, MSGTMP4
	paddd		MSGTMP4, MSGTMP0
	sha256msg2	MSGTMP3, MSGTMP0
		pshufd 		$0x0E, MSG, MSG
		sha256rnds2	STATE1, STATE0
	sha256msg1	MSGTMP3, MSGTMP2

	/* Rounds 16-19 */
	movdqa		MSGTMP0, MSG
		paddd		4*16(SHA256CONSTANTS), MSG
		sha256rnds2	STATE0, STATE1
	movdqa		MSGTMP0, MSGTMP4
	palignr		$4, MSGTMP3, MSGTMP4
	paddd		MSGTMP4, MSGTMP1
	sha256msg2	MSGTMP0, MSGTMP1
		pshufd 		$0x0E, MSG, MSG
		sha256rnds2	STATE1, STATE0
	sha256msg1	MSGTMP0, MSGTMP3

	/* Rounds 20-23 */
	movdqa		MSGTMP1, MSG
		paddd		5*16(SHA256CONSTANTS), MSG
		sha256rnds2	STATE0, STATE1
	movdqa		MSGTMP1, MSGTMP4
	palignr		$4, MSGTMP0, MSGTMP4
	paddd		MSGTMP4, MSGTMP2
	sha256msg2	MSGTMP1, MSGTMP2
		pshufd 		$0x0E, MSG, MSG
		sha256rnds2	STATE1, STATE0
	sha256msg1	MSGTMP1, MSGTMP0

	/* Rounds 24-27 */
	movdqa		MSGTMP2, MSG
		paddd		6*16(SHA256CONSTANTS), MSG
		sha256rnds2	STATE0, STATE1
	movdqa		MSGTMP2, MSGTMP4
	palignr		$4, MSGTMP1, MSGTMP4
	paddd		MSGTMP4, MSGTMP3
	sha256msg2	MSGTMP2, MSGTMP3
		pshufd 		$0x0E, MSG, MSG
		sha256rnds2	STATE1, STATE0
	sha256msg1	MSGTMP2, MSGTMP1

	/* Rounds 28-31 */
	movdqa		MSGTMP3, MSG
		paddd		7*16(SHA256CONSTANTS), MSG
		sha256rnds2	STATE0, STATE1
	movdqa		MSGTMP3, MSGTMP4
	palignr		$4, MSGTMP2, MSGTMP4
	paddd		MSGTMP4, MSGTMP0
	sha256msg2	MSGTMP3, MSGTMP0
		pshufd 		$0x0E, MSG, MSG
		sha256rnds2	STATE1, STATE0
	sha256msg1	MSGTMP3, MSGTMP2

	/* Rounds 32-35 */
	movdqa		MSGTMP0, MSG
		paddd		8*16(SHA256CONSTANTS), MSG
		sha256rnds2	STATE0, STATE1
	movdqa		MSGTMP0, MSGTMP4
	palignr		$4, MSGTMP3, MSGTMP4
	paddd		MSGTMP4, MSGTMP1
	sha256msg2	MSGTMP0, MSGTMP1
		pshufd 		$0x0E, MSG, MSG
		sha256rnds2	STATE1, STATE0
	sha256msg1	MSGTMP0, MSGTMP3

	/* Rounds 36-39 */
	movdqa		MSGTMP1, MSG
		paddd		9*16(SHA256CONSTANTS), MSG
		sha256rnds2	STATE0, STATE1
	movdqa		MSGTMP1, MSGTMP4
	palignr		$4, MSGTMP0, MSGTMP4
	paddd		MSGTMP4, MSGTMP2
	sha256msg2	MSGTMP1, MSGTMP2
		pshufd 		$0x0E, MSG, MSG
		sha256rnds2	STATE1, STATE0
	sha256msg1	MSGTMP1, MSGTMP0

	/* Rounds 40-43 */
	movdqa		MSGTMP2, MSG
		paddd		10*16(SHA256CONSTANTS), MSG
		sha256rnds2	STATE0, STATE1
	movdqa		MSGTMP2, MSGTMP4
	palignr		$4, MSGTMP1, MSGTMP4
	paddd		MSGTMP4, MSGTMP3
	sha256msg2	MSGTMP2, MSGTMP3
		pshufd 		$0x0E, MSG, MSG
		sha256rnds2	STATE1, STATE0
	sha256msg1	MSGTMP2, MSGTMP1

	/* Rounds 44-47 */
	movdqa		MSGTMP3, MSG
		paddd		11*16(SHA256CONSTANTS), MSG
		sha256rnds2	STATE0, STATE1
	movdqa		MSGTMP3, MSGTMP4
	palignr		$4, MSGTMP2, MSGTMP4
	paddd		MSGTMP4, MSGTMP0
	sha256msg2	MSGTMP3, MSGTMP0
		pshufd 		$0x0E, MSG, MSG
		sha256rnds2	STATE1, STATE0
	sha256msg1	MSGTMP3, MSGTMP2

	/* Rounds 48-51 */
	movdqa		MSGTMP0, MSG
		paddd		12*16(SHA256CONSTANTS), MSG
		sha256rnds2	STATE0, STATE1
	movdqa		MSGTMP0, MSGTMP4
	palignr		$4, MSGTMP3, MSGTMP4
	paddd		MSGTMP4, MSGTMP1
	sha256msg2	MSGTMP0, MSGTMP1
		pshufd 		$0x0E, MSG, MSG
		sha256rnds2	STATE1, STATE0
	sha256msg1	MSGTMP0, MSGTMP3

	/* Rounds 52-55 */
	movdqa		MSGTMP1, MSG
		paddd		13*16(SHA256CONSTANTS), MSG
		sha256rnds2	STATE0, STATE1
	movdqa		MSGTMP1, MSGTMP4
	palignr		$4, MSGTMP0, MSGTMP4
	paddd		MSGTMP4, MSGTMP2
	sha256msg2	MSGTMP1, MSGTMP2
		pshufd 		$0x0E, MSG, MSG
		sha256rnds2	STATE1, STATE0

	/* Rounds 56-59 */
	movdqa		MSGTMP2, MSG
		paddd		14*16(SHA256CONSTANTS), MSG
		sha256rnds2	STATE0, STATE1
	movdqa		MSGTMP2, MSGTMP4
	palignr		$4, MSGTMP1, MSGTMP4
	paddd		MSGTMP4, MSGTMP3
	sha256msg2	MSGTMP2, MSGTMP3
		pshufd 		$0x0E, MSG, MSG
		sha256rnds2	STATE1, STATE0

	/* Rounds 60-63 */
	movdqa		MSGTMP3, MSG
		paddd		15*16(SHA256CONSTANTS), MSG
		sha256rnds2	STATE0, STATE1
		pshufd 		$0x0E, MSG, MSG
		sha256rnds2	STATE1, STATE0

	/* Add current hash values with previously saved */
	paddd		ABEF_SAVE, STATE0
	paddd		CDGH_SAVE, STATE1

	/* Increment data pointer and loop if more to process */
	add		$64, DATA_PTR
	cmp		NUM_BLKS, DATA_PTR
	jne		.Lloop0

	/* Write hash values back in the correct order */
	pshufd		$0x1B, STATE0,  STATE0		/* FEBA */
	pshufd		$0xB1, STATE1,  STATE1		/* DCHG */
	movdqa		STATE0, MSGTMP4
	pblendw		$0xF0, STATE1,  STATE0		/* DCBA */
	palignr		$8, MSGTMP4, STATE1		/* HGFE */

	movdqu		STATE0, 0*16(DIGEST_PTR)
	movdqu		STATE1, 1*16(DIGEST_PTR)

.Ldone_hash:

	RET
SYM_FUNC_END(sha256_ni_transform)

.section	.rodata.cst256.K256, "aM", @progbits, 256
.align 64
K256:
	.long	0x428a2f98,0x71374491,0xb5c0fbcf,0xe9b5dba5
	.long	0x3956c25b,0x59f111f1,0x923f82a4,0xab1c5ed5
	.long	0xd807aa98,0x12835b01,0x243185be,0x550c7dc3
	.long	0x72be5d74,0x80deb1fe,0x9bdc06a7,0xc19bf174
	.long	0xe49b69c1,0xefbe4786,0x0fc19dc6,0x240ca1cc
	.long	0x2de92c6f,0x4a7484aa,0x5cb0a9dc,0x76f988da
	.long	0x983e5152,0xa831c66d,0xb00327c8,0xbf597fc7
	.long	0xc6e00bf3,0xd5a79147,0x06ca6351,0x14292967
	.long	0x27b70a85,0x2e1b2138,0x4d2c6dfc,0x53380d13
	.long	0x650a7354,0x766a0abb,0x81c2c92e,0x92722c85
	.long	0xa2bfe8a1,0xa81a664b,0xc24b8b70,0xc76c51a3
	.long	0xd192e819,0xd6990624,0xf40e3585,0x106aa070
	.long	0x19a4c116,0x1e376c08,0x2748774c,0x34b0bcb5
	.long	0x391c0cb3,0x4ed8aa4a,0x5b9cca4f,0x682e6ff3
	.long	0x748f82ee,0x78a5636f,0x84c87814,0x8cc70208
	.long	0x90befffa,0xa4506ceb,0xbef9a3f7,0xc67178f2

.section	.rodata.cst16.PSHUFFLE_BYTE_FLIP_MASK, "aM", @progbits, 16
.align 16
PSHUFFLE_BYTE_FLIP_MASK:
	.octa 0x0c0d0e0f08090a0b0405060700010203<|MERGE_RESOLUTION|>--- conflicted
+++ resolved
@@ -97,12 +97,7 @@
  */
 
 .text
-<<<<<<< HEAD
-.align 32
 SYM_TYPED_FUNC_START(sha256_ni_transform)
-=======
-SYM_FUNC_START(sha256_ni_transform)
->>>>>>> f1a033cc
 
 	shl		$6, NUM_BLKS		/*  convert to bytes */
 	jz		.Ldone_hash
