// SPDX-License-Identifier: (LGPL-2.1 OR BSD-2-Clause)

/*
 * Common eBPF ELF object loading operations.
 *
 * Copyright (C) 2013-2015 Alexei Starovoitov <ast@kernel.org>
 * Copyright (C) 2015 Wang Nan <wangnan0@huawei.com>
 * Copyright (C) 2015 Huawei Inc.
 * Copyright (C) 2017 Nicira, Inc.
 * Copyright (C) 2019 Isovalent, Inc.
 */

#ifndef _GNU_SOURCE
#define _GNU_SOURCE
#endif
#include <stdlib.h>
#include <stdio.h>
#include <stdarg.h>
#include <libgen.h>
#include <inttypes.h>
#include <limits.h>
#include <string.h>
#include <unistd.h>
#include <endian.h>
#include <fcntl.h>
#include <errno.h>
#include <ctype.h>
#include <asm/unistd.h>
#include <linux/err.h>
#include <linux/kernel.h>
#include <linux/bpf.h>
#include <linux/btf.h>
#include <linux/filter.h>
#include <linux/list.h>
#include <linux/limits.h>
#include <linux/perf_event.h>
#include <linux/ring_buffer.h>
#include <linux/version.h>
#include <sys/epoll.h>
#include <sys/ioctl.h>
#include <sys/mman.h>
#include <sys/stat.h>
#include <sys/types.h>
#include <sys/vfs.h>
#include <sys/utsname.h>
#include <sys/resource.h>
#include <tools/libc_compat.h>
#include <libelf.h>
#include <gelf.h>
#include <zlib.h>

#include "libbpf.h"
#include "bpf.h"
#include "btf.h"
#include "str_error.h"
#include "libbpf_internal.h"
#include "hashmap.h"

/* make sure libbpf doesn't use kernel-only integer typedefs */
#pragma GCC poison u8 u16 u32 u64 s8 s16 s32 s64

#ifndef EM_BPF
#define EM_BPF 247
#endif

#ifndef BPF_FS_MAGIC
#define BPF_FS_MAGIC		0xcafe4a11
#endif

/* vsprintf() in __base_pr() uses nonliteral format string. It may break
 * compilation if user enables corresponding warning. Disable it explicitly.
 */
#pragma GCC diagnostic ignored "-Wformat-nonliteral"

#define __printf(a, b)	__attribute__((format(printf, a, b)))

static struct bpf_map *bpf_object__add_map(struct bpf_object *obj);
static struct bpf_program *bpf_object__find_prog_by_idx(struct bpf_object *obj,
							int idx);
static const struct btf_type *
skip_mods_and_typedefs(const struct btf *btf, __u32 id, __u32 *res_id);

static int __base_pr(enum libbpf_print_level level, const char *format,
		     va_list args)
{
	if (level == LIBBPF_DEBUG)
		return 0;

	return vfprintf(stderr, format, args);
}

static libbpf_print_fn_t __libbpf_pr = __base_pr;

libbpf_print_fn_t libbpf_set_print(libbpf_print_fn_t fn)
{
	libbpf_print_fn_t old_print_fn = __libbpf_pr;

	__libbpf_pr = fn;
	return old_print_fn;
}

__printf(2, 3)
void libbpf_print(enum libbpf_print_level level, const char *format, ...)
{
	va_list args;

	if (!__libbpf_pr)
		return;

	va_start(args, format);
	__libbpf_pr(level, format, args);
	va_end(args);
}

static void pr_perm_msg(int err)
{
	struct rlimit limit;
	char buf[100];

	if (err != -EPERM || geteuid() != 0)
		return;

	err = getrlimit(RLIMIT_MEMLOCK, &limit);
	if (err)
		return;

	if (limit.rlim_cur == RLIM_INFINITY)
		return;

	if (limit.rlim_cur < 1024)
		snprintf(buf, sizeof(buf), "%zu bytes", (size_t)limit.rlim_cur);
	else if (limit.rlim_cur < 1024*1024)
		snprintf(buf, sizeof(buf), "%.1f KiB", (double)limit.rlim_cur / 1024);
	else
		snprintf(buf, sizeof(buf), "%.1f MiB", (double)limit.rlim_cur / (1024*1024));

	pr_warn("permission error while running as root; try raising 'ulimit -l'? current value: %s\n",
		buf);
}

#define STRERR_BUFSIZE  128

/* Copied from tools/perf/util/util.h */
#ifndef zfree
# define zfree(ptr) ({ free(*ptr); *ptr = NULL; })
#endif

#ifndef zclose
# define zclose(fd) ({			\
	int ___err = 0;			\
	if ((fd) >= 0)			\
		___err = close((fd));	\
	fd = -1;			\
	___err; })
#endif

#ifdef HAVE_LIBELF_MMAP_SUPPORT
# define LIBBPF_ELF_C_READ_MMAP ELF_C_READ_MMAP
#else
# define LIBBPF_ELF_C_READ_MMAP ELF_C_READ
#endif

static inline __u64 ptr_to_u64(const void *ptr)
{
	return (__u64) (unsigned long) ptr;
}

struct bpf_capabilities {
	/* v4.14: kernel support for program & map names. */
	__u32 name:1;
	/* v5.2: kernel support for global data sections. */
	__u32 global_data:1;
	/* BTF_KIND_FUNC and BTF_KIND_FUNC_PROTO support */
	__u32 btf_func:1;
	/* BTF_KIND_VAR and BTF_KIND_DATASEC support */
	__u32 btf_datasec:1;
	/* BPF_F_MMAPABLE is supported for arrays */
	__u32 array_mmap:1;
	/* BTF_FUNC_GLOBAL is supported */
	__u32 btf_func_global:1;
	/* kernel support for expected_attach_type in BPF_PROG_LOAD */
	__u32 exp_attach_type:1;
};

enum reloc_type {
	RELO_LD64,
	RELO_CALL,
	RELO_DATA,
	RELO_EXTERN,
};

struct reloc_desc {
	enum reloc_type type;
	int insn_idx;
	int map_idx;
	int sym_off;
};

struct bpf_sec_def;

typedef struct bpf_link *(*attach_fn_t)(const struct bpf_sec_def *sec,
					struct bpf_program *prog);

struct bpf_sec_def {
	const char *sec;
	size_t len;
	enum bpf_prog_type prog_type;
	enum bpf_attach_type expected_attach_type;
	bool is_exp_attach_type_optional;
	bool is_attachable;
	bool is_attach_btf;
	attach_fn_t attach_fn;
};

/*
 * bpf_prog should be a better name but it has been used in
 * linux/filter.h.
 */
struct bpf_program {
	/* Index in elf obj file, for relocation use. */
	int idx;
	char *name;
	int prog_ifindex;
	char *section_name;
	const struct bpf_sec_def *sec_def;
	/* section_name with / replaced by _; makes recursive pinning
	 * in bpf_object__pin_programs easier
	 */
	char *pin_name;
	struct bpf_insn *insns;
	size_t insns_cnt, main_prog_cnt;
	enum bpf_prog_type type;
	bool load;

	struct reloc_desc *reloc_desc;
	int nr_reloc;
	int log_level;

	struct {
		int nr;
		int *fds;
	} instances;
	bpf_program_prep_t preprocessor;

	struct bpf_object *obj;
	void *priv;
	bpf_program_clear_priv_t clear_priv;

	enum bpf_attach_type expected_attach_type;
	__u32 attach_btf_id;
	__u32 attach_prog_fd;
	void *func_info;
	__u32 func_info_rec_size;
	__u32 func_info_cnt;

	struct bpf_capabilities *caps;

	void *line_info;
	__u32 line_info_rec_size;
	__u32 line_info_cnt;
	__u32 prog_flags;
};

struct bpf_struct_ops {
	const char *tname;
	const struct btf_type *type;
	struct bpf_program **progs;
	__u32 *kern_func_off;
	/* e.g. struct tcp_congestion_ops in bpf_prog's btf format */
	void *data;
	/* e.g. struct bpf_struct_ops_tcp_congestion_ops in
	 *      btf_vmlinux's format.
	 * struct bpf_struct_ops_tcp_congestion_ops {
	 *	[... some other kernel fields ...]
	 *	struct tcp_congestion_ops data;
	 * }
	 * kern_vdata-size == sizeof(struct bpf_struct_ops_tcp_congestion_ops)
	 * bpf_map__init_kern_struct_ops() will populate the "kern_vdata"
	 * from "data".
	 */
	void *kern_vdata;
	__u32 type_id;
};

#define DATA_SEC ".data"
#define BSS_SEC ".bss"
#define RODATA_SEC ".rodata"
#define KCONFIG_SEC ".kconfig"
#define KSYMS_SEC ".ksyms"
#define STRUCT_OPS_SEC ".struct_ops"

enum libbpf_map_type {
	LIBBPF_MAP_UNSPEC,
	LIBBPF_MAP_DATA,
	LIBBPF_MAP_BSS,
	LIBBPF_MAP_RODATA,
	LIBBPF_MAP_KCONFIG,
};

static const char * const libbpf_type_to_btf_name[] = {
	[LIBBPF_MAP_DATA]	= DATA_SEC,
	[LIBBPF_MAP_BSS]	= BSS_SEC,
	[LIBBPF_MAP_RODATA]	= RODATA_SEC,
	[LIBBPF_MAP_KCONFIG]	= KCONFIG_SEC,
};

struct bpf_map {
	char *name;
	int fd;
	int sec_idx;
	size_t sec_offset;
	int map_ifindex;
	int inner_map_fd;
	struct bpf_map_def def;
	__u32 numa_node;
	__u32 btf_var_idx;
	__u32 btf_key_type_id;
	__u32 btf_value_type_id;
	__u32 btf_vmlinux_value_type_id;
	void *priv;
	bpf_map_clear_priv_t clear_priv;
	enum libbpf_map_type libbpf_type;
	void *mmaped;
	struct bpf_struct_ops *st_ops;
	struct bpf_map *inner_map;
	void **init_slots;
	int init_slots_sz;
	char *pin_path;
	bool pinned;
	bool reused;
};

enum extern_type {
	EXT_UNKNOWN,
	EXT_KCFG,
	EXT_KSYM,
};

enum kcfg_type {
	KCFG_UNKNOWN,
	KCFG_CHAR,
	KCFG_BOOL,
	KCFG_INT,
	KCFG_TRISTATE,
	KCFG_CHAR_ARR,
};

struct extern_desc {
	enum extern_type type;
	int sym_idx;
	int btf_id;
	int sec_btf_id;
	const char *name;
	bool is_set;
	bool is_weak;
	union {
		struct {
			enum kcfg_type type;
			int sz;
			int align;
			int data_off;
			bool is_signed;
		} kcfg;
		struct {
			unsigned long long addr;
		} ksym;
	};
};

static LIST_HEAD(bpf_objects_list);

struct bpf_object {
	char name[BPF_OBJ_NAME_LEN];
	char license[64];
	__u32 kern_version;

	struct bpf_program *programs;
	size_t nr_programs;
	struct bpf_map *maps;
	size_t nr_maps;
	size_t maps_cap;

	char *kconfig;
	struct extern_desc *externs;
	int nr_extern;
	int kconfig_map_idx;

	bool loaded;
	bool has_pseudo_calls;

	/*
	 * Information when doing elf related work. Only valid if fd
	 * is valid.
	 */
	struct {
		int fd;
		const void *obj_buf;
		size_t obj_buf_sz;
		Elf *elf;
		GElf_Ehdr ehdr;
		Elf_Data *symbols;
		Elf_Data *data;
		Elf_Data *rodata;
		Elf_Data *bss;
		Elf_Data *st_ops_data;
		size_t strtabidx;
		struct {
			GElf_Shdr shdr;
			Elf_Data *data;
		} *reloc_sects;
		int nr_reloc_sects;
		int maps_shndx;
		int btf_maps_shndx;
		__u32 btf_maps_sec_btf_id;
		int text_shndx;
		int symbols_shndx;
		int data_shndx;
		int rodata_shndx;
		int bss_shndx;
		int st_ops_shndx;
	} efile;
	/*
	 * All loaded bpf_object is linked in a list, which is
	 * hidden to caller. bpf_objects__<func> handlers deal with
	 * all objects.
	 */
	struct list_head list;

	struct btf *btf;
	/* Parse and load BTF vmlinux if any of the programs in the object need
	 * it at load time.
	 */
	struct btf *btf_vmlinux;
	struct btf_ext *btf_ext;

	void *priv;
	bpf_object_clear_priv_t clear_priv;

	struct bpf_capabilities caps;

	char path[];
};
#define obj_elf_valid(o)	((o)->efile.elf)

void bpf_program__unload(struct bpf_program *prog)
{
	int i;

	if (!prog)
		return;

	/*
	 * If the object is opened but the program was never loaded,
	 * it is possible that prog->instances.nr == -1.
	 */
	if (prog->instances.nr > 0) {
		for (i = 0; i < prog->instances.nr; i++)
			zclose(prog->instances.fds[i]);
	} else if (prog->instances.nr != -1) {
		pr_warn("Internal error: instances.nr is %d\n",
			prog->instances.nr);
	}

	prog->instances.nr = -1;
	zfree(&prog->instances.fds);

	zfree(&prog->func_info);
	zfree(&prog->line_info);
}

static void bpf_program__exit(struct bpf_program *prog)
{
	if (!prog)
		return;

	if (prog->clear_priv)
		prog->clear_priv(prog, prog->priv);

	prog->priv = NULL;
	prog->clear_priv = NULL;

	bpf_program__unload(prog);
	zfree(&prog->name);
	zfree(&prog->section_name);
	zfree(&prog->pin_name);
	zfree(&prog->insns);
	zfree(&prog->reloc_desc);

	prog->nr_reloc = 0;
	prog->insns_cnt = 0;
	prog->idx = -1;
}

static char *__bpf_program__pin_name(struct bpf_program *prog)
{
	char *name, *p;

	name = p = strdup(prog->section_name);
	while ((p = strchr(p, '/')))
		*p = '_';

	return name;
}

static int
bpf_program__init(void *data, size_t size, char *section_name, int idx,
		  struct bpf_program *prog)
{
	const size_t bpf_insn_sz = sizeof(struct bpf_insn);

	if (size == 0 || size % bpf_insn_sz) {
		pr_warn("corrupted section '%s', size: %zu\n",
			section_name, size);
		return -EINVAL;
	}

	memset(prog, 0, sizeof(*prog));

	prog->section_name = strdup(section_name);
	if (!prog->section_name) {
		pr_warn("failed to alloc name for prog under section(%d) %s\n",
			idx, section_name);
		goto errout;
	}

	prog->pin_name = __bpf_program__pin_name(prog);
	if (!prog->pin_name) {
		pr_warn("failed to alloc pin name for prog under section(%d) %s\n",
			idx, section_name);
		goto errout;
	}

	prog->insns = malloc(size);
	if (!prog->insns) {
		pr_warn("failed to alloc insns for prog under section %s\n",
			section_name);
		goto errout;
	}
	prog->insns_cnt = size / bpf_insn_sz;
	memcpy(prog->insns, data, size);
	prog->idx = idx;
	prog->instances.fds = NULL;
	prog->instances.nr = -1;
	prog->type = BPF_PROG_TYPE_UNSPEC;
	prog->load = true;

	return 0;
errout:
	bpf_program__exit(prog);
	return -ENOMEM;
}

static int
bpf_object__add_program(struct bpf_object *obj, void *data, size_t size,
			char *section_name, int idx)
{
	struct bpf_program prog, *progs;
	int nr_progs, err;

	err = bpf_program__init(data, size, section_name, idx, &prog);
	if (err)
		return err;

	prog.caps = &obj->caps;
	progs = obj->programs;
	nr_progs = obj->nr_programs;

	progs = reallocarray(progs, nr_progs + 1, sizeof(progs[0]));
	if (!progs) {
		/*
		 * In this case the original obj->programs
		 * is still valid, so don't need special treat for
		 * bpf_close_object().
		 */
		pr_warn("failed to alloc a new program under section '%s'\n",
			section_name);
		bpf_program__exit(&prog);
		return -ENOMEM;
	}

	pr_debug("found program %s\n", prog.section_name);
	obj->programs = progs;
	obj->nr_programs = nr_progs + 1;
	prog.obj = obj;
	progs[nr_progs] = prog;
	return 0;
}

static int
bpf_object__init_prog_names(struct bpf_object *obj)
{
	Elf_Data *symbols = obj->efile.symbols;
	struct bpf_program *prog;
	size_t pi, si;

	for (pi = 0; pi < obj->nr_programs; pi++) {
		const char *name = NULL;

		prog = &obj->programs[pi];

		for (si = 0; si < symbols->d_size / sizeof(GElf_Sym) && !name;
		     si++) {
			GElf_Sym sym;

			if (!gelf_getsym(symbols, si, &sym))
				continue;
			if (sym.st_shndx != prog->idx)
				continue;
			if (GELF_ST_BIND(sym.st_info) != STB_GLOBAL)
				continue;

			name = elf_strptr(obj->efile.elf,
					  obj->efile.strtabidx,
					  sym.st_name);
			if (!name) {
				pr_warn("failed to get sym name string for prog %s\n",
					prog->section_name);
				return -LIBBPF_ERRNO__LIBELF;
			}
		}

		if (!name && prog->idx == obj->efile.text_shndx)
			name = ".text";

		if (!name) {
			pr_warn("failed to find sym for prog %s\n",
				prog->section_name);
			return -EINVAL;
		}

		prog->name = strdup(name);
		if (!prog->name) {
			pr_warn("failed to allocate memory for prog sym %s\n",
				name);
			return -ENOMEM;
		}
	}

	return 0;
}

static __u32 get_kernel_version(void)
{
	__u32 major, minor, patch;
	struct utsname info;

	uname(&info);
	if (sscanf(info.release, "%u.%u.%u", &major, &minor, &patch) != 3)
		return 0;
	return KERNEL_VERSION(major, minor, patch);
}

static const struct btf_member *
find_member_by_offset(const struct btf_type *t, __u32 bit_offset)
{
	struct btf_member *m;
	int i;

	for (i = 0, m = btf_members(t); i < btf_vlen(t); i++, m++) {
		if (btf_member_bit_offset(t, i) == bit_offset)
			return m;
	}

	return NULL;
}

static const struct btf_member *
find_member_by_name(const struct btf *btf, const struct btf_type *t,
		    const char *name)
{
	struct btf_member *m;
	int i;

	for (i = 0, m = btf_members(t); i < btf_vlen(t); i++, m++) {
		if (!strcmp(btf__name_by_offset(btf, m->name_off), name))
			return m;
	}

	return NULL;
}

#define STRUCT_OPS_VALUE_PREFIX "bpf_struct_ops_"
static int find_btf_by_prefix_kind(const struct btf *btf, const char *prefix,
				   const char *name, __u32 kind);

static int
find_struct_ops_kern_types(const struct btf *btf, const char *tname,
			   const struct btf_type **type, __u32 *type_id,
			   const struct btf_type **vtype, __u32 *vtype_id,
			   const struct btf_member **data_member)
{
	const struct btf_type *kern_type, *kern_vtype;
	const struct btf_member *kern_data_member;
	__s32 kern_vtype_id, kern_type_id;
	__u32 i;

	kern_type_id = btf__find_by_name_kind(btf, tname, BTF_KIND_STRUCT);
	if (kern_type_id < 0) {
		pr_warn("struct_ops init_kern: struct %s is not found in kernel BTF\n",
			tname);
		return kern_type_id;
	}
	kern_type = btf__type_by_id(btf, kern_type_id);

	/* Find the corresponding "map_value" type that will be used
	 * in map_update(BPF_MAP_TYPE_STRUCT_OPS).  For example,
	 * find "struct bpf_struct_ops_tcp_congestion_ops" from the
	 * btf_vmlinux.
	 */
	kern_vtype_id = find_btf_by_prefix_kind(btf, STRUCT_OPS_VALUE_PREFIX,
						tname, BTF_KIND_STRUCT);
	if (kern_vtype_id < 0) {
		pr_warn("struct_ops init_kern: struct %s%s is not found in kernel BTF\n",
			STRUCT_OPS_VALUE_PREFIX, tname);
		return kern_vtype_id;
	}
	kern_vtype = btf__type_by_id(btf, kern_vtype_id);

	/* Find "struct tcp_congestion_ops" from
	 * struct bpf_struct_ops_tcp_congestion_ops {
	 *	[ ... ]
	 *	struct tcp_congestion_ops data;
	 * }
	 */
	kern_data_member = btf_members(kern_vtype);
	for (i = 0; i < btf_vlen(kern_vtype); i++, kern_data_member++) {
		if (kern_data_member->type == kern_type_id)
			break;
	}
	if (i == btf_vlen(kern_vtype)) {
		pr_warn("struct_ops init_kern: struct %s data is not found in struct %s%s\n",
			tname, STRUCT_OPS_VALUE_PREFIX, tname);
		return -EINVAL;
	}

	*type = kern_type;
	*type_id = kern_type_id;
	*vtype = kern_vtype;
	*vtype_id = kern_vtype_id;
	*data_member = kern_data_member;

	return 0;
}

static bool bpf_map__is_struct_ops(const struct bpf_map *map)
{
	return map->def.type == BPF_MAP_TYPE_STRUCT_OPS;
}

/* Init the map's fields that depend on kern_btf */
static int bpf_map__init_kern_struct_ops(struct bpf_map *map,
					 const struct btf *btf,
					 const struct btf *kern_btf)
{
	const struct btf_member *member, *kern_member, *kern_data_member;
	const struct btf_type *type, *kern_type, *kern_vtype;
	__u32 i, kern_type_id, kern_vtype_id, kern_data_off;
	struct bpf_struct_ops *st_ops;
	void *data, *kern_data;
	const char *tname;
	int err;

	st_ops = map->st_ops;
	type = st_ops->type;
	tname = st_ops->tname;
	err = find_struct_ops_kern_types(kern_btf, tname,
					 &kern_type, &kern_type_id,
					 &kern_vtype, &kern_vtype_id,
					 &kern_data_member);
	if (err)
		return err;

	pr_debug("struct_ops init_kern %s: type_id:%u kern_type_id:%u kern_vtype_id:%u\n",
		 map->name, st_ops->type_id, kern_type_id, kern_vtype_id);

	map->def.value_size = kern_vtype->size;
	map->btf_vmlinux_value_type_id = kern_vtype_id;

	st_ops->kern_vdata = calloc(1, kern_vtype->size);
	if (!st_ops->kern_vdata)
		return -ENOMEM;

	data = st_ops->data;
	kern_data_off = kern_data_member->offset / 8;
	kern_data = st_ops->kern_vdata + kern_data_off;

	member = btf_members(type);
	for (i = 0; i < btf_vlen(type); i++, member++) {
		const struct btf_type *mtype, *kern_mtype;
		__u32 mtype_id, kern_mtype_id;
		void *mdata, *kern_mdata;
		__s64 msize, kern_msize;
		__u32 moff, kern_moff;
		__u32 kern_member_idx;
		const char *mname;

		mname = btf__name_by_offset(btf, member->name_off);
		kern_member = find_member_by_name(kern_btf, kern_type, mname);
		if (!kern_member) {
			pr_warn("struct_ops init_kern %s: Cannot find member %s in kernel BTF\n",
				map->name, mname);
			return -ENOTSUP;
		}

		kern_member_idx = kern_member - btf_members(kern_type);
		if (btf_member_bitfield_size(type, i) ||
		    btf_member_bitfield_size(kern_type, kern_member_idx)) {
			pr_warn("struct_ops init_kern %s: bitfield %s is not supported\n",
				map->name, mname);
			return -ENOTSUP;
		}

		moff = member->offset / 8;
		kern_moff = kern_member->offset / 8;

		mdata = data + moff;
		kern_mdata = kern_data + kern_moff;

		mtype = skip_mods_and_typedefs(btf, member->type, &mtype_id);
		kern_mtype = skip_mods_and_typedefs(kern_btf, kern_member->type,
						    &kern_mtype_id);
		if (BTF_INFO_KIND(mtype->info) !=
		    BTF_INFO_KIND(kern_mtype->info)) {
			pr_warn("struct_ops init_kern %s: Unmatched member type %s %u != %u(kernel)\n",
				map->name, mname, BTF_INFO_KIND(mtype->info),
				BTF_INFO_KIND(kern_mtype->info));
			return -ENOTSUP;
		}

		if (btf_is_ptr(mtype)) {
			struct bpf_program *prog;

			mtype = skip_mods_and_typedefs(btf, mtype->type, &mtype_id);
			kern_mtype = skip_mods_and_typedefs(kern_btf,
							    kern_mtype->type,
							    &kern_mtype_id);
			if (!btf_is_func_proto(mtype) ||
			    !btf_is_func_proto(kern_mtype)) {
				pr_warn("struct_ops init_kern %s: non func ptr %s is not supported\n",
					map->name, mname);
				return -ENOTSUP;
			}

			prog = st_ops->progs[i];
			if (!prog) {
				pr_debug("struct_ops init_kern %s: func ptr %s is not set\n",
					 map->name, mname);
				continue;
			}

			prog->attach_btf_id = kern_type_id;
			prog->expected_attach_type = kern_member_idx;

			st_ops->kern_func_off[i] = kern_data_off + kern_moff;

			pr_debug("struct_ops init_kern %s: func ptr %s is set to prog %s from data(+%u) to kern_data(+%u)\n",
				 map->name, mname, prog->name, moff,
				 kern_moff);

			continue;
		}

		msize = btf__resolve_size(btf, mtype_id);
		kern_msize = btf__resolve_size(kern_btf, kern_mtype_id);
		if (msize < 0 || kern_msize < 0 || msize != kern_msize) {
			pr_warn("struct_ops init_kern %s: Error in size of member %s: %zd != %zd(kernel)\n",
				map->name, mname, (ssize_t)msize,
				(ssize_t)kern_msize);
			return -ENOTSUP;
		}

		pr_debug("struct_ops init_kern %s: copy %s %u bytes from data(+%u) to kern_data(+%u)\n",
			 map->name, mname, (unsigned int)msize,
			 moff, kern_moff);
		memcpy(kern_mdata, mdata, msize);
	}

	return 0;
}

static int bpf_object__init_kern_struct_ops_maps(struct bpf_object *obj)
{
	struct bpf_map *map;
	size_t i;
	int err;

	for (i = 0; i < obj->nr_maps; i++) {
		map = &obj->maps[i];

		if (!bpf_map__is_struct_ops(map))
			continue;

		err = bpf_map__init_kern_struct_ops(map, obj->btf,
						    obj->btf_vmlinux);
		if (err)
			return err;
	}

	return 0;
}

static int bpf_object__init_struct_ops_maps(struct bpf_object *obj)
{
	const struct btf_type *type, *datasec;
	const struct btf_var_secinfo *vsi;
	struct bpf_struct_ops *st_ops;
	const char *tname, *var_name;
	__s32 type_id, datasec_id;
	const struct btf *btf;
	struct bpf_map *map;
	__u32 i;

	if (obj->efile.st_ops_shndx == -1)
		return 0;

	btf = obj->btf;
	datasec_id = btf__find_by_name_kind(btf, STRUCT_OPS_SEC,
					    BTF_KIND_DATASEC);
	if (datasec_id < 0) {
		pr_warn("struct_ops init: DATASEC %s not found\n",
			STRUCT_OPS_SEC);
		return -EINVAL;
	}

	datasec = btf__type_by_id(btf, datasec_id);
	vsi = btf_var_secinfos(datasec);
	for (i = 0; i < btf_vlen(datasec); i++, vsi++) {
		type = btf__type_by_id(obj->btf, vsi->type);
		var_name = btf__name_by_offset(obj->btf, type->name_off);

		type_id = btf__resolve_type(obj->btf, vsi->type);
		if (type_id < 0) {
			pr_warn("struct_ops init: Cannot resolve var type_id %u in DATASEC %s\n",
				vsi->type, STRUCT_OPS_SEC);
			return -EINVAL;
		}

		type = btf__type_by_id(obj->btf, type_id);
		tname = btf__name_by_offset(obj->btf, type->name_off);
		if (!tname[0]) {
			pr_warn("struct_ops init: anonymous type is not supported\n");
			return -ENOTSUP;
		}
		if (!btf_is_struct(type)) {
			pr_warn("struct_ops init: %s is not a struct\n", tname);
			return -EINVAL;
		}

		map = bpf_object__add_map(obj);
		if (IS_ERR(map))
			return PTR_ERR(map);

		map->sec_idx = obj->efile.st_ops_shndx;
		map->sec_offset = vsi->offset;
		map->name = strdup(var_name);
		if (!map->name)
			return -ENOMEM;

		map->def.type = BPF_MAP_TYPE_STRUCT_OPS;
		map->def.key_size = sizeof(int);
		map->def.value_size = type->size;
		map->def.max_entries = 1;

		map->st_ops = calloc(1, sizeof(*map->st_ops));
		if (!map->st_ops)
			return -ENOMEM;
		st_ops = map->st_ops;
		st_ops->data = malloc(type->size);
		st_ops->progs = calloc(btf_vlen(type), sizeof(*st_ops->progs));
		st_ops->kern_func_off = malloc(btf_vlen(type) *
					       sizeof(*st_ops->kern_func_off));
		if (!st_ops->data || !st_ops->progs || !st_ops->kern_func_off)
			return -ENOMEM;

		if (vsi->offset + type->size > obj->efile.st_ops_data->d_size) {
			pr_warn("struct_ops init: var %s is beyond the end of DATASEC %s\n",
				var_name, STRUCT_OPS_SEC);
			return -EINVAL;
		}

		memcpy(st_ops->data,
		       obj->efile.st_ops_data->d_buf + vsi->offset,
		       type->size);
		st_ops->tname = tname;
		st_ops->type = type;
		st_ops->type_id = type_id;

		pr_debug("struct_ops init: struct %s(type_id=%u) %s found at offset %u\n",
			 tname, type_id, var_name, vsi->offset);
	}

	return 0;
}

static struct bpf_object *bpf_object__new(const char *path,
					  const void *obj_buf,
					  size_t obj_buf_sz,
					  const char *obj_name)
{
	struct bpf_object *obj;
	char *end;

	obj = calloc(1, sizeof(struct bpf_object) + strlen(path) + 1);
	if (!obj) {
		pr_warn("alloc memory failed for %s\n", path);
		return ERR_PTR(-ENOMEM);
	}

	strcpy(obj->path, path);
	if (obj_name) {
		strncpy(obj->name, obj_name, sizeof(obj->name) - 1);
		obj->name[sizeof(obj->name) - 1] = 0;
	} else {
		/* Using basename() GNU version which doesn't modify arg. */
		strncpy(obj->name, basename((void *)path),
			sizeof(obj->name) - 1);
		end = strchr(obj->name, '.');
		if (end)
			*end = 0;
	}

	obj->efile.fd = -1;
	/*
	 * Caller of this function should also call
	 * bpf_object__elf_finish() after data collection to return
	 * obj_buf to user. If not, we should duplicate the buffer to
	 * avoid user freeing them before elf finish.
	 */
	obj->efile.obj_buf = obj_buf;
	obj->efile.obj_buf_sz = obj_buf_sz;
	obj->efile.maps_shndx = -1;
	obj->efile.btf_maps_shndx = -1;
	obj->efile.data_shndx = -1;
	obj->efile.rodata_shndx = -1;
	obj->efile.bss_shndx = -1;
	obj->efile.st_ops_shndx = -1;
	obj->kconfig_map_idx = -1;

	obj->kern_version = get_kernel_version();
	obj->loaded = false;

	INIT_LIST_HEAD(&obj->list);
	list_add(&obj->list, &bpf_objects_list);
	return obj;
}

static void bpf_object__elf_finish(struct bpf_object *obj)
{
	if (!obj_elf_valid(obj))
		return;

	if (obj->efile.elf) {
		elf_end(obj->efile.elf);
		obj->efile.elf = NULL;
	}
	obj->efile.symbols = NULL;
	obj->efile.data = NULL;
	obj->efile.rodata = NULL;
	obj->efile.bss = NULL;
	obj->efile.st_ops_data = NULL;

	zfree(&obj->efile.reloc_sects);
	obj->efile.nr_reloc_sects = 0;
	zclose(obj->efile.fd);
	obj->efile.obj_buf = NULL;
	obj->efile.obj_buf_sz = 0;
}

static int bpf_object__elf_init(struct bpf_object *obj)
{
	int err = 0;
	GElf_Ehdr *ep;

	if (obj_elf_valid(obj)) {
		pr_warn("elf init: internal error\n");
		return -LIBBPF_ERRNO__LIBELF;
	}

	if (obj->efile.obj_buf_sz > 0) {
		/*
		 * obj_buf should have been validated by
		 * bpf_object__open_buffer().
		 */
		obj->efile.elf = elf_memory((char *)obj->efile.obj_buf,
					    obj->efile.obj_buf_sz);
	} else {
		obj->efile.fd = open(obj->path, O_RDONLY);
		if (obj->efile.fd < 0) {
			char errmsg[STRERR_BUFSIZE], *cp;

			err = -errno;
			cp = libbpf_strerror_r(err, errmsg, sizeof(errmsg));
			pr_warn("failed to open %s: %s\n", obj->path, cp);
			return err;
		}

		obj->efile.elf = elf_begin(obj->efile.fd,
					   LIBBPF_ELF_C_READ_MMAP, NULL);
	}

	if (!obj->efile.elf) {
		pr_warn("failed to open %s as ELF file\n", obj->path);
		err = -LIBBPF_ERRNO__LIBELF;
		goto errout;
	}

	if (!gelf_getehdr(obj->efile.elf, &obj->efile.ehdr)) {
		pr_warn("failed to get EHDR from %s\n", obj->path);
		err = -LIBBPF_ERRNO__FORMAT;
		goto errout;
	}
	ep = &obj->efile.ehdr;

	/* Old LLVM set e_machine to EM_NONE */
	if (ep->e_type != ET_REL ||
	    (ep->e_machine && ep->e_machine != EM_BPF)) {
		pr_warn("%s is not an eBPF object file\n", obj->path);
		err = -LIBBPF_ERRNO__FORMAT;
		goto errout;
	}

	return 0;
errout:
	bpf_object__elf_finish(obj);
	return err;
}

static int bpf_object__check_endianness(struct bpf_object *obj)
{
#if __BYTE_ORDER == __LITTLE_ENDIAN
	if (obj->efile.ehdr.e_ident[EI_DATA] == ELFDATA2LSB)
		return 0;
#elif __BYTE_ORDER == __BIG_ENDIAN
	if (obj->efile.ehdr.e_ident[EI_DATA] == ELFDATA2MSB)
		return 0;
#else
# error "Unrecognized __BYTE_ORDER__"
#endif
	pr_warn("endianness mismatch.\n");
	return -LIBBPF_ERRNO__ENDIAN;
}

static int
bpf_object__init_license(struct bpf_object *obj, void *data, size_t size)
{
	memcpy(obj->license, data, min(size, sizeof(obj->license) - 1));
	pr_debug("license of %s is %s\n", obj->path, obj->license);
	return 0;
}

static int
bpf_object__init_kversion(struct bpf_object *obj, void *data, size_t size)
{
	__u32 kver;

	if (size != sizeof(kver)) {
		pr_warn("invalid kver section in %s\n", obj->path);
		return -LIBBPF_ERRNO__FORMAT;
	}
	memcpy(&kver, data, sizeof(kver));
	obj->kern_version = kver;
	pr_debug("kernel version of %s is %x\n", obj->path, obj->kern_version);
	return 0;
}

static bool bpf_map_type__is_map_in_map(enum bpf_map_type type)
{
	if (type == BPF_MAP_TYPE_ARRAY_OF_MAPS ||
	    type == BPF_MAP_TYPE_HASH_OF_MAPS)
		return true;
	return false;
}

static int bpf_object_search_section_size(const struct bpf_object *obj,
					  const char *name, size_t *d_size)
{
	const GElf_Ehdr *ep = &obj->efile.ehdr;
	Elf *elf = obj->efile.elf;
	Elf_Scn *scn = NULL;
	int idx = 0;

	while ((scn = elf_nextscn(elf, scn)) != NULL) {
		const char *sec_name;
		Elf_Data *data;
		GElf_Shdr sh;

		idx++;
		if (gelf_getshdr(scn, &sh) != &sh) {
			pr_warn("failed to get section(%d) header from %s\n",
				idx, obj->path);
			return -EIO;
		}

		sec_name = elf_strptr(elf, ep->e_shstrndx, sh.sh_name);
		if (!sec_name) {
			pr_warn("failed to get section(%d) name from %s\n",
				idx, obj->path);
			return -EIO;
		}

		if (strcmp(name, sec_name))
			continue;

		data = elf_getdata(scn, 0);
		if (!data) {
			pr_warn("failed to get section(%d) data from %s(%s)\n",
				idx, name, obj->path);
			return -EIO;
		}

		*d_size = data->d_size;
		return 0;
	}

	return -ENOENT;
}

int bpf_object__section_size(const struct bpf_object *obj, const char *name,
			     __u32 *size)
{
	int ret = -ENOENT;
	size_t d_size;

	*size = 0;
	if (!name) {
		return -EINVAL;
	} else if (!strcmp(name, DATA_SEC)) {
		if (obj->efile.data)
			*size = obj->efile.data->d_size;
	} else if (!strcmp(name, BSS_SEC)) {
		if (obj->efile.bss)
			*size = obj->efile.bss->d_size;
	} else if (!strcmp(name, RODATA_SEC)) {
		if (obj->efile.rodata)
			*size = obj->efile.rodata->d_size;
	} else if (!strcmp(name, STRUCT_OPS_SEC)) {
		if (obj->efile.st_ops_data)
			*size = obj->efile.st_ops_data->d_size;
	} else {
		ret = bpf_object_search_section_size(obj, name, &d_size);
		if (!ret)
			*size = d_size;
	}

	return *size ? 0 : ret;
}

int bpf_object__variable_offset(const struct bpf_object *obj, const char *name,
				__u32 *off)
{
	Elf_Data *symbols = obj->efile.symbols;
	const char *sname;
	size_t si;

	if (!name || !off)
		return -EINVAL;

	for (si = 0; si < symbols->d_size / sizeof(GElf_Sym); si++) {
		GElf_Sym sym;

		if (!gelf_getsym(symbols, si, &sym))
			continue;
		if (GELF_ST_BIND(sym.st_info) != STB_GLOBAL ||
		    GELF_ST_TYPE(sym.st_info) != STT_OBJECT)
			continue;

		sname = elf_strptr(obj->efile.elf, obj->efile.strtabidx,
				   sym.st_name);
		if (!sname) {
			pr_warn("failed to get sym name string for var %s\n",
				name);
			return -EIO;
		}
		if (strcmp(name, sname) == 0) {
			*off = sym.st_value;
			return 0;
		}
	}

	return -ENOENT;
}

static struct bpf_map *bpf_object__add_map(struct bpf_object *obj)
{
	struct bpf_map *new_maps;
	size_t new_cap;
	int i;

	if (obj->nr_maps < obj->maps_cap)
		return &obj->maps[obj->nr_maps++];

	new_cap = max((size_t)4, obj->maps_cap * 3 / 2);
	new_maps = realloc(obj->maps, new_cap * sizeof(*obj->maps));
	if (!new_maps) {
		pr_warn("alloc maps for object failed\n");
		return ERR_PTR(-ENOMEM);
	}

	obj->maps_cap = new_cap;
	obj->maps = new_maps;

	/* zero out new maps */
	memset(obj->maps + obj->nr_maps, 0,
	       (obj->maps_cap - obj->nr_maps) * sizeof(*obj->maps));
	/*
	 * fill all fd with -1 so won't close incorrect fd (fd=0 is stdin)
	 * when failure (zclose won't close negative fd)).
	 */
	for (i = obj->nr_maps; i < obj->maps_cap; i++) {
		obj->maps[i].fd = -1;
		obj->maps[i].inner_map_fd = -1;
	}

	return &obj->maps[obj->nr_maps++];
}

static size_t bpf_map_mmap_sz(const struct bpf_map *map)
{
	long page_sz = sysconf(_SC_PAGE_SIZE);
	size_t map_sz;

	map_sz = (size_t)roundup(map->def.value_size, 8) * map->def.max_entries;
	map_sz = roundup(map_sz, page_sz);
	return map_sz;
}

static char *internal_map_name(struct bpf_object *obj,
			       enum libbpf_map_type type)
{
	char map_name[BPF_OBJ_NAME_LEN], *p;
	const char *sfx = libbpf_type_to_btf_name[type];
	int sfx_len = max((size_t)7, strlen(sfx));
	int pfx_len = min((size_t)BPF_OBJ_NAME_LEN - sfx_len - 1,
			  strlen(obj->name));

	snprintf(map_name, sizeof(map_name), "%.*s%.*s", pfx_len, obj->name,
		 sfx_len, libbpf_type_to_btf_name[type]);

	/* sanitise map name to characters allowed by kernel */
	for (p = map_name; *p && p < map_name + sizeof(map_name); p++)
		if (!isalnum(*p) && *p != '_' && *p != '.')
			*p = '_';

	return strdup(map_name);
}

static int
bpf_object__init_internal_map(struct bpf_object *obj, enum libbpf_map_type type,
			      int sec_idx, void *data, size_t data_sz)
{
	struct bpf_map_def *def;
	struct bpf_map *map;
	int err;

	map = bpf_object__add_map(obj);
	if (IS_ERR(map))
		return PTR_ERR(map);

	map->libbpf_type = type;
	map->sec_idx = sec_idx;
	map->sec_offset = 0;
	map->name = internal_map_name(obj, type);
	if (!map->name) {
		pr_warn("failed to alloc map name\n");
		return -ENOMEM;
	}

	def = &map->def;
	def->type = BPF_MAP_TYPE_ARRAY;
	def->key_size = sizeof(int);
	def->value_size = data_sz;
	def->max_entries = 1;
	def->map_flags = type == LIBBPF_MAP_RODATA || type == LIBBPF_MAP_KCONFIG
			 ? BPF_F_RDONLY_PROG : 0;
	def->map_flags |= BPF_F_MMAPABLE;

	pr_debug("map '%s' (global data): at sec_idx %d, offset %zu, flags %x.\n",
		 map->name, map->sec_idx, map->sec_offset, def->map_flags);

	map->mmaped = mmap(NULL, bpf_map_mmap_sz(map), PROT_READ | PROT_WRITE,
			   MAP_SHARED | MAP_ANONYMOUS, -1, 0);
	if (map->mmaped == MAP_FAILED) {
		err = -errno;
		map->mmaped = NULL;
		pr_warn("failed to alloc map '%s' content buffer: %d\n",
			map->name, err);
		zfree(&map->name);
		return err;
	}

	if (data)
		memcpy(map->mmaped, data, data_sz);

	pr_debug("map %td is \"%s\"\n", map - obj->maps, map->name);
	return 0;
}

static int bpf_object__init_global_data_maps(struct bpf_object *obj)
{
	int err;

	/*
	 * Populate obj->maps with libbpf internal maps.
	 */
	if (obj->efile.data_shndx >= 0) {
		err = bpf_object__init_internal_map(obj, LIBBPF_MAP_DATA,
						    obj->efile.data_shndx,
						    obj->efile.data->d_buf,
						    obj->efile.data->d_size);
		if (err)
			return err;
	}
	if (obj->efile.rodata_shndx >= 0) {
		err = bpf_object__init_internal_map(obj, LIBBPF_MAP_RODATA,
						    obj->efile.rodata_shndx,
						    obj->efile.rodata->d_buf,
						    obj->efile.rodata->d_size);
		if (err)
			return err;
	}
	if (obj->efile.bss_shndx >= 0) {
		err = bpf_object__init_internal_map(obj, LIBBPF_MAP_BSS,
						    obj->efile.bss_shndx,
						    NULL,
						    obj->efile.bss->d_size);
		if (err)
			return err;
	}
	return 0;
}


static struct extern_desc *find_extern_by_name(const struct bpf_object *obj,
					       const void *name)
{
	int i;

	for (i = 0; i < obj->nr_extern; i++) {
		if (strcmp(obj->externs[i].name, name) == 0)
			return &obj->externs[i];
	}
	return NULL;
}

static int set_kcfg_value_tri(struct extern_desc *ext, void *ext_val,
			      char value)
{
	switch (ext->kcfg.type) {
	case KCFG_BOOL:
		if (value == 'm') {
			pr_warn("extern (kcfg) %s=%c should be tristate or char\n",
				ext->name, value);
			return -EINVAL;
		}
		*(bool *)ext_val = value == 'y' ? true : false;
		break;
	case KCFG_TRISTATE:
		if (value == 'y')
			*(enum libbpf_tristate *)ext_val = TRI_YES;
		else if (value == 'm')
			*(enum libbpf_tristate *)ext_val = TRI_MODULE;
		else /* value == 'n' */
			*(enum libbpf_tristate *)ext_val = TRI_NO;
		break;
	case KCFG_CHAR:
		*(char *)ext_val = value;
		break;
	case KCFG_UNKNOWN:
	case KCFG_INT:
	case KCFG_CHAR_ARR:
	default:
		pr_warn("extern (kcfg) %s=%c should be bool, tristate, or char\n",
			ext->name, value);
		return -EINVAL;
	}
	ext->is_set = true;
	return 0;
}

static int set_kcfg_value_str(struct extern_desc *ext, char *ext_val,
			      const char *value)
{
	size_t len;

	if (ext->kcfg.type != KCFG_CHAR_ARR) {
		pr_warn("extern (kcfg) %s=%s should be char array\n", ext->name, value);
		return -EINVAL;
	}

	len = strlen(value);
	if (value[len - 1] != '"') {
		pr_warn("extern (kcfg) '%s': invalid string config '%s'\n",
			ext->name, value);
		return -EINVAL;
	}

	/* strip quotes */
	len -= 2;
	if (len >= ext->kcfg.sz) {
		pr_warn("extern (kcfg) '%s': long string config %s of (%zu bytes) truncated to %d bytes\n",
			ext->name, value, len, ext->kcfg.sz - 1);
		len = ext->kcfg.sz - 1;
	}
	memcpy(ext_val, value + 1, len);
	ext_val[len] = '\0';
	ext->is_set = true;
	return 0;
}

static int parse_u64(const char *value, __u64 *res)
{
	char *value_end;
	int err;

	errno = 0;
	*res = strtoull(value, &value_end, 0);
	if (errno) {
		err = -errno;
		pr_warn("failed to parse '%s' as integer: %d\n", value, err);
		return err;
	}
	if (*value_end) {
		pr_warn("failed to parse '%s' as integer completely\n", value);
		return -EINVAL;
	}
	return 0;
}

static bool is_kcfg_value_in_range(const struct extern_desc *ext, __u64 v)
{
	int bit_sz = ext->kcfg.sz * 8;

	if (ext->kcfg.sz == 8)
		return true;

	/* Validate that value stored in u64 fits in integer of `ext->sz`
	 * bytes size without any loss of information. If the target integer
	 * is signed, we rely on the following limits of integer type of
	 * Y bits and subsequent transformation:
	 *
	 *     -2^(Y-1) <= X           <= 2^(Y-1) - 1
	 *            0 <= X + 2^(Y-1) <= 2^Y - 1
	 *            0 <= X + 2^(Y-1) <  2^Y
	 *
	 *  For unsigned target integer, check that all the (64 - Y) bits are
	 *  zero.
	 */
	if (ext->kcfg.is_signed)
		return v + (1ULL << (bit_sz - 1)) < (1ULL << bit_sz);
	else
		return (v >> bit_sz) == 0;
}

static int set_kcfg_value_num(struct extern_desc *ext, void *ext_val,
			      __u64 value)
{
	if (ext->kcfg.type != KCFG_INT && ext->kcfg.type != KCFG_CHAR) {
		pr_warn("extern (kcfg) %s=%llu should be integer\n",
			ext->name, (unsigned long long)value);
		return -EINVAL;
	}
	if (!is_kcfg_value_in_range(ext, value)) {
		pr_warn("extern (kcfg) %s=%llu value doesn't fit in %d bytes\n",
			ext->name, (unsigned long long)value, ext->kcfg.sz);
		return -ERANGE;
	}
	switch (ext->kcfg.sz) {
		case 1: *(__u8 *)ext_val = value; break;
		case 2: *(__u16 *)ext_val = value; break;
		case 4: *(__u32 *)ext_val = value; break;
		case 8: *(__u64 *)ext_val = value; break;
		default:
			return -EINVAL;
	}
	ext->is_set = true;
	return 0;
}

static int bpf_object__process_kconfig_line(struct bpf_object *obj,
					    char *buf, void *data)
{
	struct extern_desc *ext;
	char *sep, *value;
	int len, err = 0;
	void *ext_val;
	__u64 num;

	if (strncmp(buf, "CONFIG_", 7))
		return 0;

	sep = strchr(buf, '=');
	if (!sep) {
		pr_warn("failed to parse '%s': no separator\n", buf);
		return -EINVAL;
	}

	/* Trim ending '\n' */
	len = strlen(buf);
	if (buf[len - 1] == '\n')
		buf[len - 1] = '\0';
	/* Split on '=' and ensure that a value is present. */
	*sep = '\0';
	if (!sep[1]) {
		*sep = '=';
		pr_warn("failed to parse '%s': no value\n", buf);
		return -EINVAL;
	}

	ext = find_extern_by_name(obj, buf);
	if (!ext || ext->is_set)
		return 0;

	ext_val = data + ext->kcfg.data_off;
	value = sep + 1;

	switch (*value) {
	case 'y': case 'n': case 'm':
		err = set_kcfg_value_tri(ext, ext_val, *value);
		break;
	case '"':
		err = set_kcfg_value_str(ext, ext_val, value);
		break;
	default:
		/* assume integer */
		err = parse_u64(value, &num);
		if (err) {
			pr_warn("extern (kcfg) %s=%s should be integer\n",
				ext->name, value);
			return err;
		}
		err = set_kcfg_value_num(ext, ext_val, num);
		break;
	}
	if (err)
		return err;
	pr_debug("extern (kcfg) %s=%s\n", ext->name, value);
	return 0;
}

static int bpf_object__read_kconfig_file(struct bpf_object *obj, void *data)
{
	char buf[PATH_MAX];
	struct utsname uts;
	int len, err = 0;
	gzFile file;

	uname(&uts);
	len = snprintf(buf, PATH_MAX, "/boot/config-%s", uts.release);
	if (len < 0)
		return -EINVAL;
	else if (len >= PATH_MAX)
		return -ENAMETOOLONG;

	/* gzopen also accepts uncompressed files. */
	file = gzopen(buf, "r");
	if (!file)
		file = gzopen("/proc/config.gz", "r");

	if (!file) {
		pr_warn("failed to open system Kconfig\n");
		return -ENOENT;
	}

	while (gzgets(file, buf, sizeof(buf))) {
		err = bpf_object__process_kconfig_line(obj, buf, data);
		if (err) {
			pr_warn("error parsing system Kconfig line '%s': %d\n",
				buf, err);
			goto out;
		}
	}

out:
	gzclose(file);
	return err;
}

static int bpf_object__read_kconfig_mem(struct bpf_object *obj,
					const char *config, void *data)
{
	char buf[PATH_MAX];
	int err = 0;
	FILE *file;

	file = fmemopen((void *)config, strlen(config), "r");
	if (!file) {
		err = -errno;
		pr_warn("failed to open in-memory Kconfig: %d\n", err);
		return err;
	}

	while (fgets(buf, sizeof(buf), file)) {
		err = bpf_object__process_kconfig_line(obj, buf, data);
		if (err) {
			pr_warn("error parsing in-memory Kconfig line '%s': %d\n",
				buf, err);
			break;
		}
	}

	fclose(file);
	return err;
}

static int bpf_object__init_kconfig_map(struct bpf_object *obj)
{
	struct extern_desc *last_ext = NULL, *ext;
	size_t map_sz;
	int i, err;

	for (i = 0; i < obj->nr_extern; i++) {
		ext = &obj->externs[i];
		if (ext->type == EXT_KCFG)
			last_ext = ext;
	}

	if (!last_ext)
		return 0;

	map_sz = last_ext->kcfg.data_off + last_ext->kcfg.sz;
	err = bpf_object__init_internal_map(obj, LIBBPF_MAP_KCONFIG,
					    obj->efile.symbols_shndx,
					    NULL, map_sz);
	if (err)
		return err;

	obj->kconfig_map_idx = obj->nr_maps - 1;

	return 0;
}

static int bpf_object__init_user_maps(struct bpf_object *obj, bool strict)
{
	Elf_Data *symbols = obj->efile.symbols;
	int i, map_def_sz = 0, nr_maps = 0, nr_syms;
	Elf_Data *data = NULL;
	Elf_Scn *scn;

	if (obj->efile.maps_shndx < 0)
		return 0;

	if (!symbols)
		return -EINVAL;

	scn = elf_getscn(obj->efile.elf, obj->efile.maps_shndx);
	if (scn)
		data = elf_getdata(scn, NULL);
	if (!scn || !data) {
		pr_warn("failed to get Elf_Data from map section %d\n",
			obj->efile.maps_shndx);
		return -EINVAL;
	}

	/*
	 * Count number of maps. Each map has a name.
	 * Array of maps is not supported: only the first element is
	 * considered.
	 *
	 * TODO: Detect array of map and report error.
	 */
	nr_syms = symbols->d_size / sizeof(GElf_Sym);
	for (i = 0; i < nr_syms; i++) {
		GElf_Sym sym;

		if (!gelf_getsym(symbols, i, &sym))
			continue;
		if (sym.st_shndx != obj->efile.maps_shndx)
			continue;
		nr_maps++;
	}
	/* Assume equally sized map definitions */
	pr_debug("maps in %s: %d maps in %zd bytes\n",
		 obj->path, nr_maps, data->d_size);

	if (!data->d_size || nr_maps == 0 || (data->d_size % nr_maps) != 0) {
		pr_warn("unable to determine map definition size section %s, %d maps in %zd bytes\n",
			obj->path, nr_maps, data->d_size);
		return -EINVAL;
	}
	map_def_sz = data->d_size / nr_maps;

	/* Fill obj->maps using data in "maps" section.  */
	for (i = 0; i < nr_syms; i++) {
		GElf_Sym sym;
		const char *map_name;
		struct bpf_map_def *def;
		struct bpf_map *map;

		if (!gelf_getsym(symbols, i, &sym))
			continue;
		if (sym.st_shndx != obj->efile.maps_shndx)
			continue;

		map = bpf_object__add_map(obj);
		if (IS_ERR(map))
			return PTR_ERR(map);

		map_name = elf_strptr(obj->efile.elf, obj->efile.strtabidx,
				      sym.st_name);
		if (!map_name) {
			pr_warn("failed to get map #%d name sym string for obj %s\n",
				i, obj->path);
			return -LIBBPF_ERRNO__FORMAT;
		}

		map->libbpf_type = LIBBPF_MAP_UNSPEC;
		map->sec_idx = sym.st_shndx;
		map->sec_offset = sym.st_value;
		pr_debug("map '%s' (legacy): at sec_idx %d, offset %zu.\n",
			 map_name, map->sec_idx, map->sec_offset);
		if (sym.st_value + map_def_sz > data->d_size) {
			pr_warn("corrupted maps section in %s: last map \"%s\" too small\n",
				obj->path, map_name);
			return -EINVAL;
		}

		map->name = strdup(map_name);
		if (!map->name) {
			pr_warn("failed to alloc map name\n");
			return -ENOMEM;
		}
		pr_debug("map %d is \"%s\"\n", i, map->name);
		def = (struct bpf_map_def *)(data->d_buf + sym.st_value);
		/*
		 * If the definition of the map in the object file fits in
		 * bpf_map_def, copy it.  Any extra fields in our version
		 * of bpf_map_def will default to zero as a result of the
		 * calloc above.
		 */
		if (map_def_sz <= sizeof(struct bpf_map_def)) {
			memcpy(&map->def, def, map_def_sz);
		} else {
			/*
			 * Here the map structure being read is bigger than what
			 * we expect, truncate if the excess bits are all zero.
			 * If they are not zero, reject this map as
			 * incompatible.
			 */
			char *b;

			for (b = ((char *)def) + sizeof(struct bpf_map_def);
			     b < ((char *)def) + map_def_sz; b++) {
				if (*b != 0) {
					pr_warn("maps section in %s: \"%s\" has unrecognized, non-zero options\n",
						obj->path, map_name);
					if (strict)
						return -EINVAL;
				}
			}
			memcpy(&map->def, def, sizeof(struct bpf_map_def));
		}
	}
	return 0;
}

static const struct btf_type *
skip_mods_and_typedefs(const struct btf *btf, __u32 id, __u32 *res_id)
{
	const struct btf_type *t = btf__type_by_id(btf, id);

	if (res_id)
		*res_id = id;

	while (btf_is_mod(t) || btf_is_typedef(t)) {
		if (res_id)
			*res_id = t->type;
		t = btf__type_by_id(btf, t->type);
	}

	return t;
}

static const struct btf_type *
resolve_func_ptr(const struct btf *btf, __u32 id, __u32 *res_id)
{
	const struct btf_type *t;

	t = skip_mods_and_typedefs(btf, id, NULL);
	if (!btf_is_ptr(t))
		return NULL;

	t = skip_mods_and_typedefs(btf, t->type, res_id);

	return btf_is_func_proto(t) ? t : NULL;
}

/*
 * Fetch integer attribute of BTF map definition. Such attributes are
 * represented using a pointer to an array, in which dimensionality of array
 * encodes specified integer value. E.g., int (*type)[BPF_MAP_TYPE_ARRAY];
 * encodes `type => BPF_MAP_TYPE_ARRAY` key/value pair completely using BTF
 * type definition, while using only sizeof(void *) space in ELF data section.
 */
static bool get_map_field_int(const char *map_name, const struct btf *btf,
			      const struct btf_member *m, __u32 *res)
{
	const struct btf_type *t = skip_mods_and_typedefs(btf, m->type, NULL);
	const char *name = btf__name_by_offset(btf, m->name_off);
	const struct btf_array *arr_info;
	const struct btf_type *arr_t;

	if (!btf_is_ptr(t)) {
		pr_warn("map '%s': attr '%s': expected PTR, got %u.\n",
			map_name, name, btf_kind(t));
		return false;
	}

	arr_t = btf__type_by_id(btf, t->type);
	if (!arr_t) {
		pr_warn("map '%s': attr '%s': type [%u] not found.\n",
			map_name, name, t->type);
		return false;
	}
	if (!btf_is_array(arr_t)) {
		pr_warn("map '%s': attr '%s': expected ARRAY, got %u.\n",
			map_name, name, btf_kind(arr_t));
		return false;
	}
	arr_info = btf_array(arr_t);
	*res = arr_info->nelems;
	return true;
}

static int build_map_pin_path(struct bpf_map *map, const char *path)
{
	char buf[PATH_MAX];
	int err, len;

	if (!path)
		path = "/sys/fs/bpf";

	len = snprintf(buf, PATH_MAX, "%s/%s", path, bpf_map__name(map));
	if (len < 0)
		return -EINVAL;
	else if (len >= PATH_MAX)
		return -ENAMETOOLONG;

	err = bpf_map__set_pin_path(map, buf);
	if (err)
		return err;

	return 0;
}


static int parse_btf_map_def(struct bpf_object *obj,
			     struct bpf_map *map,
			     const struct btf_type *def,
			     bool strict, bool is_inner,
			     const char *pin_root_path)
{
	const struct btf_type *t;
	const struct btf_member *m;
	int vlen, i;

	vlen = btf_vlen(def);
	m = btf_members(def);
	for (i = 0; i < vlen; i++, m++) {
		const char *name = btf__name_by_offset(obj->btf, m->name_off);

		if (!name) {
			pr_warn("map '%s': invalid field #%d.\n", map->name, i);
			return -EINVAL;
		}
		if (strcmp(name, "type") == 0) {
			if (!get_map_field_int(map->name, obj->btf, m,
					       &map->def.type))
				return -EINVAL;
			pr_debug("map '%s': found type = %u.\n",
				 map->name, map->def.type);
		} else if (strcmp(name, "max_entries") == 0) {
			if (!get_map_field_int(map->name, obj->btf, m,
					       &map->def.max_entries))
				return -EINVAL;
			pr_debug("map '%s': found max_entries = %u.\n",
				 map->name, map->def.max_entries);
		} else if (strcmp(name, "map_flags") == 0) {
			if (!get_map_field_int(map->name, obj->btf, m,
					       &map->def.map_flags))
				return -EINVAL;
			pr_debug("map '%s': found map_flags = %u.\n",
				 map->name, map->def.map_flags);
		} else if (strcmp(name, "numa_node") == 0) {
			if (!get_map_field_int(map->name, obj->btf, m, &map->numa_node))
				return -EINVAL;
			pr_debug("map '%s': found numa_node = %u.\n", map->name, map->numa_node);
		} else if (strcmp(name, "key_size") == 0) {
			__u32 sz;

			if (!get_map_field_int(map->name, obj->btf, m, &sz))
				return -EINVAL;
			pr_debug("map '%s': found key_size = %u.\n",
				 map->name, sz);
			if (map->def.key_size && map->def.key_size != sz) {
				pr_warn("map '%s': conflicting key size %u != %u.\n",
					map->name, map->def.key_size, sz);
				return -EINVAL;
			}
			map->def.key_size = sz;
		} else if (strcmp(name, "key") == 0) {
			__s64 sz;

			t = btf__type_by_id(obj->btf, m->type);
			if (!t) {
				pr_warn("map '%s': key type [%d] not found.\n",
					map->name, m->type);
				return -EINVAL;
			}
			if (!btf_is_ptr(t)) {
				pr_warn("map '%s': key spec is not PTR: %u.\n",
					map->name, btf_kind(t));
				return -EINVAL;
			}
			sz = btf__resolve_size(obj->btf, t->type);
			if (sz < 0) {
				pr_warn("map '%s': can't determine key size for type [%u]: %zd.\n",
					map->name, t->type, (ssize_t)sz);
				return sz;
			}
			pr_debug("map '%s': found key [%u], sz = %zd.\n",
				 map->name, t->type, (ssize_t)sz);
			if (map->def.key_size && map->def.key_size != sz) {
				pr_warn("map '%s': conflicting key size %u != %zd.\n",
					map->name, map->def.key_size, (ssize_t)sz);
				return -EINVAL;
			}
			map->def.key_size = sz;
			map->btf_key_type_id = t->type;
		} else if (strcmp(name, "value_size") == 0) {
			__u32 sz;

			if (!get_map_field_int(map->name, obj->btf, m, &sz))
				return -EINVAL;
			pr_debug("map '%s': found value_size = %u.\n",
				 map->name, sz);
			if (map->def.value_size && map->def.value_size != sz) {
				pr_warn("map '%s': conflicting value size %u != %u.\n",
					map->name, map->def.value_size, sz);
				return -EINVAL;
			}
			map->def.value_size = sz;
		} else if (strcmp(name, "value") == 0) {
			__s64 sz;

			t = btf__type_by_id(obj->btf, m->type);
			if (!t) {
				pr_warn("map '%s': value type [%d] not found.\n",
					map->name, m->type);
				return -EINVAL;
			}
			if (!btf_is_ptr(t)) {
				pr_warn("map '%s': value spec is not PTR: %u.\n",
					map->name, btf_kind(t));
				return -EINVAL;
			}
			sz = btf__resolve_size(obj->btf, t->type);
			if (sz < 0) {
				pr_warn("map '%s': can't determine value size for type [%u]: %zd.\n",
					map->name, t->type, (ssize_t)sz);
				return sz;
			}
			pr_debug("map '%s': found value [%u], sz = %zd.\n",
				 map->name, t->type, (ssize_t)sz);
			if (map->def.value_size && map->def.value_size != sz) {
				pr_warn("map '%s': conflicting value size %u != %zd.\n",
					map->name, map->def.value_size, (ssize_t)sz);
				return -EINVAL;
			}
			map->def.value_size = sz;
			map->btf_value_type_id = t->type;
		}
		else if (strcmp(name, "values") == 0) {
			int err;

			if (is_inner) {
				pr_warn("map '%s': multi-level inner maps not supported.\n",
					map->name);
				return -ENOTSUP;
			}
			if (i != vlen - 1) {
				pr_warn("map '%s': '%s' member should be last.\n",
					map->name, name);
				return -EINVAL;
			}
			if (!bpf_map_type__is_map_in_map(map->def.type)) {
				pr_warn("map '%s': should be map-in-map.\n",
					map->name);
				return -ENOTSUP;
			}
			if (map->def.value_size && map->def.value_size != 4) {
				pr_warn("map '%s': conflicting value size %u != 4.\n",
					map->name, map->def.value_size);
				return -EINVAL;
			}
			map->def.value_size = 4;
			t = btf__type_by_id(obj->btf, m->type);
			if (!t) {
				pr_warn("map '%s': map-in-map inner type [%d] not found.\n",
					map->name, m->type);
				return -EINVAL;
			}
			if (!btf_is_array(t) || btf_array(t)->nelems) {
				pr_warn("map '%s': map-in-map inner spec is not a zero-sized array.\n",
					map->name);
				return -EINVAL;
			}
			t = skip_mods_and_typedefs(obj->btf, btf_array(t)->type,
						   NULL);
			if (!btf_is_ptr(t)) {
				pr_warn("map '%s': map-in-map inner def is of unexpected kind %u.\n",
					map->name, btf_kind(t));
				return -EINVAL;
			}
			t = skip_mods_and_typedefs(obj->btf, t->type, NULL);
			if (!btf_is_struct(t)) {
				pr_warn("map '%s': map-in-map inner def is of unexpected kind %u.\n",
					map->name, btf_kind(t));
				return -EINVAL;
			}

			map->inner_map = calloc(1, sizeof(*map->inner_map));
			if (!map->inner_map)
				return -ENOMEM;
			map->inner_map->sec_idx = obj->efile.btf_maps_shndx;
			map->inner_map->name = malloc(strlen(map->name) +
						      sizeof(".inner") + 1);
			if (!map->inner_map->name)
				return -ENOMEM;
			sprintf(map->inner_map->name, "%s.inner", map->name);

			err = parse_btf_map_def(obj, map->inner_map, t, strict,
						true /* is_inner */, NULL);
			if (err)
				return err;
		} else if (strcmp(name, "pinning") == 0) {
			__u32 val;
			int err;

			if (is_inner) {
				pr_debug("map '%s': inner def can't be pinned.\n",
					 map->name);
				return -EINVAL;
			}
			if (!get_map_field_int(map->name, obj->btf, m, &val))
				return -EINVAL;
			pr_debug("map '%s': found pinning = %u.\n",
				 map->name, val);

			if (val != LIBBPF_PIN_NONE &&
			    val != LIBBPF_PIN_BY_NAME) {
				pr_warn("map '%s': invalid pinning value %u.\n",
					map->name, val);
				return -EINVAL;
			}
			if (val == LIBBPF_PIN_BY_NAME) {
				err = build_map_pin_path(map, pin_root_path);
				if (err) {
					pr_warn("map '%s': couldn't build pin path.\n",
						map->name);
					return err;
				}
			}
		} else {
			if (strict) {
				pr_warn("map '%s': unknown field '%s'.\n",
					map->name, name);
				return -ENOTSUP;
			}
			pr_debug("map '%s': ignoring unknown field '%s'.\n",
				 map->name, name);
		}
	}

	if (map->def.type == BPF_MAP_TYPE_UNSPEC) {
		pr_warn("map '%s': map type isn't specified.\n", map->name);
		return -EINVAL;
	}

	return 0;
}

static int bpf_object__init_user_btf_map(struct bpf_object *obj,
					 const struct btf_type *sec,
					 int var_idx, int sec_idx,
					 const Elf_Data *data, bool strict,
					 const char *pin_root_path)
{
	const struct btf_type *var, *def;
	const struct btf_var_secinfo *vi;
	const struct btf_var *var_extra;
	const char *map_name;
	struct bpf_map *map;

	vi = btf_var_secinfos(sec) + var_idx;
	var = btf__type_by_id(obj->btf, vi->type);
	var_extra = btf_var(var);
	map_name = btf__name_by_offset(obj->btf, var->name_off);

	if (map_name == NULL || map_name[0] == '\0') {
		pr_warn("map #%d: empty name.\n", var_idx);
		return -EINVAL;
	}
	if ((__u64)vi->offset + vi->size > data->d_size) {
		pr_warn("map '%s' BTF data is corrupted.\n", map_name);
		return -EINVAL;
	}
	if (!btf_is_var(var)) {
		pr_warn("map '%s': unexpected var kind %u.\n",
			map_name, btf_kind(var));
		return -EINVAL;
	}
	if (var_extra->linkage != BTF_VAR_GLOBAL_ALLOCATED &&
	    var_extra->linkage != BTF_VAR_STATIC) {
		pr_warn("map '%s': unsupported var linkage %u.\n",
			map_name, var_extra->linkage);
		return -EOPNOTSUPP;
	}

	def = skip_mods_and_typedefs(obj->btf, var->type, NULL);
	if (!btf_is_struct(def)) {
		pr_warn("map '%s': unexpected def kind %u.\n",
			map_name, btf_kind(var));
		return -EINVAL;
	}
	if (def->size > vi->size) {
		pr_warn("map '%s': invalid def size.\n", map_name);
		return -EINVAL;
	}

	map = bpf_object__add_map(obj);
	if (IS_ERR(map))
		return PTR_ERR(map);
	map->name = strdup(map_name);
	if (!map->name) {
		pr_warn("map '%s': failed to alloc map name.\n", map_name);
		return -ENOMEM;
	}
	map->libbpf_type = LIBBPF_MAP_UNSPEC;
	map->def.type = BPF_MAP_TYPE_UNSPEC;
	map->sec_idx = sec_idx;
	map->sec_offset = vi->offset;
	map->btf_var_idx = var_idx;
	pr_debug("map '%s': at sec_idx %d, offset %zu.\n",
		 map_name, map->sec_idx, map->sec_offset);

	return parse_btf_map_def(obj, map, def, strict, false, pin_root_path);
}

static int bpf_object__init_user_btf_maps(struct bpf_object *obj, bool strict,
					  const char *pin_root_path)
{
	const struct btf_type *sec = NULL;
	int nr_types, i, vlen, err;
	const struct btf_type *t;
	const char *name;
	Elf_Data *data;
	Elf_Scn *scn;

	if (obj->efile.btf_maps_shndx < 0)
		return 0;

	scn = elf_getscn(obj->efile.elf, obj->efile.btf_maps_shndx);
	if (scn)
		data = elf_getdata(scn, NULL);
	if (!scn || !data) {
		pr_warn("failed to get Elf_Data from map section %d (%s)\n",
			obj->efile.btf_maps_shndx, MAPS_ELF_SEC);
		return -EINVAL;
	}

	nr_types = btf__get_nr_types(obj->btf);
	for (i = 1; i <= nr_types; i++) {
		t = btf__type_by_id(obj->btf, i);
		if (!btf_is_datasec(t))
			continue;
		name = btf__name_by_offset(obj->btf, t->name_off);
		if (strcmp(name, MAPS_ELF_SEC) == 0) {
			sec = t;
			obj->efile.btf_maps_sec_btf_id = i;
			break;
		}
	}

	if (!sec) {
		pr_warn("DATASEC '%s' not found.\n", MAPS_ELF_SEC);
		return -ENOENT;
	}

	vlen = btf_vlen(sec);
	for (i = 0; i < vlen; i++) {
		err = bpf_object__init_user_btf_map(obj, sec, i,
						    obj->efile.btf_maps_shndx,
						    data, strict,
						    pin_root_path);
		if (err)
			return err;
	}

	return 0;
}

static int bpf_object__init_maps(struct bpf_object *obj,
				 const struct bpf_object_open_opts *opts)
{
	const char *pin_root_path;
	bool strict;
	int err;

	strict = !OPTS_GET(opts, relaxed_maps, false);
	pin_root_path = OPTS_GET(opts, pin_root_path, NULL);

	err = bpf_object__init_user_maps(obj, strict);
	err = err ?: bpf_object__init_user_btf_maps(obj, strict, pin_root_path);
	err = err ?: bpf_object__init_global_data_maps(obj);
	err = err ?: bpf_object__init_kconfig_map(obj);
	err = err ?: bpf_object__init_struct_ops_maps(obj);
	if (err)
		return err;

	return 0;
}

static bool section_have_execinstr(struct bpf_object *obj, int idx)
{
	Elf_Scn *scn;
	GElf_Shdr sh;

	scn = elf_getscn(obj->efile.elf, idx);
	if (!scn)
		return false;

	if (gelf_getshdr(scn, &sh) != &sh)
		return false;

	if (sh.sh_flags & SHF_EXECINSTR)
		return true;

	return false;
}

static bool btf_needs_sanitization(struct bpf_object *obj)
{
	bool has_func_global = obj->caps.btf_func_global;
	bool has_datasec = obj->caps.btf_datasec;
	bool has_func = obj->caps.btf_func;

	return !has_func || !has_datasec || !has_func_global;
}

static void bpf_object__sanitize_btf(struct bpf_object *obj, struct btf *btf)
{
	bool has_func_global = obj->caps.btf_func_global;
	bool has_datasec = obj->caps.btf_datasec;
	bool has_func = obj->caps.btf_func;
	struct btf_type *t;
	int i, j, vlen;

	for (i = 1; i <= btf__get_nr_types(btf); i++) {
		t = (struct btf_type *)btf__type_by_id(btf, i);

		if (!has_datasec && btf_is_var(t)) {
			/* replace VAR with INT */
			t->info = BTF_INFO_ENC(BTF_KIND_INT, 0, 0);
			/*
			 * using size = 1 is the safest choice, 4 will be too
			 * big and cause kernel BTF validation failure if
			 * original variable took less than 4 bytes
			 */
			t->size = 1;
			*(int *)(t + 1) = BTF_INT_ENC(0, 0, 8);
		} else if (!has_datasec && btf_is_datasec(t)) {
			/* replace DATASEC with STRUCT */
			const struct btf_var_secinfo *v = btf_var_secinfos(t);
			struct btf_member *m = btf_members(t);
			struct btf_type *vt;
			char *name;

			name = (char *)btf__name_by_offset(btf, t->name_off);
			while (*name) {
				if (*name == '.')
					*name = '_';
				name++;
			}

			vlen = btf_vlen(t);
			t->info = BTF_INFO_ENC(BTF_KIND_STRUCT, 0, vlen);
			for (j = 0; j < vlen; j++, v++, m++) {
				/* order of field assignments is important */
				m->offset = v->offset * 8;
				m->type = v->type;
				/* preserve variable name as member name */
				vt = (void *)btf__type_by_id(btf, v->type);
				m->name_off = vt->name_off;
			}
		} else if (!has_func && btf_is_func_proto(t)) {
			/* replace FUNC_PROTO with ENUM */
			vlen = btf_vlen(t);
			t->info = BTF_INFO_ENC(BTF_KIND_ENUM, 0, vlen);
			t->size = sizeof(__u32); /* kernel enforced */
		} else if (!has_func && btf_is_func(t)) {
			/* replace FUNC with TYPEDEF */
			t->info = BTF_INFO_ENC(BTF_KIND_TYPEDEF, 0, 0);
		} else if (!has_func_global && btf_is_func(t)) {
			/* replace BTF_FUNC_GLOBAL with BTF_FUNC_STATIC */
			t->info = BTF_INFO_ENC(BTF_KIND_FUNC, 0, 0);
		}
	}
}

static bool libbpf_needs_btf(const struct bpf_object *obj)
{
	return obj->efile.btf_maps_shndx >= 0 ||
	       obj->efile.st_ops_shndx >= 0 ||
	       obj->nr_extern > 0;
}

static bool kernel_needs_btf(const struct bpf_object *obj)
{
	return obj->efile.st_ops_shndx >= 0;
}

static int bpf_object__init_btf(struct bpf_object *obj,
				Elf_Data *btf_data,
				Elf_Data *btf_ext_data)
{
	int err = -ENOENT;

	if (btf_data) {
		obj->btf = btf__new(btf_data->d_buf, btf_data->d_size);
		if (IS_ERR(obj->btf)) {
			err = PTR_ERR(obj->btf);
			obj->btf = NULL;
			pr_warn("Error loading ELF section %s: %d.\n",
				BTF_ELF_SEC, err);
			goto out;
		}
		/* enforce 8-byte pointers for BPF-targeted BTFs */
		btf__set_pointer_size(obj->btf, 8);
		err = 0;
	}
	if (btf_ext_data) {
		if (!obj->btf) {
			pr_debug("Ignore ELF section %s because its depending ELF section %s is not found.\n",
				 BTF_EXT_ELF_SEC, BTF_ELF_SEC);
			goto out;
		}
		obj->btf_ext = btf_ext__new(btf_ext_data->d_buf,
					    btf_ext_data->d_size);
		if (IS_ERR(obj->btf_ext)) {
			pr_warn("Error loading ELF section %s: %ld. Ignored and continue.\n",
				BTF_EXT_ELF_SEC, PTR_ERR(obj->btf_ext));
			obj->btf_ext = NULL;
			goto out;
		}
	}
out:
	if (err && libbpf_needs_btf(obj)) {
		pr_warn("BTF is required, but is missing or corrupted.\n");
		return err;
	}
	return 0;
}

static int bpf_object__finalize_btf(struct bpf_object *obj)
{
	int err;

	if (!obj->btf)
		return 0;

	err = btf__finalize_data(obj, obj->btf);
	if (err) {
		pr_warn("Error finalizing %s: %d.\n", BTF_ELF_SEC, err);
		return err;
	}

	return 0;
}

static inline bool libbpf_prog_needs_vmlinux_btf(struct bpf_program *prog)
{
	if (prog->type == BPF_PROG_TYPE_STRUCT_OPS ||
	    prog->type == BPF_PROG_TYPE_LSM)
		return true;

	/* BPF_PROG_TYPE_TRACING programs which do not attach to other programs
	 * also need vmlinux BTF
	 */
	if (prog->type == BPF_PROG_TYPE_TRACING && !prog->attach_prog_fd)
		return true;

	return false;
}

static int bpf_object__load_vmlinux_btf(struct bpf_object *obj)
{
	bool need_vmlinux_btf = false;
	struct bpf_program *prog;
	int err;

	/* CO-RE relocations need kernel BTF */
	if (obj->btf_ext && obj->btf_ext->field_reloc_info.len)
		need_vmlinux_btf = true;

	bpf_object__for_each_program(prog, obj) {
		if (!prog->load)
			continue;
		if (libbpf_prog_needs_vmlinux_btf(prog)) {
			need_vmlinux_btf = true;
			break;
		}
	}

	if (!need_vmlinux_btf)
		return 0;

	obj->btf_vmlinux = libbpf_find_kernel_btf();
	if (IS_ERR(obj->btf_vmlinux)) {
		err = PTR_ERR(obj->btf_vmlinux);
		pr_warn("Error loading vmlinux BTF: %d\n", err);
		obj->btf_vmlinux = NULL;
		return err;
	}
	return 0;
}

static int bpf_object__sanitize_and_load_btf(struct bpf_object *obj)
{
	struct btf *kern_btf = obj->btf;
	bool btf_mandatory, sanitize;
	int err = 0;

	if (!obj->btf)
		return 0;

	sanitize = btf_needs_sanitization(obj);
	if (sanitize) {
		const void *raw_data;
		__u32 sz;

		/* clone BTF to sanitize a copy and leave the original intact */
		raw_data = btf__get_raw_data(obj->btf, &sz);
		kern_btf = btf__new(raw_data, sz);
		if (IS_ERR(kern_btf))
			return PTR_ERR(kern_btf);

<<<<<<< HEAD
=======
		/* enforce 8-byte pointers for BPF-targeted BTFs */
		btf__set_pointer_size(obj->btf, 8);
>>>>>>> d012a719
		bpf_object__sanitize_btf(obj, kern_btf);
	}

	err = btf__load(kern_btf);
	if (sanitize) {
		if (!err) {
			/* move fd to libbpf's BTF */
			btf__set_fd(obj->btf, btf__fd(kern_btf));
			btf__set_fd(kern_btf, -1);
		}
		btf__free(kern_btf);
	}
	if (err) {
		btf_mandatory = kernel_needs_btf(obj);
		pr_warn("Error loading .BTF into kernel: %d. %s\n", err,
			btf_mandatory ? "BTF is mandatory, can't proceed."
				      : "BTF is optional, ignoring.");
		if (!btf_mandatory)
			err = 0;
	}
	return err;
}

static int bpf_object__elf_collect(struct bpf_object *obj)
{
	Elf *elf = obj->efile.elf;
	GElf_Ehdr *ep = &obj->efile.ehdr;
	Elf_Data *btf_ext_data = NULL;
	Elf_Data *btf_data = NULL;
	Elf_Scn *scn = NULL;
	int idx = 0, err = 0;

	/* Elf is corrupted/truncated, avoid calling elf_strptr. */
	if (!elf_rawdata(elf_getscn(elf, ep->e_shstrndx), NULL)) {
		pr_warn("failed to get e_shstrndx from %s\n", obj->path);
		return -LIBBPF_ERRNO__FORMAT;
	}

	while ((scn = elf_nextscn(elf, scn)) != NULL) {
		char *name;
		GElf_Shdr sh;
		Elf_Data *data;

		idx++;
		if (gelf_getshdr(scn, &sh) != &sh) {
			pr_warn("failed to get section(%d) header from %s\n",
				idx, obj->path);
			return -LIBBPF_ERRNO__FORMAT;
		}

		name = elf_strptr(elf, ep->e_shstrndx, sh.sh_name);
		if (!name) {
			pr_warn("failed to get section(%d) name from %s\n",
				idx, obj->path);
			return -LIBBPF_ERRNO__FORMAT;
		}

		data = elf_getdata(scn, 0);
		if (!data) {
			pr_warn("failed to get section(%d) data from %s(%s)\n",
				idx, name, obj->path);
			return -LIBBPF_ERRNO__FORMAT;
		}
		pr_debug("section(%d) %s, size %ld, link %d, flags %lx, type=%d\n",
			 idx, name, (unsigned long)data->d_size,
			 (int)sh.sh_link, (unsigned long)sh.sh_flags,
			 (int)sh.sh_type);

		if (strcmp(name, "license") == 0) {
			err = bpf_object__init_license(obj,
						       data->d_buf,
						       data->d_size);
			if (err)
				return err;
		} else if (strcmp(name, "version") == 0) {
			err = bpf_object__init_kversion(obj,
							data->d_buf,
							data->d_size);
			if (err)
				return err;
		} else if (strcmp(name, "maps") == 0) {
			obj->efile.maps_shndx = idx;
		} else if (strcmp(name, MAPS_ELF_SEC) == 0) {
			obj->efile.btf_maps_shndx = idx;
		} else if (strcmp(name, BTF_ELF_SEC) == 0) {
			btf_data = data;
		} else if (strcmp(name, BTF_EXT_ELF_SEC) == 0) {
			btf_ext_data = data;
		} else if (sh.sh_type == SHT_SYMTAB) {
			if (obj->efile.symbols) {
				pr_warn("bpf: multiple SYMTAB in %s\n",
					obj->path);
				return -LIBBPF_ERRNO__FORMAT;
			}
			obj->efile.symbols = data;
			obj->efile.symbols_shndx = idx;
			obj->efile.strtabidx = sh.sh_link;
		} else if (sh.sh_type == SHT_PROGBITS && data->d_size > 0) {
			if (sh.sh_flags & SHF_EXECINSTR) {
				if (strcmp(name, ".text") == 0)
					obj->efile.text_shndx = idx;
				err = bpf_object__add_program(obj, data->d_buf,
							      data->d_size,
							      name, idx);
				if (err) {
					char errmsg[STRERR_BUFSIZE];
					char *cp;

					cp = libbpf_strerror_r(-err, errmsg,
							       sizeof(errmsg));
					pr_warn("failed to alloc program %s (%s): %s",
						name, obj->path, cp);
					return err;
				}
			} else if (strcmp(name, DATA_SEC) == 0) {
				obj->efile.data = data;
				obj->efile.data_shndx = idx;
			} else if (strcmp(name, RODATA_SEC) == 0) {
				obj->efile.rodata = data;
				obj->efile.rodata_shndx = idx;
			} else if (strcmp(name, STRUCT_OPS_SEC) == 0) {
				obj->efile.st_ops_data = data;
				obj->efile.st_ops_shndx = idx;
			} else {
				pr_debug("skip section(%d) %s\n", idx, name);
			}
		} else if (sh.sh_type == SHT_REL) {
			int nr_sects = obj->efile.nr_reloc_sects;
			void *sects = obj->efile.reloc_sects;
			int sec = sh.sh_info; /* points to other section */

			/* Only do relo for section with exec instructions */
			if (!section_have_execinstr(obj, sec) &&
			    strcmp(name, ".rel" STRUCT_OPS_SEC) &&
			    strcmp(name, ".rel" MAPS_ELF_SEC)) {
				pr_debug("skip relo %s(%d) for section(%d)\n",
					 name, idx, sec);
				continue;
			}

			sects = reallocarray(sects, nr_sects + 1,
					     sizeof(*obj->efile.reloc_sects));
			if (!sects) {
				pr_warn("reloc_sects realloc failed\n");
				return -ENOMEM;
			}

			obj->efile.reloc_sects = sects;
			obj->efile.nr_reloc_sects++;

			obj->efile.reloc_sects[nr_sects].shdr = sh;
			obj->efile.reloc_sects[nr_sects].data = data;
		} else if (sh.sh_type == SHT_NOBITS &&
			   strcmp(name, BSS_SEC) == 0) {
			obj->efile.bss = data;
			obj->efile.bss_shndx = idx;
		} else {
			pr_debug("skip section(%d) %s\n", idx, name);
		}
	}

	if (!obj->efile.strtabidx || obj->efile.strtabidx > idx) {
		pr_warn("Corrupted ELF file: index of strtab invalid\n");
		return -LIBBPF_ERRNO__FORMAT;
	}
	return bpf_object__init_btf(obj, btf_data, btf_ext_data);
}

static bool sym_is_extern(const GElf_Sym *sym)
{
	int bind = GELF_ST_BIND(sym->st_info);
	/* externs are symbols w/ type=NOTYPE, bind=GLOBAL|WEAK, section=UND */
	return sym->st_shndx == SHN_UNDEF &&
	       (bind == STB_GLOBAL || bind == STB_WEAK) &&
	       GELF_ST_TYPE(sym->st_info) == STT_NOTYPE;
}

static int find_extern_btf_id(const struct btf *btf, const char *ext_name)
{
	const struct btf_type *t;
	const char *var_name;
	int i, n;

	if (!btf)
		return -ESRCH;

	n = btf__get_nr_types(btf);
	for (i = 1; i <= n; i++) {
		t = btf__type_by_id(btf, i);

		if (!btf_is_var(t))
			continue;

		var_name = btf__name_by_offset(btf, t->name_off);
		if (strcmp(var_name, ext_name))
			continue;

		if (btf_var(t)->linkage != BTF_VAR_GLOBAL_EXTERN)
			return -EINVAL;

		return i;
	}

	return -ENOENT;
}

static int find_extern_sec_btf_id(struct btf *btf, int ext_btf_id) {
	const struct btf_var_secinfo *vs;
	const struct btf_type *t;
	int i, j, n;

	if (!btf)
		return -ESRCH;

	n = btf__get_nr_types(btf);
	for (i = 1; i <= n; i++) {
		t = btf__type_by_id(btf, i);

		if (!btf_is_datasec(t))
			continue;

		vs = btf_var_secinfos(t);
		for (j = 0; j < btf_vlen(t); j++, vs++) {
			if (vs->type == ext_btf_id)
				return i;
		}
	}

	return -ENOENT;
}

static enum kcfg_type find_kcfg_type(const struct btf *btf, int id,
				     bool *is_signed)
{
	const struct btf_type *t;
	const char *name;

	t = skip_mods_and_typedefs(btf, id, NULL);
	name = btf__name_by_offset(btf, t->name_off);

	if (is_signed)
		*is_signed = false;
	switch (btf_kind(t)) {
	case BTF_KIND_INT: {
		int enc = btf_int_encoding(t);

		if (enc & BTF_INT_BOOL)
			return t->size == 1 ? KCFG_BOOL : KCFG_UNKNOWN;
		if (is_signed)
			*is_signed = enc & BTF_INT_SIGNED;
		if (t->size == 1)
			return KCFG_CHAR;
		if (t->size < 1 || t->size > 8 || (t->size & (t->size - 1)))
			return KCFG_UNKNOWN;
		return KCFG_INT;
	}
	case BTF_KIND_ENUM:
		if (t->size != 4)
			return KCFG_UNKNOWN;
		if (strcmp(name, "libbpf_tristate"))
			return KCFG_UNKNOWN;
		return KCFG_TRISTATE;
	case BTF_KIND_ARRAY:
		if (btf_array(t)->nelems == 0)
			return KCFG_UNKNOWN;
		if (find_kcfg_type(btf, btf_array(t)->type, NULL) != KCFG_CHAR)
			return KCFG_UNKNOWN;
		return KCFG_CHAR_ARR;
	default:
		return KCFG_UNKNOWN;
	}
}

static int cmp_externs(const void *_a, const void *_b)
{
	const struct extern_desc *a = _a;
	const struct extern_desc *b = _b;

	if (a->type != b->type)
		return a->type < b->type ? -1 : 1;

	if (a->type == EXT_KCFG) {
		/* descending order by alignment requirements */
		if (a->kcfg.align != b->kcfg.align)
			return a->kcfg.align > b->kcfg.align ? -1 : 1;
		/* ascending order by size, within same alignment class */
		if (a->kcfg.sz != b->kcfg.sz)
			return a->kcfg.sz < b->kcfg.sz ? -1 : 1;
	}

	/* resolve ties by name */
	return strcmp(a->name, b->name);
}

static int find_int_btf_id(const struct btf *btf)
{
	const struct btf_type *t;
	int i, n;

	n = btf__get_nr_types(btf);
	for (i = 1; i <= n; i++) {
		t = btf__type_by_id(btf, i);

		if (btf_is_int(t) && btf_int_bits(t) == 32)
			return i;
	}

	return 0;
}

static int bpf_object__collect_externs(struct bpf_object *obj)
{
	struct btf_type *sec, *kcfg_sec = NULL, *ksym_sec = NULL;
	const struct btf_type *t;
	struct extern_desc *ext;
	int i, n, off;
	const char *ext_name, *sec_name;
	Elf_Scn *scn;
	GElf_Shdr sh;

	if (!obj->efile.symbols)
		return 0;

	scn = elf_getscn(obj->efile.elf, obj->efile.symbols_shndx);
	if (!scn)
		return -LIBBPF_ERRNO__FORMAT;
	if (gelf_getshdr(scn, &sh) != &sh)
		return -LIBBPF_ERRNO__FORMAT;
	n = sh.sh_size / sh.sh_entsize;

	pr_debug("looking for externs among %d symbols...\n", n);
	for (i = 0; i < n; i++) {
		GElf_Sym sym;

		if (!gelf_getsym(obj->efile.symbols, i, &sym))
			return -LIBBPF_ERRNO__FORMAT;
		if (!sym_is_extern(&sym))
			continue;
		ext_name = elf_strptr(obj->efile.elf, obj->efile.strtabidx,
				      sym.st_name);
		if (!ext_name || !ext_name[0])
			continue;

		ext = obj->externs;
		ext = reallocarray(ext, obj->nr_extern + 1, sizeof(*ext));
		if (!ext)
			return -ENOMEM;
		obj->externs = ext;
		ext = &ext[obj->nr_extern];
		memset(ext, 0, sizeof(*ext));
		obj->nr_extern++;

		ext->btf_id = find_extern_btf_id(obj->btf, ext_name);
		if (ext->btf_id <= 0) {
			pr_warn("failed to find BTF for extern '%s': %d\n",
				ext_name, ext->btf_id);
			return ext->btf_id;
		}
		t = btf__type_by_id(obj->btf, ext->btf_id);
		ext->name = btf__name_by_offset(obj->btf, t->name_off);
		ext->sym_idx = i;
		ext->is_weak = GELF_ST_BIND(sym.st_info) == STB_WEAK;

		ext->sec_btf_id = find_extern_sec_btf_id(obj->btf, ext->btf_id);
		if (ext->sec_btf_id <= 0) {
			pr_warn("failed to find BTF for extern '%s' [%d] section: %d\n",
				ext_name, ext->btf_id, ext->sec_btf_id);
			return ext->sec_btf_id;
		}
		sec = (void *)btf__type_by_id(obj->btf, ext->sec_btf_id);
		sec_name = btf__name_by_offset(obj->btf, sec->name_off);

		if (strcmp(sec_name, KCONFIG_SEC) == 0) {
			kcfg_sec = sec;
			ext->type = EXT_KCFG;
			ext->kcfg.sz = btf__resolve_size(obj->btf, t->type);
			if (ext->kcfg.sz <= 0) {
				pr_warn("failed to resolve size of extern (kcfg) '%s': %d\n",
					ext_name, ext->kcfg.sz);
				return ext->kcfg.sz;
			}
			ext->kcfg.align = btf__align_of(obj->btf, t->type);
			if (ext->kcfg.align <= 0) {
				pr_warn("failed to determine alignment of extern (kcfg) '%s': %d\n",
					ext_name, ext->kcfg.align);
				return -EINVAL;
			}
			ext->kcfg.type = find_kcfg_type(obj->btf, t->type,
						        &ext->kcfg.is_signed);
			if (ext->kcfg.type == KCFG_UNKNOWN) {
				pr_warn("extern (kcfg) '%s' type is unsupported\n", ext_name);
				return -ENOTSUP;
			}
		} else if (strcmp(sec_name, KSYMS_SEC) == 0) {
			const struct btf_type *vt;

			ksym_sec = sec;
			ext->type = EXT_KSYM;

			vt = skip_mods_and_typedefs(obj->btf, t->type, NULL);
			if (!btf_is_void(vt)) {
				pr_warn("extern (ksym) '%s' is not typeless (void)\n", ext_name);
				return -ENOTSUP;
			}
		} else {
			pr_warn("unrecognized extern section '%s'\n", sec_name);
			return -ENOTSUP;
		}
	}
	pr_debug("collected %d externs total\n", obj->nr_extern);

	if (!obj->nr_extern)
		return 0;

	/* sort externs by type, for kcfg ones also by (align, size, name) */
	qsort(obj->externs, obj->nr_extern, sizeof(*ext), cmp_externs);

	/* for .ksyms section, we need to turn all externs into allocated
	 * variables in BTF to pass kernel verification; we do this by
	 * pretending that each extern is a 8-byte variable
	 */
	if (ksym_sec) {
		/* find existing 4-byte integer type in BTF to use for fake
		 * extern variables in DATASEC
		 */
		int int_btf_id = find_int_btf_id(obj->btf);

		for (i = 0; i < obj->nr_extern; i++) {
			ext = &obj->externs[i];
			if (ext->type != EXT_KSYM)
				continue;
			pr_debug("extern (ksym) #%d: symbol %d, name %s\n",
				 i, ext->sym_idx, ext->name);
		}

		sec = ksym_sec;
		n = btf_vlen(sec);
		for (i = 0, off = 0; i < n; i++, off += sizeof(int)) {
			struct btf_var_secinfo *vs = btf_var_secinfos(sec) + i;
			struct btf_type *vt;

			vt = (void *)btf__type_by_id(obj->btf, vs->type);
			ext_name = btf__name_by_offset(obj->btf, vt->name_off);
			ext = find_extern_by_name(obj, ext_name);
			if (!ext) {
				pr_warn("failed to find extern definition for BTF var '%s'\n",
					ext_name);
				return -ESRCH;
			}
			btf_var(vt)->linkage = BTF_VAR_GLOBAL_ALLOCATED;
			vt->type = int_btf_id;
			vs->offset = off;
			vs->size = sizeof(int);
		}
		sec->size = off;
	}

	if (kcfg_sec) {
		sec = kcfg_sec;
		/* for kcfg externs calculate their offsets within a .kconfig map */
		off = 0;
		for (i = 0; i < obj->nr_extern; i++) {
			ext = &obj->externs[i];
			if (ext->type != EXT_KCFG)
				continue;

			ext->kcfg.data_off = roundup(off, ext->kcfg.align);
			off = ext->kcfg.data_off + ext->kcfg.sz;
			pr_debug("extern (kcfg) #%d: symbol %d, off %u, name %s\n",
				 i, ext->sym_idx, ext->kcfg.data_off, ext->name);
		}
		sec->size = off;
		n = btf_vlen(sec);
		for (i = 0; i < n; i++) {
			struct btf_var_secinfo *vs = btf_var_secinfos(sec) + i;

			t = btf__type_by_id(obj->btf, vs->type);
			ext_name = btf__name_by_offset(obj->btf, t->name_off);
			ext = find_extern_by_name(obj, ext_name);
			if (!ext) {
				pr_warn("failed to find extern definition for BTF var '%s'\n",
					ext_name);
				return -ESRCH;
			}
			btf_var(t)->linkage = BTF_VAR_GLOBAL_ALLOCATED;
			vs->offset = ext->kcfg.data_off;
		}
	}
	return 0;
}

static struct bpf_program *
bpf_object__find_prog_by_idx(struct bpf_object *obj, int idx)
{
	struct bpf_program *prog;
	size_t i;

	for (i = 0; i < obj->nr_programs; i++) {
		prog = &obj->programs[i];
		if (prog->idx == idx)
			return prog;
	}
	return NULL;
}

struct bpf_program *
bpf_object__find_program_by_title(const struct bpf_object *obj,
				  const char *title)
{
	struct bpf_program *pos;

	bpf_object__for_each_program(pos, obj) {
		if (pos->section_name && !strcmp(pos->section_name, title))
			return pos;
	}
	return NULL;
}

struct bpf_program *
bpf_object__find_program_by_name(const struct bpf_object *obj,
				 const char *name)
{
	struct bpf_program *prog;

	bpf_object__for_each_program(prog, obj) {
		if (!strcmp(prog->name, name))
			return prog;
	}
	return NULL;
}

static bool bpf_object__shndx_is_data(const struct bpf_object *obj,
				      int shndx)
{
	return shndx == obj->efile.data_shndx ||
	       shndx == obj->efile.bss_shndx ||
	       shndx == obj->efile.rodata_shndx;
}

static bool bpf_object__shndx_is_maps(const struct bpf_object *obj,
				      int shndx)
{
	return shndx == obj->efile.maps_shndx ||
	       shndx == obj->efile.btf_maps_shndx;
}

static enum libbpf_map_type
bpf_object__section_to_libbpf_map_type(const struct bpf_object *obj, int shndx)
{
	if (shndx == obj->efile.data_shndx)
		return LIBBPF_MAP_DATA;
	else if (shndx == obj->efile.bss_shndx)
		return LIBBPF_MAP_BSS;
	else if (shndx == obj->efile.rodata_shndx)
		return LIBBPF_MAP_RODATA;
	else if (shndx == obj->efile.symbols_shndx)
		return LIBBPF_MAP_KCONFIG;
	else
		return LIBBPF_MAP_UNSPEC;
}

static int bpf_program__record_reloc(struct bpf_program *prog,
				     struct reloc_desc *reloc_desc,
				     __u32 insn_idx, const char *name,
				     const GElf_Sym *sym, const GElf_Rel *rel)
{
	struct bpf_insn *insn = &prog->insns[insn_idx];
	size_t map_idx, nr_maps = prog->obj->nr_maps;
	struct bpf_object *obj = prog->obj;
	__u32 shdr_idx = sym->st_shndx;
	enum libbpf_map_type type;
	struct bpf_map *map;

	/* sub-program call relocation */
	if (insn->code == (BPF_JMP | BPF_CALL)) {
		if (insn->src_reg != BPF_PSEUDO_CALL) {
			pr_warn("incorrect bpf_call opcode\n");
			return -LIBBPF_ERRNO__RELOC;
		}
		/* text_shndx can be 0, if no default "main" program exists */
		if (!shdr_idx || shdr_idx != obj->efile.text_shndx) {
			pr_warn("bad call relo against section %u\n", shdr_idx);
			return -LIBBPF_ERRNO__RELOC;
		}
		if (sym->st_value % 8) {
			pr_warn("bad call relo offset: %zu\n",
				(size_t)sym->st_value);
			return -LIBBPF_ERRNO__RELOC;
		}
		reloc_desc->type = RELO_CALL;
		reloc_desc->insn_idx = insn_idx;
		reloc_desc->sym_off = sym->st_value;
		obj->has_pseudo_calls = true;
		return 0;
	}

	if (insn->code != (BPF_LD | BPF_IMM | BPF_DW)) {
		pr_warn("invalid relo for insns[%d].code 0x%x\n",
			insn_idx, insn->code);
		return -LIBBPF_ERRNO__RELOC;
	}

	if (sym_is_extern(sym)) {
		int sym_idx = GELF_R_SYM(rel->r_info);
		int i, n = obj->nr_extern;
		struct extern_desc *ext;

		for (i = 0; i < n; i++) {
			ext = &obj->externs[i];
			if (ext->sym_idx == sym_idx)
				break;
		}
		if (i >= n) {
			pr_warn("extern relo failed to find extern for sym %d\n",
				sym_idx);
			return -LIBBPF_ERRNO__RELOC;
		}
		pr_debug("found extern #%d '%s' (sym %d) for insn %u\n",
			 i, ext->name, ext->sym_idx, insn_idx);
		reloc_desc->type = RELO_EXTERN;
		reloc_desc->insn_idx = insn_idx;
		reloc_desc->sym_off = i; /* sym_off stores extern index */
		return 0;
	}

	if (!shdr_idx || shdr_idx >= SHN_LORESERVE) {
		pr_warn("invalid relo for \'%s\' in special section 0x%x; forgot to initialize global var?..\n",
			name, shdr_idx);
		return -LIBBPF_ERRNO__RELOC;
	}

	type = bpf_object__section_to_libbpf_map_type(obj, shdr_idx);

	/* generic map reference relocation */
	if (type == LIBBPF_MAP_UNSPEC) {
		if (!bpf_object__shndx_is_maps(obj, shdr_idx)) {
			pr_warn("bad map relo against section %u\n",
				shdr_idx);
			return -LIBBPF_ERRNO__RELOC;
		}
		for (map_idx = 0; map_idx < nr_maps; map_idx++) {
			map = &obj->maps[map_idx];
			if (map->libbpf_type != type ||
			    map->sec_idx != sym->st_shndx ||
			    map->sec_offset != sym->st_value)
				continue;
			pr_debug("found map %zd (%s, sec %d, off %zu) for insn %u\n",
				 map_idx, map->name, map->sec_idx,
				 map->sec_offset, insn_idx);
			break;
		}
		if (map_idx >= nr_maps) {
			pr_warn("map relo failed to find map for sec %u, off %zu\n",
				shdr_idx, (size_t)sym->st_value);
			return -LIBBPF_ERRNO__RELOC;
		}
		reloc_desc->type = RELO_LD64;
		reloc_desc->insn_idx = insn_idx;
		reloc_desc->map_idx = map_idx;
		reloc_desc->sym_off = 0; /* sym->st_value determines map_idx */
		return 0;
	}

	/* global data map relocation */
	if (!bpf_object__shndx_is_data(obj, shdr_idx)) {
		pr_warn("bad data relo against section %u\n", shdr_idx);
		return -LIBBPF_ERRNO__RELOC;
	}
	for (map_idx = 0; map_idx < nr_maps; map_idx++) {
		map = &obj->maps[map_idx];
		if (map->libbpf_type != type)
			continue;
		pr_debug("found data map %zd (%s, sec %d, off %zu) for insn %u\n",
			 map_idx, map->name, map->sec_idx, map->sec_offset,
			 insn_idx);
		break;
	}
	if (map_idx >= nr_maps) {
		pr_warn("data relo failed to find map for sec %u\n",
			shdr_idx);
		return -LIBBPF_ERRNO__RELOC;
	}

	reloc_desc->type = RELO_DATA;
	reloc_desc->insn_idx = insn_idx;
	reloc_desc->map_idx = map_idx;
	reloc_desc->sym_off = sym->st_value;
	return 0;
}

static int
bpf_program__collect_reloc(struct bpf_program *prog, GElf_Shdr *shdr,
			   Elf_Data *data, struct bpf_object *obj)
{
	Elf_Data *symbols = obj->efile.symbols;
	int err, i, nrels;

	pr_debug("collecting relocating info for: '%s'\n", prog->section_name);
	nrels = shdr->sh_size / shdr->sh_entsize;

	prog->reloc_desc = malloc(sizeof(*prog->reloc_desc) * nrels);
	if (!prog->reloc_desc) {
		pr_warn("failed to alloc memory in relocation\n");
		return -ENOMEM;
	}
	prog->nr_reloc = nrels;

	for (i = 0; i < nrels; i++) {
		const char *name;
		__u32 insn_idx;
		GElf_Sym sym;
		GElf_Rel rel;

		if (!gelf_getrel(data, i, &rel)) {
			pr_warn("relocation: failed to get %d reloc\n", i);
			return -LIBBPF_ERRNO__FORMAT;
		}
		if (!gelf_getsym(symbols, GELF_R_SYM(rel.r_info), &sym)) {
			pr_warn("relocation: symbol %"PRIx64" not found\n",
				GELF_R_SYM(rel.r_info));
			return -LIBBPF_ERRNO__FORMAT;
		}
		if (rel.r_offset % sizeof(struct bpf_insn))
			return -LIBBPF_ERRNO__FORMAT;

		insn_idx = rel.r_offset / sizeof(struct bpf_insn);
		name = elf_strptr(obj->efile.elf, obj->efile.strtabidx,
				  sym.st_name) ? : "<?>";

		pr_debug("relo for shdr %u, symb %zu, value %zu, type %d, bind %d, name %d (\'%s\'), insn %u\n",
			 (__u32)sym.st_shndx, (size_t)GELF_R_SYM(rel.r_info),
			 (size_t)sym.st_value, GELF_ST_TYPE(sym.st_info),
			 GELF_ST_BIND(sym.st_info), sym.st_name, name,
			 insn_idx);

		err = bpf_program__record_reloc(prog, &prog->reloc_desc[i],
						insn_idx, name, &sym, &rel);
		if (err)
			return err;
	}
	return 0;
}

static int bpf_map_find_btf_info(struct bpf_object *obj, struct bpf_map *map)
{
	struct bpf_map_def *def = &map->def;
	__u32 key_type_id = 0, value_type_id = 0;
	int ret;

	/* if it's BTF-defined map, we don't need to search for type IDs.
	 * For struct_ops map, it does not need btf_key_type_id and
	 * btf_value_type_id.
	 */
	if (map->sec_idx == obj->efile.btf_maps_shndx ||
	    bpf_map__is_struct_ops(map))
		return 0;

	if (!bpf_map__is_internal(map)) {
		ret = btf__get_map_kv_tids(obj->btf, map->name, def->key_size,
					   def->value_size, &key_type_id,
					   &value_type_id);
	} else {
		/*
		 * LLVM annotates global data differently in BTF, that is,
		 * only as '.data', '.bss' or '.rodata'.
		 */
		ret = btf__find_by_name(obj->btf,
				libbpf_type_to_btf_name[map->libbpf_type]);
	}
	if (ret < 0)
		return ret;

	map->btf_key_type_id = key_type_id;
	map->btf_value_type_id = bpf_map__is_internal(map) ?
				 ret : value_type_id;
	return 0;
}

int bpf_map__reuse_fd(struct bpf_map *map, int fd)
{
	struct bpf_map_info info = {};
	__u32 len = sizeof(info);
	int new_fd, err;
	char *new_name;

	err = bpf_obj_get_info_by_fd(fd, &info, &len);
	if (err)
		return err;

	new_name = strdup(info.name);
	if (!new_name)
		return -errno;

	new_fd = open("/", O_RDONLY | O_CLOEXEC);
	if (new_fd < 0) {
		err = -errno;
		goto err_free_new_name;
	}

	new_fd = dup3(fd, new_fd, O_CLOEXEC);
	if (new_fd < 0) {
		err = -errno;
		goto err_close_new_fd;
	}

	err = zclose(map->fd);
	if (err) {
		err = -errno;
		goto err_close_new_fd;
	}
	free(map->name);

	map->fd = new_fd;
	map->name = new_name;
	map->def.type = info.type;
	map->def.key_size = info.key_size;
	map->def.value_size = info.value_size;
	map->def.max_entries = info.max_entries;
	map->def.map_flags = info.map_flags;
	map->btf_key_type_id = info.btf_key_type_id;
	map->btf_value_type_id = info.btf_value_type_id;
	map->reused = true;

	return 0;

err_close_new_fd:
	close(new_fd);
err_free_new_name:
	free(new_name);
	return err;
}

__u32 bpf_map__max_entries(const struct bpf_map *map)
{
	return map->def.max_entries;
}

int bpf_map__set_max_entries(struct bpf_map *map, __u32 max_entries)
{
	if (map->fd >= 0)
		return -EBUSY;
	map->def.max_entries = max_entries;
	return 0;
}

int bpf_map__resize(struct bpf_map *map, __u32 max_entries)
{
	if (!map || !max_entries)
		return -EINVAL;

	return bpf_map__set_max_entries(map, max_entries);
}

static int
bpf_object__probe_loading(struct bpf_object *obj)
{
	struct bpf_load_program_attr attr;
	char *cp, errmsg[STRERR_BUFSIZE];
	struct bpf_insn insns[] = {
		BPF_MOV64_IMM(BPF_REG_0, 0),
		BPF_EXIT_INSN(),
	};
	int ret;

	/* make sure basic loading works */

	memset(&attr, 0, sizeof(attr));
	attr.prog_type = BPF_PROG_TYPE_SOCKET_FILTER;
	attr.insns = insns;
	attr.insns_cnt = ARRAY_SIZE(insns);
	attr.license = "GPL";

	ret = bpf_load_program_xattr(&attr, NULL, 0);
	if (ret < 0) {
		ret = errno;
		cp = libbpf_strerror_r(ret, errmsg, sizeof(errmsg));
		pr_warn("Error in %s():%s(%d). Couldn't load trivial BPF "
			"program. Make sure your kernel supports BPF "
			"(CONFIG_BPF_SYSCALL=y) and/or that RLIMIT_MEMLOCK is "
			"set to big enough value.\n", __func__, cp, ret);
		return -ret;
	}
	close(ret);

	return 0;
}

static int
bpf_object__probe_name(struct bpf_object *obj)
{
	struct bpf_load_program_attr attr;
	struct bpf_insn insns[] = {
		BPF_MOV64_IMM(BPF_REG_0, 0),
		BPF_EXIT_INSN(),
	};
	int ret;

	/* make sure loading with name works */

	memset(&attr, 0, sizeof(attr));
	attr.prog_type = BPF_PROG_TYPE_SOCKET_FILTER;
	attr.insns = insns;
	attr.insns_cnt = ARRAY_SIZE(insns);
	attr.license = "GPL";
	attr.name = "test";
	ret = bpf_load_program_xattr(&attr, NULL, 0);
	if (ret >= 0) {
		obj->caps.name = 1;
		close(ret);
	}

	return 0;
}

static int
bpf_object__probe_global_data(struct bpf_object *obj)
{
	struct bpf_load_program_attr prg_attr;
	struct bpf_create_map_attr map_attr;
	char *cp, errmsg[STRERR_BUFSIZE];
	struct bpf_insn insns[] = {
		BPF_LD_MAP_VALUE(BPF_REG_1, 0, 16),
		BPF_ST_MEM(BPF_DW, BPF_REG_1, 0, 42),
		BPF_MOV64_IMM(BPF_REG_0, 0),
		BPF_EXIT_INSN(),
	};
	int ret, map;

	memset(&map_attr, 0, sizeof(map_attr));
	map_attr.map_type = BPF_MAP_TYPE_ARRAY;
	map_attr.key_size = sizeof(int);
	map_attr.value_size = 32;
	map_attr.max_entries = 1;

	map = bpf_create_map_xattr(&map_attr);
	if (map < 0) {
		ret = -errno;
		cp = libbpf_strerror_r(ret, errmsg, sizeof(errmsg));
		pr_warn("Error in %s():%s(%d). Couldn't create simple array map.\n",
			__func__, cp, -ret);
		return ret;
	}

	insns[0].imm = map;

	memset(&prg_attr, 0, sizeof(prg_attr));
	prg_attr.prog_type = BPF_PROG_TYPE_SOCKET_FILTER;
	prg_attr.insns = insns;
	prg_attr.insns_cnt = ARRAY_SIZE(insns);
	prg_attr.license = "GPL";

	ret = bpf_load_program_xattr(&prg_attr, NULL, 0);
	if (ret >= 0) {
		obj->caps.global_data = 1;
		close(ret);
	}

	close(map);
	return 0;
}

static int bpf_object__probe_btf_func(struct bpf_object *obj)
{
	static const char strs[] = "\0int\0x\0a";
	/* void x(int a) {} */
	__u32 types[] = {
		/* int */
		BTF_TYPE_INT_ENC(1, BTF_INT_SIGNED, 0, 32, 4),  /* [1] */
		/* FUNC_PROTO */                                /* [2] */
		BTF_TYPE_ENC(0, BTF_INFO_ENC(BTF_KIND_FUNC_PROTO, 0, 1), 0),
		BTF_PARAM_ENC(7, 1),
		/* FUNC x */                                    /* [3] */
		BTF_TYPE_ENC(5, BTF_INFO_ENC(BTF_KIND_FUNC, 0, 0), 2),
	};
	int btf_fd;

	btf_fd = libbpf__load_raw_btf((char *)types, sizeof(types),
				      strs, sizeof(strs));
	if (btf_fd >= 0) {
		obj->caps.btf_func = 1;
		close(btf_fd);
		return 1;
	}

	return 0;
}

static int bpf_object__probe_btf_func_global(struct bpf_object *obj)
{
	static const char strs[] = "\0int\0x\0a";
	/* static void x(int a) {} */
	__u32 types[] = {
		/* int */
		BTF_TYPE_INT_ENC(1, BTF_INT_SIGNED, 0, 32, 4),  /* [1] */
		/* FUNC_PROTO */                                /* [2] */
		BTF_TYPE_ENC(0, BTF_INFO_ENC(BTF_KIND_FUNC_PROTO, 0, 1), 0),
		BTF_PARAM_ENC(7, 1),
		/* FUNC x BTF_FUNC_GLOBAL */                    /* [3] */
		BTF_TYPE_ENC(5, BTF_INFO_ENC(BTF_KIND_FUNC, 0, BTF_FUNC_GLOBAL), 2),
	};
	int btf_fd;

	btf_fd = libbpf__load_raw_btf((char *)types, sizeof(types),
				      strs, sizeof(strs));
	if (btf_fd >= 0) {
		obj->caps.btf_func_global = 1;
		close(btf_fd);
		return 1;
	}

	return 0;
}

static int bpf_object__probe_btf_datasec(struct bpf_object *obj)
{
	static const char strs[] = "\0x\0.data";
	/* static int a; */
	__u32 types[] = {
		/* int */
		BTF_TYPE_INT_ENC(0, BTF_INT_SIGNED, 0, 32, 4),  /* [1] */
		/* VAR x */                                     /* [2] */
		BTF_TYPE_ENC(1, BTF_INFO_ENC(BTF_KIND_VAR, 0, 0), 1),
		BTF_VAR_STATIC,
		/* DATASEC val */                               /* [3] */
		BTF_TYPE_ENC(3, BTF_INFO_ENC(BTF_KIND_DATASEC, 0, 1), 4),
		BTF_VAR_SECINFO_ENC(2, 0, 4),
	};
	int btf_fd;

	btf_fd = libbpf__load_raw_btf((char *)types, sizeof(types),
				      strs, sizeof(strs));
	if (btf_fd >= 0) {
		obj->caps.btf_datasec = 1;
		close(btf_fd);
		return 1;
	}

	return 0;
}

static int bpf_object__probe_array_mmap(struct bpf_object *obj)
{
	struct bpf_create_map_attr attr = {
		.map_type = BPF_MAP_TYPE_ARRAY,
		.map_flags = BPF_F_MMAPABLE,
		.key_size = sizeof(int),
		.value_size = sizeof(int),
		.max_entries = 1,
	};
	int fd;

	fd = bpf_create_map_xattr(&attr);
	if (fd >= 0) {
		obj->caps.array_mmap = 1;
		close(fd);
		return 1;
	}

	return 0;
}

static int
bpf_object__probe_exp_attach_type(struct bpf_object *obj)
{
	struct bpf_load_program_attr attr;
	struct bpf_insn insns[] = {
		BPF_MOV64_IMM(BPF_REG_0, 0),
		BPF_EXIT_INSN(),
	};
	int fd;

	memset(&attr, 0, sizeof(attr));
	/* use any valid combination of program type and (optional)
	 * non-zero expected attach type (i.e., not a BPF_CGROUP_INET_INGRESS)
	 * to see if kernel supports expected_attach_type field for
	 * BPF_PROG_LOAD command
	 */
	attr.prog_type = BPF_PROG_TYPE_CGROUP_SOCK;
	attr.expected_attach_type = BPF_CGROUP_INET_SOCK_CREATE;
	attr.insns = insns;
	attr.insns_cnt = ARRAY_SIZE(insns);
	attr.license = "GPL";

	fd = bpf_load_program_xattr(&attr, NULL, 0);
	if (fd >= 0) {
		obj->caps.exp_attach_type = 1;
		close(fd);
		return 1;
	}
	return 0;
}

static int
bpf_object__probe_caps(struct bpf_object *obj)
{
	int (*probe_fn[])(struct bpf_object *obj) = {
		bpf_object__probe_name,
		bpf_object__probe_global_data,
		bpf_object__probe_btf_func,
		bpf_object__probe_btf_func_global,
		bpf_object__probe_btf_datasec,
		bpf_object__probe_array_mmap,
		bpf_object__probe_exp_attach_type,
	};
	int i, ret;

	for (i = 0; i < ARRAY_SIZE(probe_fn); i++) {
		ret = probe_fn[i](obj);
		if (ret < 0)
			pr_debug("Probe #%d failed with %d.\n", i, ret);
	}

	return 0;
}

static bool map_is_reuse_compat(const struct bpf_map *map, int map_fd)
{
	struct bpf_map_info map_info = {};
	char msg[STRERR_BUFSIZE];
	__u32 map_info_len;

	map_info_len = sizeof(map_info);

	if (bpf_obj_get_info_by_fd(map_fd, &map_info, &map_info_len)) {
		pr_warn("failed to get map info for map FD %d: %s\n",
			map_fd, libbpf_strerror_r(errno, msg, sizeof(msg)));
		return false;
	}

	return (map_info.type == map->def.type &&
		map_info.key_size == map->def.key_size &&
		map_info.value_size == map->def.value_size &&
		map_info.max_entries == map->def.max_entries &&
		map_info.map_flags == map->def.map_flags);
}

static int
bpf_object__reuse_map(struct bpf_map *map)
{
	char *cp, errmsg[STRERR_BUFSIZE];
	int err, pin_fd;

	pin_fd = bpf_obj_get(map->pin_path);
	if (pin_fd < 0) {
		err = -errno;
		if (err == -ENOENT) {
			pr_debug("found no pinned map to reuse at '%s'\n",
				 map->pin_path);
			return 0;
		}

		cp = libbpf_strerror_r(-err, errmsg, sizeof(errmsg));
		pr_warn("couldn't retrieve pinned map '%s': %s\n",
			map->pin_path, cp);
		return err;
	}

	if (!map_is_reuse_compat(map, pin_fd)) {
		pr_warn("couldn't reuse pinned map at '%s': parameter mismatch\n",
			map->pin_path);
		close(pin_fd);
		return -EINVAL;
	}

	err = bpf_map__reuse_fd(map, pin_fd);
	if (err) {
		close(pin_fd);
		return err;
	}
	map->pinned = true;
	pr_debug("reused pinned map at '%s'\n", map->pin_path);

	return 0;
}

static int
bpf_object__populate_internal_map(struct bpf_object *obj, struct bpf_map *map)
{
	enum libbpf_map_type map_type = map->libbpf_type;
	char *cp, errmsg[STRERR_BUFSIZE];
	int err, zero = 0;

	err = bpf_map_update_elem(map->fd, &zero, map->mmaped, 0);
	if (err) {
		err = -errno;
		cp = libbpf_strerror_r(err, errmsg, sizeof(errmsg));
		pr_warn("Error setting initial map(%s) contents: %s\n",
			map->name, cp);
		return err;
	}

	/* Freeze .rodata and .kconfig map as read-only from syscall side. */
	if (map_type == LIBBPF_MAP_RODATA || map_type == LIBBPF_MAP_KCONFIG) {
		err = bpf_map_freeze(map->fd);
		if (err) {
			err = -errno;
			cp = libbpf_strerror_r(err, errmsg, sizeof(errmsg));
			pr_warn("Error freezing map(%s) as read-only: %s\n",
				map->name, cp);
			return err;
		}
	}
	return 0;
}

static void bpf_map__destroy(struct bpf_map *map);

static int bpf_object__create_map(struct bpf_object *obj, struct bpf_map *map)
{
	struct bpf_create_map_attr create_attr;
	struct bpf_map_def *def = &map->def;

	memset(&create_attr, 0, sizeof(create_attr));

	if (obj->caps.name)
		create_attr.name = map->name;
	create_attr.map_ifindex = map->map_ifindex;
	create_attr.map_type = def->type;
	create_attr.map_flags = def->map_flags;
	create_attr.key_size = def->key_size;
	create_attr.value_size = def->value_size;
	create_attr.numa_node = map->numa_node;

	if (def->type == BPF_MAP_TYPE_PERF_EVENT_ARRAY && !def->max_entries) {
		int nr_cpus;

		nr_cpus = libbpf_num_possible_cpus();
		if (nr_cpus < 0) {
			pr_warn("map '%s': failed to determine number of system CPUs: %d\n",
				map->name, nr_cpus);
			return nr_cpus;
		}
		pr_debug("map '%s': setting size to %d\n", map->name, nr_cpus);
		create_attr.max_entries = nr_cpus;
	} else {
		create_attr.max_entries = def->max_entries;
	}

	if (bpf_map__is_struct_ops(map))
		create_attr.btf_vmlinux_value_type_id =
			map->btf_vmlinux_value_type_id;

	create_attr.btf_fd = 0;
	create_attr.btf_key_type_id = 0;
	create_attr.btf_value_type_id = 0;
	if (obj->btf && btf__fd(obj->btf) >= 0 && !bpf_map_find_btf_info(obj, map)) {
		create_attr.btf_fd = btf__fd(obj->btf);
		create_attr.btf_key_type_id = map->btf_key_type_id;
		create_attr.btf_value_type_id = map->btf_value_type_id;
	}

	if (bpf_map_type__is_map_in_map(def->type)) {
		if (map->inner_map) {
			int err;

			err = bpf_object__create_map(obj, map->inner_map);
			if (err) {
				pr_warn("map '%s': failed to create inner map: %d\n",
					map->name, err);
				return err;
			}
			map->inner_map_fd = bpf_map__fd(map->inner_map);
		}
		if (map->inner_map_fd >= 0)
			create_attr.inner_map_fd = map->inner_map_fd;
	}

	map->fd = bpf_create_map_xattr(&create_attr);
	if (map->fd < 0 && (create_attr.btf_key_type_id ||
			    create_attr.btf_value_type_id)) {
		char *cp, errmsg[STRERR_BUFSIZE];
		int err = -errno;

		cp = libbpf_strerror_r(err, errmsg, sizeof(errmsg));
		pr_warn("Error in bpf_create_map_xattr(%s):%s(%d). Retrying without BTF.\n",
			map->name, cp, err);
		create_attr.btf_fd = 0;
		create_attr.btf_key_type_id = 0;
		create_attr.btf_value_type_id = 0;
		map->btf_key_type_id = 0;
		map->btf_value_type_id = 0;
		map->fd = bpf_create_map_xattr(&create_attr);
	}

	if (map->fd < 0)
		return -errno;

	if (bpf_map_type__is_map_in_map(def->type) && map->inner_map) {
		bpf_map__destroy(map->inner_map);
		zfree(&map->inner_map);
	}

	return 0;
}

static int
bpf_object__create_maps(struct bpf_object *obj)
{
	struct bpf_map *map;
	char *cp, errmsg[STRERR_BUFSIZE];
	unsigned int i, j;
	int err;

	for (i = 0; i < obj->nr_maps; i++) {
		map = &obj->maps[i];

		if (map->pin_path) {
			err = bpf_object__reuse_map(map);
			if (err) {
				pr_warn("map '%s': error reusing pinned map\n",
					map->name);
				goto err_out;
			}
		}

		if (map->fd >= 0) {
			pr_debug("map '%s': skipping creation (preset fd=%d)\n",
				 map->name, map->fd);
			continue;
		}

		err = bpf_object__create_map(obj, map);
		if (err)
			goto err_out;

		pr_debug("map '%s': created successfully, fd=%d\n", map->name,
			 map->fd);

		if (bpf_map__is_internal(map)) {
			err = bpf_object__populate_internal_map(obj, map);
			if (err < 0) {
				zclose(map->fd);
				goto err_out;
			}
		}

		if (map->init_slots_sz) {
			for (j = 0; j < map->init_slots_sz; j++) {
				const struct bpf_map *targ_map;
				int fd;

				if (!map->init_slots[j])
					continue;

				targ_map = map->init_slots[j];
				fd = bpf_map__fd(targ_map);
				err = bpf_map_update_elem(map->fd, &j, &fd, 0);
				if (err) {
					err = -errno;
					pr_warn("map '%s': failed to initialize slot [%d] to map '%s' fd=%d: %d\n",
						map->name, j, targ_map->name,
						fd, err);
					goto err_out;
				}
				pr_debug("map '%s': slot [%d] set to map '%s' fd=%d\n",
					 map->name, j, targ_map->name, fd);
			}
			zfree(&map->init_slots);
			map->init_slots_sz = 0;
		}

		if (map->pin_path && !map->pinned) {
			err = bpf_map__pin(map, NULL);
			if (err) {
				pr_warn("map '%s': failed to auto-pin at '%s': %d\n",
					map->name, map->pin_path, err);
				zclose(map->fd);
				goto err_out;
			}
		}
	}

	return 0;

err_out:
	cp = libbpf_strerror_r(err, errmsg, sizeof(errmsg));
	pr_warn("map '%s': failed to create: %s(%d)\n", map->name, cp, err);
	pr_perm_msg(err);
	for (j = 0; j < i; j++)
		zclose(obj->maps[j].fd);
	return err;
}

static int
check_btf_ext_reloc_err(struct bpf_program *prog, int err,
			void *btf_prog_info, const char *info_name)
{
	if (err != -ENOENT) {
		pr_warn("Error in loading %s for sec %s.\n",
			info_name, prog->section_name);
		return err;
	}

	/* err == -ENOENT (i.e. prog->section_name not found in btf_ext) */

	if (btf_prog_info) {
		/*
		 * Some info has already been found but has problem
		 * in the last btf_ext reloc. Must have to error out.
		 */
		pr_warn("Error in relocating %s for sec %s.\n",
			info_name, prog->section_name);
		return err;
	}

	/* Have problem loading the very first info. Ignore the rest. */
	pr_warn("Cannot find %s for main program sec %s. Ignore all %s.\n",
		info_name, prog->section_name, info_name);
	return 0;
}

static int
bpf_program_reloc_btf_ext(struct bpf_program *prog, struct bpf_object *obj,
			  const char *section_name,  __u32 insn_offset)
{
	int err;

	if (!insn_offset || prog->func_info) {
		/*
		 * !insn_offset => main program
		 *
		 * For sub prog, the main program's func_info has to
		 * be loaded first (i.e. prog->func_info != NULL)
		 */
		err = btf_ext__reloc_func_info(obj->btf, obj->btf_ext,
					       section_name, insn_offset,
					       &prog->func_info,
					       &prog->func_info_cnt);
		if (err)
			return check_btf_ext_reloc_err(prog, err,
						       prog->func_info,
						       "bpf_func_info");

		prog->func_info_rec_size = btf_ext__func_info_rec_size(obj->btf_ext);
	}

	if (!insn_offset || prog->line_info) {
		err = btf_ext__reloc_line_info(obj->btf, obj->btf_ext,
					       section_name, insn_offset,
					       &prog->line_info,
					       &prog->line_info_cnt);
		if (err)
			return check_btf_ext_reloc_err(prog, err,
						       prog->line_info,
						       "bpf_line_info");

		prog->line_info_rec_size = btf_ext__line_info_rec_size(obj->btf_ext);
	}

	return 0;
}

#define BPF_CORE_SPEC_MAX_LEN 64

/* represents BPF CO-RE field or array element accessor */
struct bpf_core_accessor {
	__u32 type_id;		/* struct/union type or array element type */
	__u32 idx;		/* field index or array index */
	const char *name;	/* field name or NULL for array accessor */
};

struct bpf_core_spec {
	const struct btf *btf;
	/* high-level spec: named fields and array indices only */
	struct bpf_core_accessor spec[BPF_CORE_SPEC_MAX_LEN];
	/* high-level spec length */
	int len;
	/* raw, low-level spec: 1-to-1 with accessor spec string */
	int raw_spec[BPF_CORE_SPEC_MAX_LEN];
	/* raw spec length */
	int raw_len;
	/* field bit offset represented by spec */
	__u32 bit_offset;
};

static bool str_is_empty(const char *s)
{
	return !s || !s[0];
}

static bool is_flex_arr(const struct btf *btf,
			const struct bpf_core_accessor *acc,
			const struct btf_array *arr)
{
	const struct btf_type *t;

	/* not a flexible array, if not inside a struct or has non-zero size */
	if (!acc->name || arr->nelems > 0)
		return false;

	/* has to be the last member of enclosing struct */
	t = btf__type_by_id(btf, acc->type_id);
	return acc->idx == btf_vlen(t) - 1;
}

/*
 * Turn bpf_field_reloc into a low- and high-level spec representation,
 * validating correctness along the way, as well as calculating resulting
 * field bit offset, specified by accessor string. Low-level spec captures
 * every single level of nestedness, including traversing anonymous
 * struct/union members. High-level one only captures semantically meaningful
 * "turning points": named fields and array indicies.
 * E.g., for this case:
 *
 *   struct sample {
 *       int __unimportant;
 *       struct {
 *           int __1;
 *           int __2;
 *           int a[7];
 *       };
 *   };
 *
 *   struct sample *s = ...;
 *
 *   int x = &s->a[3]; // access string = '0:1:2:3'
 *
 * Low-level spec has 1:1 mapping with each element of access string (it's
 * just a parsed access string representation): [0, 1, 2, 3].
 *
 * High-level spec will capture only 3 points:
 *   - intial zero-index access by pointer (&s->... is the same as &s[0]...);
 *   - field 'a' access (corresponds to '2' in low-level spec);
 *   - array element #3 access (corresponds to '3' in low-level spec).
 *
 */
static int bpf_core_spec_parse(const struct btf *btf,
			       __u32 type_id,
			       const char *spec_str,
			       struct bpf_core_spec *spec)
{
	int access_idx, parsed_len, i;
	struct bpf_core_accessor *acc;
	const struct btf_type *t;
	const char *name;
	__u32 id;
	__s64 sz;

	if (str_is_empty(spec_str) || *spec_str == ':')
		return -EINVAL;

	memset(spec, 0, sizeof(*spec));
	spec->btf = btf;

	/* parse spec_str="0:1:2:3:4" into array raw_spec=[0, 1, 2, 3, 4] */
	while (*spec_str) {
		if (*spec_str == ':')
			++spec_str;
		if (sscanf(spec_str, "%d%n", &access_idx, &parsed_len) != 1)
			return -EINVAL;
		if (spec->raw_len == BPF_CORE_SPEC_MAX_LEN)
			return -E2BIG;
		spec_str += parsed_len;
		spec->raw_spec[spec->raw_len++] = access_idx;
	}

	if (spec->raw_len == 0)
		return -EINVAL;

	/* first spec value is always reloc type array index */
	t = skip_mods_and_typedefs(btf, type_id, &id);
	if (!t)
		return -EINVAL;

	access_idx = spec->raw_spec[0];
	spec->spec[0].type_id = id;
	spec->spec[0].idx = access_idx;
	spec->len++;

	sz = btf__resolve_size(btf, id);
	if (sz < 0)
		return sz;
	spec->bit_offset = access_idx * sz * 8;

	for (i = 1; i < spec->raw_len; i++) {
		t = skip_mods_and_typedefs(btf, id, &id);
		if (!t)
			return -EINVAL;

		access_idx = spec->raw_spec[i];
		acc = &spec->spec[spec->len];

		if (btf_is_composite(t)) {
			const struct btf_member *m;
			__u32 bit_offset;

			if (access_idx >= btf_vlen(t))
				return -EINVAL;

			bit_offset = btf_member_bit_offset(t, access_idx);
			spec->bit_offset += bit_offset;

			m = btf_members(t) + access_idx;
			if (m->name_off) {
				name = btf__name_by_offset(btf, m->name_off);
				if (str_is_empty(name))
					return -EINVAL;

				acc->type_id = id;
				acc->idx = access_idx;
				acc->name = name;
				spec->len++;
			}

			id = m->type;
		} else if (btf_is_array(t)) {
			const struct btf_array *a = btf_array(t);
			bool flex;

			t = skip_mods_and_typedefs(btf, a->type, &id);
			if (!t)
				return -EINVAL;

			flex = is_flex_arr(btf, acc - 1, a);
			if (!flex && access_idx >= a->nelems)
				return -EINVAL;

			spec->spec[spec->len].type_id = id;
			spec->spec[spec->len].idx = access_idx;
			spec->len++;

			sz = btf__resolve_size(btf, id);
			if (sz < 0)
				return sz;
			spec->bit_offset += access_idx * sz * 8;
		} else {
			pr_warn("relo for [%u] %s (at idx %d) captures type [%d] of unexpected kind %d\n",
				type_id, spec_str, i, id, btf_kind(t));
			return -EINVAL;
		}
	}

	return 0;
}

static bool bpf_core_is_flavor_sep(const char *s)
{
	/* check X___Y name pattern, where X and Y are not underscores */
	return s[0] != '_' &&				      /* X */
	       s[1] == '_' && s[2] == '_' && s[3] == '_' &&   /* ___ */
	       s[4] != '_';				      /* Y */
}

/* Given 'some_struct_name___with_flavor' return the length of a name prefix
 * before last triple underscore. Struct name part after last triple
 * underscore is ignored by BPF CO-RE relocation during relocation matching.
 */
static size_t bpf_core_essential_name_len(const char *name)
{
	size_t n = strlen(name);
	int i;

	for (i = n - 5; i >= 0; i--) {
		if (bpf_core_is_flavor_sep(name + i))
			return i + 1;
	}
	return n;
}

/* dynamically sized list of type IDs */
struct ids_vec {
	__u32 *data;
	int len;
};

static void bpf_core_free_cands(struct ids_vec *cand_ids)
{
	free(cand_ids->data);
	free(cand_ids);
}

static struct ids_vec *bpf_core_find_cands(const struct btf *local_btf,
					   __u32 local_type_id,
					   const struct btf *targ_btf)
{
	size_t local_essent_len, targ_essent_len;
	const char *local_name, *targ_name;
	const struct btf_type *t;
	struct ids_vec *cand_ids;
	__u32 *new_ids;
	int i, err, n;

	t = btf__type_by_id(local_btf, local_type_id);
	if (!t)
		return ERR_PTR(-EINVAL);

	local_name = btf__name_by_offset(local_btf, t->name_off);
	if (str_is_empty(local_name))
		return ERR_PTR(-EINVAL);
	local_essent_len = bpf_core_essential_name_len(local_name);

	cand_ids = calloc(1, sizeof(*cand_ids));
	if (!cand_ids)
		return ERR_PTR(-ENOMEM);

	n = btf__get_nr_types(targ_btf);
	for (i = 1; i <= n; i++) {
		t = btf__type_by_id(targ_btf, i);
		targ_name = btf__name_by_offset(targ_btf, t->name_off);
		if (str_is_empty(targ_name))
			continue;

		t = skip_mods_and_typedefs(targ_btf, i, NULL);
		if (!btf_is_composite(t) && !btf_is_array(t))
			continue;

		targ_essent_len = bpf_core_essential_name_len(targ_name);
		if (targ_essent_len != local_essent_len)
			continue;

		if (strncmp(local_name, targ_name, local_essent_len) == 0) {
			pr_debug("[%d] %s: found candidate [%d] %s\n",
				 local_type_id, local_name, i, targ_name);
			new_ids = reallocarray(cand_ids->data,
					       cand_ids->len + 1,
					       sizeof(*cand_ids->data));
			if (!new_ids) {
				err = -ENOMEM;
				goto err_out;
			}
			cand_ids->data = new_ids;
			cand_ids->data[cand_ids->len++] = i;
		}
	}
	return cand_ids;
err_out:
	bpf_core_free_cands(cand_ids);
	return ERR_PTR(err);
}

/* Check two types for compatibility, skipping const/volatile/restrict and
 * typedefs, to ensure we are relocating compatible entities:
 *   - any two STRUCTs/UNIONs are compatible and can be mixed;
 *   - any two FWDs are compatible, if their names match (modulo flavor suffix);
 *   - any two PTRs are always compatible;
 *   - for ENUMs, names should be the same (ignoring flavor suffix) or at
 *     least one of enums should be anonymous;
 *   - for ENUMs, check sizes, names are ignored;
 *   - for INT, size and signedness are ignored;
 *   - for ARRAY, dimensionality is ignored, element types are checked for
 *     compatibility recursively;
 *   - everything else shouldn't be ever a target of relocation.
 * These rules are not set in stone and probably will be adjusted as we get
 * more experience with using BPF CO-RE relocations.
 */
static int bpf_core_fields_are_compat(const struct btf *local_btf,
				      __u32 local_id,
				      const struct btf *targ_btf,
				      __u32 targ_id)
{
	const struct btf_type *local_type, *targ_type;

recur:
	local_type = skip_mods_and_typedefs(local_btf, local_id, &local_id);
	targ_type = skip_mods_and_typedefs(targ_btf, targ_id, &targ_id);
	if (!local_type || !targ_type)
		return -EINVAL;

	if (btf_is_composite(local_type) && btf_is_composite(targ_type))
		return 1;
	if (btf_kind(local_type) != btf_kind(targ_type))
		return 0;

	switch (btf_kind(local_type)) {
	case BTF_KIND_PTR:
		return 1;
	case BTF_KIND_FWD:
	case BTF_KIND_ENUM: {
		const char *local_name, *targ_name;
		size_t local_len, targ_len;

		local_name = btf__name_by_offset(local_btf,
						 local_type->name_off);
		targ_name = btf__name_by_offset(targ_btf, targ_type->name_off);
		local_len = bpf_core_essential_name_len(local_name);
		targ_len = bpf_core_essential_name_len(targ_name);
		/* one of them is anonymous or both w/ same flavor-less names */
		return local_len == 0 || targ_len == 0 ||
		       (local_len == targ_len &&
			strncmp(local_name, targ_name, local_len) == 0);
	}
	case BTF_KIND_INT:
		/* just reject deprecated bitfield-like integers; all other
		 * integers are by default compatible between each other
		 */
		return btf_int_offset(local_type) == 0 &&
		       btf_int_offset(targ_type) == 0;
	case BTF_KIND_ARRAY:
		local_id = btf_array(local_type)->type;
		targ_id = btf_array(targ_type)->type;
		goto recur;
	default:
		pr_warn("unexpected kind %d relocated, local [%d], target [%d]\n",
			btf_kind(local_type), local_id, targ_id);
		return 0;
	}
}

/*
 * Given single high-level named field accessor in local type, find
 * corresponding high-level accessor for a target type. Along the way,
 * maintain low-level spec for target as well. Also keep updating target
 * bit offset.
 *
 * Searching is performed through recursive exhaustive enumeration of all
 * fields of a struct/union. If there are any anonymous (embedded)
 * structs/unions, they are recursively searched as well. If field with
 * desired name is found, check compatibility between local and target types,
 * before returning result.
 *
 * 1 is returned, if field is found.
 * 0 is returned if no compatible field is found.
 * <0 is returned on error.
 */
static int bpf_core_match_member(const struct btf *local_btf,
				 const struct bpf_core_accessor *local_acc,
				 const struct btf *targ_btf,
				 __u32 targ_id,
				 struct bpf_core_spec *spec,
				 __u32 *next_targ_id)
{
	const struct btf_type *local_type, *targ_type;
	const struct btf_member *local_member, *m;
	const char *local_name, *targ_name;
	__u32 local_id;
	int i, n, found;

	targ_type = skip_mods_and_typedefs(targ_btf, targ_id, &targ_id);
	if (!targ_type)
		return -EINVAL;
	if (!btf_is_composite(targ_type))
		return 0;

	local_id = local_acc->type_id;
	local_type = btf__type_by_id(local_btf, local_id);
	local_member = btf_members(local_type) + local_acc->idx;
	local_name = btf__name_by_offset(local_btf, local_member->name_off);

	n = btf_vlen(targ_type);
	m = btf_members(targ_type);
	for (i = 0; i < n; i++, m++) {
		__u32 bit_offset;

		bit_offset = btf_member_bit_offset(targ_type, i);

		/* too deep struct/union/array nesting */
		if (spec->raw_len == BPF_CORE_SPEC_MAX_LEN)
			return -E2BIG;

		/* speculate this member will be the good one */
		spec->bit_offset += bit_offset;
		spec->raw_spec[spec->raw_len++] = i;

		targ_name = btf__name_by_offset(targ_btf, m->name_off);
		if (str_is_empty(targ_name)) {
			/* embedded struct/union, we need to go deeper */
			found = bpf_core_match_member(local_btf, local_acc,
						      targ_btf, m->type,
						      spec, next_targ_id);
			if (found) /* either found or error */
				return found;
		} else if (strcmp(local_name, targ_name) == 0) {
			/* matching named field */
			struct bpf_core_accessor *targ_acc;

			targ_acc = &spec->spec[spec->len++];
			targ_acc->type_id = targ_id;
			targ_acc->idx = i;
			targ_acc->name = targ_name;

			*next_targ_id = m->type;
			found = bpf_core_fields_are_compat(local_btf,
							   local_member->type,
							   targ_btf, m->type);
			if (!found)
				spec->len--; /* pop accessor */
			return found;
		}
		/* member turned out not to be what we looked for */
		spec->bit_offset -= bit_offset;
		spec->raw_len--;
	}

	return 0;
}

/*
 * Try to match local spec to a target type and, if successful, produce full
 * target spec (high-level, low-level + bit offset).
 */
static int bpf_core_spec_match(struct bpf_core_spec *local_spec,
			       const struct btf *targ_btf, __u32 targ_id,
			       struct bpf_core_spec *targ_spec)
{
	const struct btf_type *targ_type;
	const struct bpf_core_accessor *local_acc;
	struct bpf_core_accessor *targ_acc;
	int i, sz, matched;

	memset(targ_spec, 0, sizeof(*targ_spec));
	targ_spec->btf = targ_btf;

	local_acc = &local_spec->spec[0];
	targ_acc = &targ_spec->spec[0];

	for (i = 0; i < local_spec->len; i++, local_acc++, targ_acc++) {
		targ_type = skip_mods_and_typedefs(targ_spec->btf, targ_id,
						   &targ_id);
		if (!targ_type)
			return -EINVAL;

		if (local_acc->name) {
			matched = bpf_core_match_member(local_spec->btf,
							local_acc,
							targ_btf, targ_id,
							targ_spec, &targ_id);
			if (matched <= 0)
				return matched;
		} else {
			/* for i=0, targ_id is already treated as array element
			 * type (because it's the original struct), for others
			 * we should find array element type first
			 */
			if (i > 0) {
				const struct btf_array *a;
				bool flex;

				if (!btf_is_array(targ_type))
					return 0;

				a = btf_array(targ_type);
				flex = is_flex_arr(targ_btf, targ_acc - 1, a);
				if (!flex && local_acc->idx >= a->nelems)
					return 0;
				if (!skip_mods_and_typedefs(targ_btf, a->type,
							    &targ_id))
					return -EINVAL;
			}

			/* too deep struct/union/array nesting */
			if (targ_spec->raw_len == BPF_CORE_SPEC_MAX_LEN)
				return -E2BIG;

			targ_acc->type_id = targ_id;
			targ_acc->idx = local_acc->idx;
			targ_acc->name = NULL;
			targ_spec->len++;
			targ_spec->raw_spec[targ_spec->raw_len] = targ_acc->idx;
			targ_spec->raw_len++;

			sz = btf__resolve_size(targ_btf, targ_id);
			if (sz < 0)
				return sz;
			targ_spec->bit_offset += local_acc->idx * sz * 8;
		}
	}

	return 1;
}

static int bpf_core_calc_field_relo(const struct bpf_program *prog,
				    const struct bpf_field_reloc *relo,
				    const struct bpf_core_spec *spec,
				    __u32 *val, bool *validate)
{
	const struct bpf_core_accessor *acc = &spec->spec[spec->len - 1];
	const struct btf_type *t = btf__type_by_id(spec->btf, acc->type_id);
	__u32 byte_off, byte_sz, bit_off, bit_sz;
	const struct btf_member *m;
	const struct btf_type *mt;
	bool bitfield;
	__s64 sz;

	/* a[n] accessor needs special handling */
	if (!acc->name) {
		if (relo->kind == BPF_FIELD_BYTE_OFFSET) {
			*val = spec->bit_offset / 8;
		} else if (relo->kind == BPF_FIELD_BYTE_SIZE) {
			sz = btf__resolve_size(spec->btf, acc->type_id);
			if (sz < 0)
				return -EINVAL;
			*val = sz;
		} else {
			pr_warn("prog '%s': relo %d at insn #%d can't be applied to array access\n",
				bpf_program__title(prog, false),
				relo->kind, relo->insn_off / 8);
			return -EINVAL;
		}
		if (validate)
			*validate = true;
		return 0;
	}

	m = btf_members(t) + acc->idx;
	mt = skip_mods_and_typedefs(spec->btf, m->type, NULL);
	bit_off = spec->bit_offset;
	bit_sz = btf_member_bitfield_size(t, acc->idx);

	bitfield = bit_sz > 0;
	if (bitfield) {
		byte_sz = mt->size;
		byte_off = bit_off / 8 / byte_sz * byte_sz;
		/* figure out smallest int size necessary for bitfield load */
		while (bit_off + bit_sz - byte_off * 8 > byte_sz * 8) {
			if (byte_sz >= 8) {
				/* bitfield can't be read with 64-bit read */
				pr_warn("prog '%s': relo %d at insn #%d can't be satisfied for bitfield\n",
					bpf_program__title(prog, false),
					relo->kind, relo->insn_off / 8);
				return -E2BIG;
			}
			byte_sz *= 2;
			byte_off = bit_off / 8 / byte_sz * byte_sz;
		}
	} else {
		sz = btf__resolve_size(spec->btf, m->type);
		if (sz < 0)
			return -EINVAL;
		byte_sz = sz;
		byte_off = spec->bit_offset / 8;
		bit_sz = byte_sz * 8;
	}

	/* for bitfields, all the relocatable aspects are ambiguous and we
	 * might disagree with compiler, so turn off validation of expected
	 * value, except for signedness
	 */
	if (validate)
		*validate = !bitfield;

	switch (relo->kind) {
	case BPF_FIELD_BYTE_OFFSET:
		*val = byte_off;
		break;
	case BPF_FIELD_BYTE_SIZE:
		*val = byte_sz;
		break;
	case BPF_FIELD_SIGNED:
		/* enums will be assumed unsigned */
		*val = btf_is_enum(mt) ||
		       (btf_int_encoding(mt) & BTF_INT_SIGNED);
		if (validate)
			*validate = true; /* signedness is never ambiguous */
		break;
	case BPF_FIELD_LSHIFT_U64:
#if __BYTE_ORDER == __LITTLE_ENDIAN
		*val = 64 - (bit_off + bit_sz - byte_off  * 8);
#else
		*val = (8 - byte_sz) * 8 + (bit_off - byte_off * 8);
#endif
		break;
	case BPF_FIELD_RSHIFT_U64:
		*val = 64 - bit_sz;
		if (validate)
			*validate = true; /* right shift is never ambiguous */
		break;
	case BPF_FIELD_EXISTS:
	default:
		pr_warn("prog '%s': unknown relo %d at insn #%d\n",
			bpf_program__title(prog, false),
			relo->kind, relo->insn_off / 8);
		return -EINVAL;
	}

	return 0;
}

/*
 * Patch relocatable BPF instruction.
 *
 * Patched value is determined by relocation kind and target specification.
 * For field existence relocation target spec will be NULL if field is not
 * found.
 * Expected insn->imm value is determined using relocation kind and local
 * spec, and is checked before patching instruction. If actual insn->imm value
 * is wrong, bail out with error.
 *
 * Currently three kinds of BPF instructions are supported:
 * 1. rX = <imm> (assignment with immediate operand);
 * 2. rX += <imm> (arithmetic operations with immediate operand);
 */
static int bpf_core_reloc_insn(struct bpf_program *prog,
			       const struct bpf_field_reloc *relo,
			       int relo_idx,
			       const struct bpf_core_spec *local_spec,
			       const struct bpf_core_spec *targ_spec)
{
	__u32 orig_val, new_val;
	struct bpf_insn *insn;
	bool validate = true;
	int insn_idx, err;
	__u8 class;

	if (relo->insn_off % sizeof(struct bpf_insn))
		return -EINVAL;
	insn_idx = relo->insn_off / sizeof(struct bpf_insn);
	insn = &prog->insns[insn_idx];
	class = BPF_CLASS(insn->code);

	if (relo->kind == BPF_FIELD_EXISTS) {
		orig_val = 1; /* can't generate EXISTS relo w/o local field */
		new_val = targ_spec ? 1 : 0;
	} else if (!targ_spec) {
		pr_debug("prog '%s': relo #%d: substituting insn #%d w/ invalid insn\n",
			 bpf_program__title(prog, false), relo_idx, insn_idx);
		insn->code = BPF_JMP | BPF_CALL;
		insn->dst_reg = 0;
		insn->src_reg = 0;
		insn->off = 0;
		/* if this instruction is reachable (not a dead code),
		 * verifier will complain with the following message:
		 * invalid func unknown#195896080
		 */
		insn->imm = 195896080; /* => 0xbad2310 => "bad relo" */
		return 0;
	} else {
		err = bpf_core_calc_field_relo(prog, relo, local_spec,
					       &orig_val, &validate);
		if (err)
			return err;
		err = bpf_core_calc_field_relo(prog, relo, targ_spec,
					       &new_val, NULL);
		if (err)
			return err;
	}

	switch (class) {
	case BPF_ALU:
	case BPF_ALU64:
		if (BPF_SRC(insn->code) != BPF_K)
			return -EINVAL;
		if (validate && insn->imm != orig_val) {
			pr_warn("prog '%s': relo #%d: unexpected insn #%d (ALU/ALU64) value: got %u, exp %u -> %u\n",
				bpf_program__title(prog, false), relo_idx,
				insn_idx, insn->imm, orig_val, new_val);
			return -EINVAL;
		}
		orig_val = insn->imm;
		insn->imm = new_val;
		pr_debug("prog '%s': relo #%d: patched insn #%d (ALU/ALU64) imm %u -> %u\n",
			 bpf_program__title(prog, false), relo_idx, insn_idx,
			 orig_val, new_val);
		break;
	case BPF_LDX:
	case BPF_ST:
	case BPF_STX:
		if (validate && insn->off != orig_val) {
			pr_warn("prog '%s': relo #%d: unexpected insn #%d (LD/LDX/ST/STX) value: got %u, exp %u -> %u\n",
				bpf_program__title(prog, false), relo_idx,
				insn_idx, insn->off, orig_val, new_val);
			return -EINVAL;
		}
		if (new_val > SHRT_MAX) {
			pr_warn("prog '%s': relo #%d: insn #%d (LDX/ST/STX) value too big: %u\n",
				bpf_program__title(prog, false), relo_idx,
				insn_idx, new_val);
			return -ERANGE;
		}
		orig_val = insn->off;
		insn->off = new_val;
		pr_debug("prog '%s': relo #%d: patched insn #%d (LDX/ST/STX) off %u -> %u\n",
			 bpf_program__title(prog, false), relo_idx, insn_idx,
			 orig_val, new_val);
		break;
	default:
		pr_warn("prog '%s': relo #%d: trying to relocate unrecognized insn #%d, code:%x, src:%x, dst:%x, off:%x, imm:%x\n",
			bpf_program__title(prog, false), relo_idx,
			insn_idx, insn->code, insn->src_reg, insn->dst_reg,
			insn->off, insn->imm);
		return -EINVAL;
	}

	return 0;
}

/* Output spec definition in the format:
 * [<type-id>] (<type-name>) + <raw-spec> => <offset>@<spec>,
 * where <spec> is a C-syntax view of recorded field access, e.g.: x.a[3].b
 */
static void bpf_core_dump_spec(int level, const struct bpf_core_spec *spec)
{
	const struct btf_type *t;
	const char *s;
	__u32 type_id;
	int i;

	type_id = spec->spec[0].type_id;
	t = btf__type_by_id(spec->btf, type_id);
	s = btf__name_by_offset(spec->btf, t->name_off);
	libbpf_print(level, "[%u] %s + ", type_id, s);

	for (i = 0; i < spec->raw_len; i++)
		libbpf_print(level, "%d%s", spec->raw_spec[i],
			     i == spec->raw_len - 1 ? " => " : ":");

	libbpf_print(level, "%u.%u @ &x",
		     spec->bit_offset / 8, spec->bit_offset % 8);

	for (i = 0; i < spec->len; i++) {
		if (spec->spec[i].name)
			libbpf_print(level, ".%s", spec->spec[i].name);
		else
			libbpf_print(level, "[%u]", spec->spec[i].idx);
	}

}

static size_t bpf_core_hash_fn(const void *key, void *ctx)
{
	return (size_t)key;
}

static bool bpf_core_equal_fn(const void *k1, const void *k2, void *ctx)
{
	return k1 == k2;
}

static void *u32_as_hash_key(__u32 x)
{
	return (void *)(uintptr_t)x;
}

/*
 * CO-RE relocate single instruction.
 *
 * The outline and important points of the algorithm:
 * 1. For given local type, find corresponding candidate target types.
 *    Candidate type is a type with the same "essential" name, ignoring
 *    everything after last triple underscore (___). E.g., `sample`,
 *    `sample___flavor_one`, `sample___flavor_another_one`, are all candidates
 *    for each other. Names with triple underscore are referred to as
 *    "flavors" and are useful, among other things, to allow to
 *    specify/support incompatible variations of the same kernel struct, which
 *    might differ between different kernel versions and/or build
 *    configurations.
 *
 *    N.B. Struct "flavors" could be generated by bpftool's BTF-to-C
 *    converter, when deduplicated BTF of a kernel still contains more than
 *    one different types with the same name. In that case, ___2, ___3, etc
 *    are appended starting from second name conflict. But start flavors are
 *    also useful to be defined "locally", in BPF program, to extract same
 *    data from incompatible changes between different kernel
 *    versions/configurations. For instance, to handle field renames between
 *    kernel versions, one can use two flavors of the struct name with the
 *    same common name and use conditional relocations to extract that field,
 *    depending on target kernel version.
 * 2. For each candidate type, try to match local specification to this
 *    candidate target type. Matching involves finding corresponding
 *    high-level spec accessors, meaning that all named fields should match,
 *    as well as all array accesses should be within the actual bounds. Also,
 *    types should be compatible (see bpf_core_fields_are_compat for details).
 * 3. It is supported and expected that there might be multiple flavors
 *    matching the spec. As long as all the specs resolve to the same set of
 *    offsets across all candidates, there is no error. If there is any
 *    ambiguity, CO-RE relocation will fail. This is necessary to accomodate
 *    imprefection of BTF deduplication, which can cause slight duplication of
 *    the same BTF type, if some directly or indirectly referenced (by
 *    pointer) type gets resolved to different actual types in different
 *    object files. If such situation occurs, deduplicated BTF will end up
 *    with two (or more) structurally identical types, which differ only in
 *    types they refer to through pointer. This should be OK in most cases and
 *    is not an error.
 * 4. Candidate types search is performed by linearly scanning through all
 *    types in target BTF. It is anticipated that this is overall more
 *    efficient memory-wise and not significantly worse (if not better)
 *    CPU-wise compared to prebuilding a map from all local type names to
 *    a list of candidate type names. It's also sped up by caching resolved
 *    list of matching candidates per each local "root" type ID, that has at
 *    least one bpf_field_reloc associated with it. This list is shared
 *    between multiple relocations for the same type ID and is updated as some
 *    of the candidates are pruned due to structural incompatibility.
 */
static int bpf_core_reloc_field(struct bpf_program *prog,
				 const struct bpf_field_reloc *relo,
				 int relo_idx,
				 const struct btf *local_btf,
				 const struct btf *targ_btf,
				 struct hashmap *cand_cache)
{
	const char *prog_name = bpf_program__title(prog, false);
	struct bpf_core_spec local_spec, cand_spec, targ_spec;
	const void *type_key = u32_as_hash_key(relo->type_id);
	const struct btf_type *local_type, *cand_type;
	const char *local_name, *cand_name;
	struct ids_vec *cand_ids;
	__u32 local_id, cand_id;
	const char *spec_str;
	int i, j, err;

	local_id = relo->type_id;
	local_type = btf__type_by_id(local_btf, local_id);
	if (!local_type)
		return -EINVAL;

	local_name = btf__name_by_offset(local_btf, local_type->name_off);
	if (str_is_empty(local_name))
		return -EINVAL;

	spec_str = btf__name_by_offset(local_btf, relo->access_str_off);
	if (str_is_empty(spec_str))
		return -EINVAL;

	err = bpf_core_spec_parse(local_btf, local_id, spec_str, &local_spec);
	if (err) {
		pr_warn("prog '%s': relo #%d: parsing [%d] %s + %s failed: %d\n",
			prog_name, relo_idx, local_id, local_name, spec_str,
			err);
		return -EINVAL;
	}

	pr_debug("prog '%s': relo #%d: kind %d, spec is ", prog_name, relo_idx,
		 relo->kind);
	bpf_core_dump_spec(LIBBPF_DEBUG, &local_spec);
	libbpf_print(LIBBPF_DEBUG, "\n");

	if (!hashmap__find(cand_cache, type_key, (void **)&cand_ids)) {
		cand_ids = bpf_core_find_cands(local_btf, local_id, targ_btf);
		if (IS_ERR(cand_ids)) {
			pr_warn("prog '%s': relo #%d: target candidate search failed for [%d] %s: %ld",
				prog_name, relo_idx, local_id, local_name,
				PTR_ERR(cand_ids));
			return PTR_ERR(cand_ids);
		}
		err = hashmap__set(cand_cache, type_key, cand_ids, NULL, NULL);
		if (err) {
			bpf_core_free_cands(cand_ids);
			return err;
		}
	}

	for (i = 0, j = 0; i < cand_ids->len; i++) {
		cand_id = cand_ids->data[i];
		cand_type = btf__type_by_id(targ_btf, cand_id);
		cand_name = btf__name_by_offset(targ_btf, cand_type->name_off);

		err = bpf_core_spec_match(&local_spec, targ_btf,
					  cand_id, &cand_spec);
		pr_debug("prog '%s': relo #%d: matching candidate #%d %s against spec ",
			 prog_name, relo_idx, i, cand_name);
		bpf_core_dump_spec(LIBBPF_DEBUG, &cand_spec);
		libbpf_print(LIBBPF_DEBUG, ": %d\n", err);
		if (err < 0) {
			pr_warn("prog '%s': relo #%d: matching error: %d\n",
				prog_name, relo_idx, err);
			return err;
		}
		if (err == 0)
			continue;

		if (j == 0) {
			targ_spec = cand_spec;
		} else if (cand_spec.bit_offset != targ_spec.bit_offset) {
			/* if there are many candidates, they should all
			 * resolve to the same bit offset
			 */
			pr_warn("prog '%s': relo #%d: offset ambiguity: %u != %u\n",
				prog_name, relo_idx, cand_spec.bit_offset,
				targ_spec.bit_offset);
			return -EINVAL;
		}

		cand_ids->data[j++] = cand_spec.spec[0].type_id;
	}

	/*
	 * For BPF_FIELD_EXISTS relo or when used BPF program has field
	 * existence checks or kernel version/config checks, it's expected
	 * that we might not find any candidates. In this case, if field
	 * wasn't found in any candidate, the list of candidates shouldn't
	 * change at all, we'll just handle relocating appropriately,
	 * depending on relo's kind.
	 */
	if (j > 0)
		cand_ids->len = j;

	/*
	 * If no candidates were found, it might be both a programmer error,
	 * as well as expected case, depending whether instruction w/
	 * relocation is guarded in some way that makes it unreachable (dead
	 * code) if relocation can't be resolved. This is handled in
	 * bpf_core_reloc_insn() uniformly by replacing that instruction with
	 * BPF helper call insn (using invalid helper ID). If that instruction
	 * is indeed unreachable, then it will be ignored and eliminated by
	 * verifier. If it was an error, then verifier will complain and point
	 * to a specific instruction number in its log.
	 */
	if (j == 0)
		pr_debug("prog '%s': relo #%d: no matching targets found for [%d] %s + %s\n",
			 prog_name, relo_idx, local_id, local_name, spec_str);

	/* bpf_core_reloc_insn should know how to handle missing targ_spec */
	err = bpf_core_reloc_insn(prog, relo, relo_idx, &local_spec,
				  j ? &targ_spec : NULL);
	if (err) {
		pr_warn("prog '%s': relo #%d: failed to patch insn at offset %d: %d\n",
			prog_name, relo_idx, relo->insn_off, err);
		return -EINVAL;
	}

	return 0;
}

static int
bpf_core_reloc_fields(struct bpf_object *obj, const char *targ_btf_path)
{
	const struct btf_ext_info_sec *sec;
	const struct bpf_field_reloc *rec;
	const struct btf_ext_info *seg;
	struct hashmap_entry *entry;
	struct hashmap *cand_cache = NULL;
	struct bpf_program *prog;
	struct btf *targ_btf;
	const char *sec_name;
	int i, err = 0;

	if (targ_btf_path)
		targ_btf = btf__parse_elf(targ_btf_path, NULL);
	else
		targ_btf = obj->btf_vmlinux;
	if (IS_ERR_OR_NULL(targ_btf)) {
		pr_warn("failed to get target BTF: %ld\n", PTR_ERR(targ_btf));
		return PTR_ERR(targ_btf);
	}

	cand_cache = hashmap__new(bpf_core_hash_fn, bpf_core_equal_fn, NULL);
	if (IS_ERR(cand_cache)) {
		err = PTR_ERR(cand_cache);
		goto out;
	}

	seg = &obj->btf_ext->field_reloc_info;
	for_each_btf_ext_sec(seg, sec) {
		sec_name = btf__name_by_offset(obj->btf, sec->sec_name_off);
		if (str_is_empty(sec_name)) {
			err = -EINVAL;
			goto out;
		}
		prog = NULL;
		for (i = 0; i < obj->nr_programs; i++) {
			if (!strcmp(obj->programs[i].section_name, sec_name)) {
				prog = &obj->programs[i];
				break;
			}
		}
		if (!prog) {
			pr_warn("failed to find program '%s' for CO-RE offset relocation\n",
				sec_name);
			err = -EINVAL;
			goto out;
		}

		pr_debug("prog '%s': performing %d CO-RE offset relocs\n",
			 sec_name, sec->num_info);

		for_each_btf_ext_rec(seg, sec, i, rec) {
			err = bpf_core_reloc_field(prog, rec, i, obj->btf,
						   targ_btf, cand_cache);
			if (err) {
				pr_warn("prog '%s': relo #%d: failed to relocate: %d\n",
					sec_name, i, err);
				goto out;
			}
		}
	}

out:
	/* obj->btf_vmlinux is freed at the end of object load phase */
	if (targ_btf != obj->btf_vmlinux)
		btf__free(targ_btf);
	if (!IS_ERR_OR_NULL(cand_cache)) {
		hashmap__for_each_entry(cand_cache, entry, i) {
			bpf_core_free_cands(entry->value);
		}
		hashmap__free(cand_cache);
	}
	return err;
}

static int
bpf_object__relocate_core(struct bpf_object *obj, const char *targ_btf_path)
{
	int err = 0;

	if (obj->btf_ext->field_reloc_info.len)
		err = bpf_core_reloc_fields(obj, targ_btf_path);

	return err;
}

static int
bpf_program__reloc_text(struct bpf_program *prog, struct bpf_object *obj,
			struct reloc_desc *relo)
{
	struct bpf_insn *insn, *new_insn;
	struct bpf_program *text;
	size_t new_cnt;
	int err;

	if (prog->idx != obj->efile.text_shndx && prog->main_prog_cnt == 0) {
		text = bpf_object__find_prog_by_idx(obj, obj->efile.text_shndx);
		if (!text) {
			pr_warn("no .text section found yet relo into text exist\n");
			return -LIBBPF_ERRNO__RELOC;
		}
		new_cnt = prog->insns_cnt + text->insns_cnt;
		new_insn = reallocarray(prog->insns, new_cnt, sizeof(*insn));
		if (!new_insn) {
			pr_warn("oom in prog realloc\n");
			return -ENOMEM;
		}
		prog->insns = new_insn;

		if (obj->btf_ext) {
			err = bpf_program_reloc_btf_ext(prog, obj,
							text->section_name,
							prog->insns_cnt);
			if (err)
				return err;
		}

		memcpy(new_insn + prog->insns_cnt, text->insns,
		       text->insns_cnt * sizeof(*insn));
		prog->main_prog_cnt = prog->insns_cnt;
		prog->insns_cnt = new_cnt;
		pr_debug("added %zd insn from %s to prog %s\n",
			 text->insns_cnt, text->section_name,
			 prog->section_name);
	}

	insn = &prog->insns[relo->insn_idx];
	insn->imm += relo->sym_off / 8 + prog->main_prog_cnt - relo->insn_idx;
	return 0;
}

static int
bpf_program__relocate(struct bpf_program *prog, struct bpf_object *obj)
{
	int i, err;

	if (!prog)
		return 0;

	if (obj->btf_ext) {
		err = bpf_program_reloc_btf_ext(prog, obj,
						prog->section_name, 0);
		if (err)
			return err;
	}

	if (!prog->reloc_desc)
		return 0;

	for (i = 0; i < prog->nr_reloc; i++) {
		struct reloc_desc *relo = &prog->reloc_desc[i];
		struct bpf_insn *insn = &prog->insns[relo->insn_idx];
		struct extern_desc *ext;

		if (relo->insn_idx + 1 >= (int)prog->insns_cnt) {
			pr_warn("relocation out of range: '%s'\n",
				prog->section_name);
			return -LIBBPF_ERRNO__RELOC;
		}

		switch (relo->type) {
		case RELO_LD64:
			insn[0].src_reg = BPF_PSEUDO_MAP_FD;
			insn[0].imm = obj->maps[relo->map_idx].fd;
			break;
		case RELO_DATA:
			insn[0].src_reg = BPF_PSEUDO_MAP_VALUE;
			insn[1].imm = insn[0].imm + relo->sym_off;
			insn[0].imm = obj->maps[relo->map_idx].fd;
			break;
		case RELO_EXTERN:
			ext = &obj->externs[relo->sym_off];
			if (ext->type == EXT_KCFG) {
				insn[0].src_reg = BPF_PSEUDO_MAP_VALUE;
				insn[0].imm = obj->maps[obj->kconfig_map_idx].fd;
				insn[1].imm = ext->kcfg.data_off;
			} else /* EXT_KSYM */ {
				insn[0].imm = (__u32)ext->ksym.addr;
				insn[1].imm = ext->ksym.addr >> 32;
			}
			break;
		case RELO_CALL:
			err = bpf_program__reloc_text(prog, obj, relo);
			if (err)
				return err;
			break;
		default:
			pr_warn("relo #%d: bad relo type %d\n", i, relo->type);
			return -EINVAL;
		}
	}

	zfree(&prog->reloc_desc);
	prog->nr_reloc = 0;
	return 0;
}

static int
bpf_object__relocate(struct bpf_object *obj, const char *targ_btf_path)
{
	struct bpf_program *prog;
	size_t i;
	int err;

	if (obj->btf_ext) {
		err = bpf_object__relocate_core(obj, targ_btf_path);
		if (err) {
			pr_warn("failed to perform CO-RE relocations: %d\n",
				err);
			return err;
		}
	}
	/* ensure .text is relocated first, as it's going to be copied as-is
	 * later for sub-program calls
	 */
	for (i = 0; i < obj->nr_programs; i++) {
		prog = &obj->programs[i];
		if (prog->idx != obj->efile.text_shndx)
			continue;

		err = bpf_program__relocate(prog, obj);
		if (err) {
			pr_warn("failed to relocate '%s'\n", prog->section_name);
			return err;
		}
		break;
	}
	/* now relocate everything but .text, which by now is relocated
	 * properly, so we can copy raw sub-program instructions as is safely
	 */
	for (i = 0; i < obj->nr_programs; i++) {
		prog = &obj->programs[i];
		if (prog->idx == obj->efile.text_shndx)
			continue;

		err = bpf_program__relocate(prog, obj);
		if (err) {
			pr_warn("failed to relocate '%s'\n", prog->section_name);
			return err;
		}
	}
	return 0;
}

static int bpf_object__collect_st_ops_relos(struct bpf_object *obj,
					    GElf_Shdr *shdr, Elf_Data *data);

static int bpf_object__collect_map_relos(struct bpf_object *obj,
					 GElf_Shdr *shdr, Elf_Data *data)
{
	const int bpf_ptr_sz = 8, host_ptr_sz = sizeof(void *);
	int i, j, nrels, new_sz;
	const struct btf_var_secinfo *vi = NULL;
	const struct btf_type *sec, *var, *def;
	const struct btf_member *member;
	struct bpf_map *map, *targ_map;
	const char *name, *mname;
	Elf_Data *symbols;
	unsigned int moff;
	GElf_Sym sym;
	GElf_Rel rel;
	void *tmp;

	if (!obj->efile.btf_maps_sec_btf_id || !obj->btf)
		return -EINVAL;
	sec = btf__type_by_id(obj->btf, obj->efile.btf_maps_sec_btf_id);
	if (!sec)
		return -EINVAL;

	symbols = obj->efile.symbols;
	nrels = shdr->sh_size / shdr->sh_entsize;
	for (i = 0; i < nrels; i++) {
		if (!gelf_getrel(data, i, &rel)) {
			pr_warn(".maps relo #%d: failed to get ELF relo\n", i);
			return -LIBBPF_ERRNO__FORMAT;
		}
		if (!gelf_getsym(symbols, GELF_R_SYM(rel.r_info), &sym)) {
			pr_warn(".maps relo #%d: symbol %zx not found\n",
				i, (size_t)GELF_R_SYM(rel.r_info));
			return -LIBBPF_ERRNO__FORMAT;
		}
		name = elf_strptr(obj->efile.elf, obj->efile.strtabidx,
				  sym.st_name) ? : "<?>";
		if (sym.st_shndx != obj->efile.btf_maps_shndx) {
			pr_warn(".maps relo #%d: '%s' isn't a BTF-defined map\n",
				i, name);
			return -LIBBPF_ERRNO__RELOC;
		}

		pr_debug(".maps relo #%d: for %zd value %zd rel.r_offset %zu name %d ('%s')\n",
			 i, (ssize_t)(rel.r_info >> 32), (size_t)sym.st_value,
			 (size_t)rel.r_offset, sym.st_name, name);

		for (j = 0; j < obj->nr_maps; j++) {
			map = &obj->maps[j];
			if (map->sec_idx != obj->efile.btf_maps_shndx)
				continue;

			vi = btf_var_secinfos(sec) + map->btf_var_idx;
			if (vi->offset <= rel.r_offset &&
			    rel.r_offset + bpf_ptr_sz <= vi->offset + vi->size)
				break;
		}
		if (j == obj->nr_maps) {
			pr_warn(".maps relo #%d: cannot find map '%s' at rel.r_offset %zu\n",
				i, name, (size_t)rel.r_offset);
			return -EINVAL;
		}

		if (!bpf_map_type__is_map_in_map(map->def.type))
			return -EINVAL;
		if (map->def.type == BPF_MAP_TYPE_HASH_OF_MAPS &&
		    map->def.key_size != sizeof(int)) {
			pr_warn(".maps relo #%d: hash-of-maps '%s' should have key size %zu.\n",
				i, map->name, sizeof(int));
			return -EINVAL;
		}

		targ_map = bpf_object__find_map_by_name(obj, name);
		if (!targ_map)
			return -ESRCH;

		var = btf__type_by_id(obj->btf, vi->type);
		def = skip_mods_and_typedefs(obj->btf, var->type, NULL);
		if (btf_vlen(def) == 0)
			return -EINVAL;
		member = btf_members(def) + btf_vlen(def) - 1;
		mname = btf__name_by_offset(obj->btf, member->name_off);
		if (strcmp(mname, "values"))
			return -EINVAL;

		moff = btf_member_bit_offset(def, btf_vlen(def) - 1) / 8;
		if (rel.r_offset - vi->offset < moff)
			return -EINVAL;

		moff = rel.r_offset - vi->offset - moff;
		/* here we use BPF pointer size, which is always 64 bit, as we
		 * are parsing ELF that was built for BPF target
		 */
		if (moff % bpf_ptr_sz)
			return -EINVAL;
		moff /= bpf_ptr_sz;
		if (moff >= map->init_slots_sz) {
			new_sz = moff + 1;
			tmp = realloc(map->init_slots, new_sz * host_ptr_sz);
			if (!tmp)
				return -ENOMEM;
			map->init_slots = tmp;
			memset(map->init_slots + map->init_slots_sz, 0,
			       (new_sz - map->init_slots_sz) * host_ptr_sz);
			map->init_slots_sz = new_sz;
		}
		map->init_slots[moff] = targ_map;

		pr_debug(".maps relo #%d: map '%s' slot [%d] points to map '%s'\n",
			 i, map->name, moff, name);
	}

	return 0;
}

static int bpf_object__collect_reloc(struct bpf_object *obj)
{
	int i, err;

	if (!obj_elf_valid(obj)) {
		pr_warn("Internal error: elf object is closed\n");
		return -LIBBPF_ERRNO__INTERNAL;
	}

	for (i = 0; i < obj->efile.nr_reloc_sects; i++) {
		GElf_Shdr *shdr = &obj->efile.reloc_sects[i].shdr;
		Elf_Data *data = obj->efile.reloc_sects[i].data;
		int idx = shdr->sh_info;
		struct bpf_program *prog;

		if (shdr->sh_type != SHT_REL) {
			pr_warn("internal error at %d\n", __LINE__);
			return -LIBBPF_ERRNO__INTERNAL;
		}

		if (idx == obj->efile.st_ops_shndx) {
			err = bpf_object__collect_st_ops_relos(obj, shdr, data);
		} else if (idx == obj->efile.btf_maps_shndx) {
			err = bpf_object__collect_map_relos(obj, shdr, data);
		} else {
			prog = bpf_object__find_prog_by_idx(obj, idx);
			if (!prog) {
				pr_warn("relocation failed: no prog in section(%d)\n", idx);
				return -LIBBPF_ERRNO__RELOC;
			}
			err = bpf_program__collect_reloc(prog, shdr, data, obj);
		}
		if (err)
			return err;
	}
	return 0;
}

static int
load_program(struct bpf_program *prog, struct bpf_insn *insns, int insns_cnt,
	     char *license, __u32 kern_version, int *pfd)
{
	struct bpf_load_program_attr load_attr;
	char *cp, errmsg[STRERR_BUFSIZE];
	size_t log_buf_size = 0;
	char *log_buf = NULL;
	int btf_fd, ret;

	if (!insns || !insns_cnt)
		return -EINVAL;

	memset(&load_attr, 0, sizeof(struct bpf_load_program_attr));
	load_attr.prog_type = prog->type;
	/* old kernels might not support specifying expected_attach_type */
	if (!prog->caps->exp_attach_type && prog->sec_def &&
	    prog->sec_def->is_exp_attach_type_optional)
		load_attr.expected_attach_type = 0;
	else
		load_attr.expected_attach_type = prog->expected_attach_type;
	if (prog->caps->name)
		load_attr.name = prog->name;
	load_attr.insns = insns;
	load_attr.insns_cnt = insns_cnt;
	load_attr.license = license;
	if (prog->type == BPF_PROG_TYPE_STRUCT_OPS ||
	    prog->type == BPF_PROG_TYPE_LSM) {
		load_attr.attach_btf_id = prog->attach_btf_id;
	} else if (prog->type == BPF_PROG_TYPE_TRACING ||
		   prog->type == BPF_PROG_TYPE_EXT) {
		load_attr.attach_prog_fd = prog->attach_prog_fd;
		load_attr.attach_btf_id = prog->attach_btf_id;
	} else {
		load_attr.kern_version = kern_version;
		load_attr.prog_ifindex = prog->prog_ifindex;
	}
	/* specify func_info/line_info only if kernel supports them */
	btf_fd = bpf_object__btf_fd(prog->obj);
	if (btf_fd >= 0 && prog->obj->caps.btf_func) {
		load_attr.prog_btf_fd = btf_fd;
		load_attr.func_info = prog->func_info;
		load_attr.func_info_rec_size = prog->func_info_rec_size;
		load_attr.func_info_cnt = prog->func_info_cnt;
		load_attr.line_info = prog->line_info;
		load_attr.line_info_rec_size = prog->line_info_rec_size;
		load_attr.line_info_cnt = prog->line_info_cnt;
	}
	load_attr.log_level = prog->log_level;
	load_attr.prog_flags = prog->prog_flags;

retry_load:
	if (log_buf_size) {
		log_buf = malloc(log_buf_size);
		if (!log_buf)
			return -ENOMEM;

		*log_buf = 0;
	}

	ret = bpf_load_program_xattr(&load_attr, log_buf, log_buf_size);

	if (ret >= 0) {
		if (log_buf && load_attr.log_level)
			pr_debug("verifier log:\n%s", log_buf);
		*pfd = ret;
		ret = 0;
		goto out;
	}

	if (!log_buf || errno == ENOSPC) {
		log_buf_size = max((size_t)BPF_LOG_BUF_SIZE,
				   log_buf_size << 1);

		free(log_buf);
		goto retry_load;
	}
	ret = -errno;
	cp = libbpf_strerror_r(errno, errmsg, sizeof(errmsg));
	pr_warn("load bpf program failed: %s\n", cp);
	pr_perm_msg(ret);

	if (log_buf && log_buf[0] != '\0') {
		ret = -LIBBPF_ERRNO__VERIFY;
		pr_warn("-- BEGIN DUMP LOG ---\n");
		pr_warn("\n%s\n", log_buf);
		pr_warn("-- END LOG --\n");
	} else if (load_attr.insns_cnt >= BPF_MAXINSNS) {
		pr_warn("Program too large (%zu insns), at most %d insns\n",
			load_attr.insns_cnt, BPF_MAXINSNS);
		ret = -LIBBPF_ERRNO__PROG2BIG;
	} else if (load_attr.prog_type != BPF_PROG_TYPE_KPROBE) {
		/* Wrong program type? */
		int fd;

		load_attr.prog_type = BPF_PROG_TYPE_KPROBE;
		load_attr.expected_attach_type = 0;
		fd = bpf_load_program_xattr(&load_attr, NULL, 0);
		if (fd >= 0) {
			close(fd);
			ret = -LIBBPF_ERRNO__PROGTYPE;
			goto out;
		}
	}

out:
	free(log_buf);
	return ret;
}

static int libbpf_find_attach_btf_id(struct bpf_program *prog);

int bpf_program__load(struct bpf_program *prog, char *license, __u32 kern_ver)
{
	int err = 0, fd, i, btf_id;

	if (prog->obj->loaded) {
		pr_warn("prog '%s'('%s'): can't load after object was loaded\n",
			prog->name, prog->section_name);
		return -EINVAL;
	}

	if ((prog->type == BPF_PROG_TYPE_TRACING ||
	     prog->type == BPF_PROG_TYPE_LSM ||
	     prog->type == BPF_PROG_TYPE_EXT) && !prog->attach_btf_id) {
		btf_id = libbpf_find_attach_btf_id(prog);
		if (btf_id <= 0)
			return btf_id;
		prog->attach_btf_id = btf_id;
	}

	if (prog->instances.nr < 0 || !prog->instances.fds) {
		if (prog->preprocessor) {
			pr_warn("Internal error: can't load program '%s'\n",
				prog->section_name);
			return -LIBBPF_ERRNO__INTERNAL;
		}

		prog->instances.fds = malloc(sizeof(int));
		if (!prog->instances.fds) {
			pr_warn("Not enough memory for BPF fds\n");
			return -ENOMEM;
		}
		prog->instances.nr = 1;
		prog->instances.fds[0] = -1;
	}

	if (!prog->preprocessor) {
		if (prog->instances.nr != 1) {
			pr_warn("Program '%s' is inconsistent: nr(%d) != 1\n",
				prog->section_name, prog->instances.nr);
		}
		err = load_program(prog, prog->insns, prog->insns_cnt,
				   license, kern_ver, &fd);
		if (!err)
			prog->instances.fds[0] = fd;
		goto out;
	}

	for (i = 0; i < prog->instances.nr; i++) {
		struct bpf_prog_prep_result result;
		bpf_program_prep_t preprocessor = prog->preprocessor;

		memset(&result, 0, sizeof(result));
		err = preprocessor(prog, i, prog->insns,
				   prog->insns_cnt, &result);
		if (err) {
			pr_warn("Preprocessing the %dth instance of program '%s' failed\n",
				i, prog->section_name);
			goto out;
		}

		if (!result.new_insn_ptr || !result.new_insn_cnt) {
			pr_debug("Skip loading the %dth instance of program '%s'\n",
				 i, prog->section_name);
			prog->instances.fds[i] = -1;
			if (result.pfd)
				*result.pfd = -1;
			continue;
		}

		err = load_program(prog, result.new_insn_ptr,
				   result.new_insn_cnt, license, kern_ver, &fd);
		if (err) {
			pr_warn("Loading the %dth instance of program '%s' failed\n",
				i, prog->section_name);
			goto out;
		}

		if (result.pfd)
			*result.pfd = fd;
		prog->instances.fds[i] = fd;
	}
out:
	if (err)
		pr_warn("failed to load program '%s'\n", prog->section_name);
	zfree(&prog->insns);
	prog->insns_cnt = 0;
	return err;
}

static bool bpf_program__is_function_storage(const struct bpf_program *prog,
					     const struct bpf_object *obj)
{
	return prog->idx == obj->efile.text_shndx && obj->has_pseudo_calls;
}

static int
bpf_object__load_progs(struct bpf_object *obj, int log_level)
{
	struct bpf_program *prog;
	size_t i;
	int err;

	for (i = 0; i < obj->nr_programs; i++) {
		prog = &obj->programs[i];
		if (bpf_program__is_function_storage(prog, obj))
<<<<<<< HEAD
			continue;
		if (!prog->load) {
			pr_debug("prog '%s'('%s'): skipped loading\n",
				 prog->name, prog->section_name);
			continue;
=======
			continue;
		if (!prog->load) {
			pr_debug("prog '%s'('%s'): skipped loading\n",
				 prog->name, prog->section_name);
			continue;
>>>>>>> d012a719
		}
		prog->log_level |= log_level;
		err = bpf_program__load(prog, obj->license, obj->kern_version);
		if (err)
			return err;
	}
	return 0;
}

static const struct bpf_sec_def *find_sec_def(const char *sec_name);

static struct bpf_object *
__bpf_object__open(const char *path, const void *obj_buf, size_t obj_buf_sz,
		   const struct bpf_object_open_opts *opts)
{
	const char *obj_name, *kconfig;
	struct bpf_program *prog;
	struct bpf_object *obj;
	char tmp_name[64];
	int err;

	if (elf_version(EV_CURRENT) == EV_NONE) {
		pr_warn("failed to init libelf for %s\n",
			path ? : "(mem buf)");
		return ERR_PTR(-LIBBPF_ERRNO__LIBELF);
	}

	if (!OPTS_VALID(opts, bpf_object_open_opts))
		return ERR_PTR(-EINVAL);

	obj_name = OPTS_GET(opts, object_name, NULL);
	if (obj_buf) {
		if (!obj_name) {
			snprintf(tmp_name, sizeof(tmp_name), "%lx-%lx",
				 (unsigned long)obj_buf,
				 (unsigned long)obj_buf_sz);
			obj_name = tmp_name;
		}
		path = obj_name;
		pr_debug("loading object '%s' from buffer\n", obj_name);
	}

	obj = bpf_object__new(path, obj_buf, obj_buf_sz, obj_name);
	if (IS_ERR(obj))
		return obj;

	kconfig = OPTS_GET(opts, kconfig, NULL);
	if (kconfig) {
		obj->kconfig = strdup(kconfig);
		if (!obj->kconfig)
			return ERR_PTR(-ENOMEM);
	}

	err = bpf_object__elf_init(obj);
	err = err ? : bpf_object__check_endianness(obj);
	err = err ? : bpf_object__elf_collect(obj);
	err = err ? : bpf_object__collect_externs(obj);
	err = err ? : bpf_object__finalize_btf(obj);
	err = err ? : bpf_object__init_maps(obj, opts);
	err = err ? : bpf_object__init_prog_names(obj);
	err = err ? : bpf_object__collect_reloc(obj);
	if (err)
		goto out;
	bpf_object__elf_finish(obj);

	bpf_object__for_each_program(prog, obj) {
		prog->sec_def = find_sec_def(prog->section_name);
		if (!prog->sec_def)
			/* couldn't guess, but user might manually specify */
			continue;

		bpf_program__set_type(prog, prog->sec_def->prog_type);
		bpf_program__set_expected_attach_type(prog,
				prog->sec_def->expected_attach_type);

		if (prog->sec_def->prog_type == BPF_PROG_TYPE_TRACING ||
		    prog->sec_def->prog_type == BPF_PROG_TYPE_EXT)
			prog->attach_prog_fd = OPTS_GET(opts, attach_prog_fd, 0);
	}

	return obj;
out:
	bpf_object__close(obj);
	return ERR_PTR(err);
}

static struct bpf_object *
__bpf_object__open_xattr(struct bpf_object_open_attr *attr, int flags)
{
	DECLARE_LIBBPF_OPTS(bpf_object_open_opts, opts,
		.relaxed_maps = flags & MAPS_RELAX_COMPAT,
	);

	/* param validation */
	if (!attr->file)
		return NULL;

	pr_debug("loading %s\n", attr->file);
	return __bpf_object__open(attr->file, NULL, 0, &opts);
}

struct bpf_object *bpf_object__open_xattr(struct bpf_object_open_attr *attr)
{
	return __bpf_object__open_xattr(attr, 0);
}

struct bpf_object *bpf_object__open(const char *path)
{
	struct bpf_object_open_attr attr = {
		.file		= path,
		.prog_type	= BPF_PROG_TYPE_UNSPEC,
	};

	return bpf_object__open_xattr(&attr);
}

struct bpf_object *
bpf_object__open_file(const char *path, const struct bpf_object_open_opts *opts)
{
	if (!path)
		return ERR_PTR(-EINVAL);

	pr_debug("loading %s\n", path);

	return __bpf_object__open(path, NULL, 0, opts);
}

struct bpf_object *
bpf_object__open_mem(const void *obj_buf, size_t obj_buf_sz,
		     const struct bpf_object_open_opts *opts)
{
	if (!obj_buf || obj_buf_sz == 0)
		return ERR_PTR(-EINVAL);

	return __bpf_object__open(NULL, obj_buf, obj_buf_sz, opts);
}

struct bpf_object *
bpf_object__open_buffer(const void *obj_buf, size_t obj_buf_sz,
			const char *name)
{
	DECLARE_LIBBPF_OPTS(bpf_object_open_opts, opts,
		.object_name = name,
		/* wrong default, but backwards-compatible */
		.relaxed_maps = true,
	);

	/* returning NULL is wrong, but backwards-compatible */
	if (!obj_buf || obj_buf_sz == 0)
		return NULL;

	return bpf_object__open_mem(obj_buf, obj_buf_sz, &opts);
}

int bpf_object__unload(struct bpf_object *obj)
{
	size_t i;

	if (!obj)
		return -EINVAL;

	for (i = 0; i < obj->nr_maps; i++) {
		zclose(obj->maps[i].fd);
		if (obj->maps[i].st_ops)
			zfree(&obj->maps[i].st_ops->kern_vdata);
	}

	for (i = 0; i < obj->nr_programs; i++)
		bpf_program__unload(&obj->programs[i]);

	return 0;
}

static int bpf_object__sanitize_maps(struct bpf_object *obj)
{
	struct bpf_map *m;

	bpf_object__for_each_map(m, obj) {
		if (!bpf_map__is_internal(m))
			continue;
		if (!obj->caps.global_data) {
			pr_warn("kernel doesn't support global data\n");
			return -ENOTSUP;
		}
		if (!obj->caps.array_mmap)
			m->def.map_flags ^= BPF_F_MMAPABLE;
	}

	return 0;
}

static int bpf_object__read_kallsyms_file(struct bpf_object *obj)
{
	char sym_type, sym_name[500];
	unsigned long long sym_addr;
	struct extern_desc *ext;
	int ret, err = 0;
	FILE *f;

	f = fopen("/proc/kallsyms", "r");
	if (!f) {
		err = -errno;
		pr_warn("failed to open /proc/kallsyms: %d\n", err);
		return err;
	}

	while (true) {
		ret = fscanf(f, "%llx %c %499s%*[^\n]\n",
			     &sym_addr, &sym_type, sym_name);
		if (ret == EOF && feof(f))
			break;
		if (ret != 3) {
			pr_warn("failed to read kallsyms entry: %d\n", ret);
			err = -EINVAL;
			goto out;
		}

		ext = find_extern_by_name(obj, sym_name);
		if (!ext || ext->type != EXT_KSYM)
			continue;

		if (ext->is_set && ext->ksym.addr != sym_addr) {
			pr_warn("extern (ksym) '%s' resolution is ambiguous: 0x%llx or 0x%llx\n",
				sym_name, ext->ksym.addr, sym_addr);
			err = -EINVAL;
			goto out;
		}
		if (!ext->is_set) {
			ext->is_set = true;
			ext->ksym.addr = sym_addr;
			pr_debug("extern (ksym) %s=0x%llx\n", sym_name, sym_addr);
		}
	}

out:
	fclose(f);
	return err;
}

static int bpf_object__resolve_externs(struct bpf_object *obj,
				       const char *extra_kconfig)
{
	bool need_config = false, need_kallsyms = false;
	struct extern_desc *ext;
	void *kcfg_data = NULL;
	int err, i;

	if (obj->nr_extern == 0)
		return 0;

	if (obj->kconfig_map_idx >= 0)
		kcfg_data = obj->maps[obj->kconfig_map_idx].mmaped;

	for (i = 0; i < obj->nr_extern; i++) {
		ext = &obj->externs[i];

		if (ext->type == EXT_KCFG &&
		    strcmp(ext->name, "LINUX_KERNEL_VERSION") == 0) {
			void *ext_val = kcfg_data + ext->kcfg.data_off;
			__u32 kver = get_kernel_version();

			if (!kver) {
				pr_warn("failed to get kernel version\n");
				return -EINVAL;
			}
			err = set_kcfg_value_num(ext, ext_val, kver);
			if (err)
				return err;
			pr_debug("extern (kcfg) %s=0x%x\n", ext->name, kver);
		} else if (ext->type == EXT_KCFG &&
			   strncmp(ext->name, "CONFIG_", 7) == 0) {
			need_config = true;
		} else if (ext->type == EXT_KSYM) {
			need_kallsyms = true;
		} else {
			pr_warn("unrecognized extern '%s'\n", ext->name);
			return -EINVAL;
		}
	}
	if (need_config && extra_kconfig) {
		err = bpf_object__read_kconfig_mem(obj, extra_kconfig, kcfg_data);
		if (err)
			return -EINVAL;
		need_config = false;
		for (i = 0; i < obj->nr_extern; i++) {
			ext = &obj->externs[i];
			if (ext->type == EXT_KCFG && !ext->is_set) {
				need_config = true;
				break;
			}
		}
	}
	if (need_config) {
		err = bpf_object__read_kconfig_file(obj, kcfg_data);
		if (err)
			return -EINVAL;
	}
	if (need_kallsyms) {
		err = bpf_object__read_kallsyms_file(obj);
		if (err)
			return -EINVAL;
	}
	for (i = 0; i < obj->nr_extern; i++) {
		ext = &obj->externs[i];

		if (!ext->is_set && !ext->is_weak) {
			pr_warn("extern %s (strong) not resolved\n", ext->name);
			return -ESRCH;
		} else if (!ext->is_set) {
			pr_debug("extern %s (weak) not resolved, defaulting to zero\n",
				 ext->name);
		}
	}

	return 0;
}

int bpf_object__load_xattr(struct bpf_object_load_attr *attr)
{
	struct bpf_object *obj;
	int err, i;

	if (!attr)
		return -EINVAL;
	obj = attr->obj;
	if (!obj)
		return -EINVAL;

	if (obj->loaded) {
		pr_warn("object '%s': load can't be attempted twice\n", obj->name);
		return -EINVAL;
	}

	err = bpf_object__probe_loading(obj);
	err = err ? : bpf_object__probe_caps(obj);
	err = err ? : bpf_object__resolve_externs(obj, obj->kconfig);
	err = err ? : bpf_object__sanitize_and_load_btf(obj);
	err = err ? : bpf_object__sanitize_maps(obj);
	err = err ? : bpf_object__load_vmlinux_btf(obj);
	err = err ? : bpf_object__init_kern_struct_ops_maps(obj);
	err = err ? : bpf_object__create_maps(obj);
	err = err ? : bpf_object__relocate(obj, attr->target_btf_path);
	err = err ? : bpf_object__load_progs(obj, attr->log_level);

	btf__free(obj->btf_vmlinux);
	obj->btf_vmlinux = NULL;

	obj->loaded = true; /* doesn't matter if successfully or not */

	if (err)
		goto out;

	return 0;
out:
	/* unpin any maps that were auto-pinned during load */
	for (i = 0; i < obj->nr_maps; i++)
		if (obj->maps[i].pinned && !obj->maps[i].reused)
			bpf_map__unpin(&obj->maps[i], NULL);

	bpf_object__unload(obj);
	pr_warn("failed to load object '%s'\n", obj->path);
	return err;
}

int bpf_object__load(struct bpf_object *obj)
{
	struct bpf_object_load_attr attr = {
		.obj = obj,
	};

	return bpf_object__load_xattr(&attr);
}

static int make_parent_dir(const char *path)
{
	char *cp, errmsg[STRERR_BUFSIZE];
	char *dname, *dir;
	int err = 0;

	dname = strdup(path);
	if (dname == NULL)
		return -ENOMEM;

	dir = dirname(dname);
	if (mkdir(dir, 0700) && errno != EEXIST)
		err = -errno;

	free(dname);
	if (err) {
		cp = libbpf_strerror_r(-err, errmsg, sizeof(errmsg));
		pr_warn("failed to mkdir %s: %s\n", path, cp);
	}
	return err;
}

static int check_path(const char *path)
{
	char *cp, errmsg[STRERR_BUFSIZE];
	struct statfs st_fs;
	char *dname, *dir;
	int err = 0;

	if (path == NULL)
		return -EINVAL;

	dname = strdup(path);
	if (dname == NULL)
		return -ENOMEM;

	dir = dirname(dname);
	if (statfs(dir, &st_fs)) {
		cp = libbpf_strerror_r(errno, errmsg, sizeof(errmsg));
		pr_warn("failed to statfs %s: %s\n", dir, cp);
		err = -errno;
	}
	free(dname);

	if (!err && st_fs.f_type != BPF_FS_MAGIC) {
		pr_warn("specified path %s is not on BPF FS\n", path);
		err = -EINVAL;
	}

	return err;
}

int bpf_program__pin_instance(struct bpf_program *prog, const char *path,
			      int instance)
{
	char *cp, errmsg[STRERR_BUFSIZE];
	int err;

	err = make_parent_dir(path);
	if (err)
		return err;

	err = check_path(path);
	if (err)
		return err;

	if (prog == NULL) {
		pr_warn("invalid program pointer\n");
		return -EINVAL;
	}

	if (instance < 0 || instance >= prog->instances.nr) {
		pr_warn("invalid prog instance %d of prog %s (max %d)\n",
			instance, prog->section_name, prog->instances.nr);
		return -EINVAL;
	}

	if (bpf_obj_pin(prog->instances.fds[instance], path)) {
		err = -errno;
		cp = libbpf_strerror_r(err, errmsg, sizeof(errmsg));
		pr_warn("failed to pin program: %s\n", cp);
		return err;
	}
	pr_debug("pinned program '%s'\n", path);

	return 0;
}

int bpf_program__unpin_instance(struct bpf_program *prog, const char *path,
				int instance)
{
	int err;

	err = check_path(path);
	if (err)
		return err;

	if (prog == NULL) {
		pr_warn("invalid program pointer\n");
		return -EINVAL;
	}

	if (instance < 0 || instance >= prog->instances.nr) {
		pr_warn("invalid prog instance %d of prog %s (max %d)\n",
			instance, prog->section_name, prog->instances.nr);
		return -EINVAL;
	}

	err = unlink(path);
	if (err != 0)
		return -errno;
	pr_debug("unpinned program '%s'\n", path);

	return 0;
}

int bpf_program__pin(struct bpf_program *prog, const char *path)
{
	int i, err;

	err = make_parent_dir(path);
	if (err)
		return err;

	err = check_path(path);
	if (err)
		return err;

	if (prog == NULL) {
		pr_warn("invalid program pointer\n");
		return -EINVAL;
	}

	if (prog->instances.nr <= 0) {
		pr_warn("no instances of prog %s to pin\n",
			   prog->section_name);
		return -EINVAL;
	}

	if (prog->instances.nr == 1) {
		/* don't create subdirs when pinning single instance */
		return bpf_program__pin_instance(prog, path, 0);
	}

	for (i = 0; i < prog->instances.nr; i++) {
		char buf[PATH_MAX];
		int len;

		len = snprintf(buf, PATH_MAX, "%s/%d", path, i);
		if (len < 0) {
			err = -EINVAL;
			goto err_unpin;
		} else if (len >= PATH_MAX) {
			err = -ENAMETOOLONG;
			goto err_unpin;
		}

		err = bpf_program__pin_instance(prog, buf, i);
		if (err)
			goto err_unpin;
	}

	return 0;

err_unpin:
	for (i = i - 1; i >= 0; i--) {
		char buf[PATH_MAX];
		int len;

		len = snprintf(buf, PATH_MAX, "%s/%d", path, i);
		if (len < 0)
			continue;
		else if (len >= PATH_MAX)
			continue;

		bpf_program__unpin_instance(prog, buf, i);
	}

	rmdir(path);

	return err;
}

int bpf_program__unpin(struct bpf_program *prog, const char *path)
{
	int i, err;

	err = check_path(path);
	if (err)
		return err;

	if (prog == NULL) {
		pr_warn("invalid program pointer\n");
		return -EINVAL;
	}

	if (prog->instances.nr <= 0) {
		pr_warn("no instances of prog %s to pin\n",
			   prog->section_name);
		return -EINVAL;
	}

	if (prog->instances.nr == 1) {
		/* don't create subdirs when pinning single instance */
		return bpf_program__unpin_instance(prog, path, 0);
	}

	for (i = 0; i < prog->instances.nr; i++) {
		char buf[PATH_MAX];
		int len;

		len = snprintf(buf, PATH_MAX, "%s/%d", path, i);
		if (len < 0)
			return -EINVAL;
		else if (len >= PATH_MAX)
			return -ENAMETOOLONG;

		err = bpf_program__unpin_instance(prog, buf, i);
		if (err)
			return err;
	}

	err = rmdir(path);
	if (err)
		return -errno;

	return 0;
}

int bpf_map__pin(struct bpf_map *map, const char *path)
{
	char *cp, errmsg[STRERR_BUFSIZE];
	int err;

	if (map == NULL) {
		pr_warn("invalid map pointer\n");
		return -EINVAL;
	}

	if (map->pin_path) {
		if (path && strcmp(path, map->pin_path)) {
			pr_warn("map '%s' already has pin path '%s' different from '%s'\n",
				bpf_map__name(map), map->pin_path, path);
			return -EINVAL;
		} else if (map->pinned) {
			pr_debug("map '%s' already pinned at '%s'; not re-pinning\n",
				 bpf_map__name(map), map->pin_path);
			return 0;
		}
	} else {
		if (!path) {
			pr_warn("missing a path to pin map '%s' at\n",
				bpf_map__name(map));
			return -EINVAL;
		} else if (map->pinned) {
			pr_warn("map '%s' already pinned\n", bpf_map__name(map));
			return -EEXIST;
		}

		map->pin_path = strdup(path);
		if (!map->pin_path) {
			err = -errno;
			goto out_err;
		}
	}

	err = make_parent_dir(map->pin_path);
	if (err)
		return err;

	err = check_path(map->pin_path);
	if (err)
		return err;

	if (bpf_obj_pin(map->fd, map->pin_path)) {
		err = -errno;
		goto out_err;
	}

	map->pinned = true;
	pr_debug("pinned map '%s'\n", map->pin_path);

	return 0;

out_err:
	cp = libbpf_strerror_r(-err, errmsg, sizeof(errmsg));
	pr_warn("failed to pin map: %s\n", cp);
	return err;
}

int bpf_map__unpin(struct bpf_map *map, const char *path)
{
	int err;

	if (map == NULL) {
		pr_warn("invalid map pointer\n");
		return -EINVAL;
	}

	if (map->pin_path) {
		if (path && strcmp(path, map->pin_path)) {
			pr_warn("map '%s' already has pin path '%s' different from '%s'\n",
				bpf_map__name(map), map->pin_path, path);
			return -EINVAL;
		}
		path = map->pin_path;
	} else if (!path) {
		pr_warn("no path to unpin map '%s' from\n",
			bpf_map__name(map));
		return -EINVAL;
	}

	err = check_path(path);
	if (err)
		return err;

	err = unlink(path);
	if (err != 0)
		return -errno;

	map->pinned = false;
	pr_debug("unpinned map '%s' from '%s'\n", bpf_map__name(map), path);

	return 0;
}

int bpf_map__set_pin_path(struct bpf_map *map, const char *path)
{
	char *new = NULL;

	if (path) {
		new = strdup(path);
		if (!new)
			return -errno;
	}

	free(map->pin_path);
	map->pin_path = new;
	return 0;
}

const char *bpf_map__get_pin_path(const struct bpf_map *map)
{
	return map->pin_path;
}

bool bpf_map__is_pinned(const struct bpf_map *map)
{
	return map->pinned;
}

int bpf_object__pin_maps(struct bpf_object *obj, const char *path)
{
	struct bpf_map *map;
	int err;

	if (!obj)
		return -ENOENT;

	if (!obj->loaded) {
		pr_warn("object not yet loaded; load it first\n");
		return -ENOENT;
	}

	bpf_object__for_each_map(map, obj) {
		char *pin_path = NULL;
		char buf[PATH_MAX];

		if (path) {
			int len;

			len = snprintf(buf, PATH_MAX, "%s/%s", path,
				       bpf_map__name(map));
			if (len < 0) {
				err = -EINVAL;
				goto err_unpin_maps;
			} else if (len >= PATH_MAX) {
				err = -ENAMETOOLONG;
				goto err_unpin_maps;
			}
			pin_path = buf;
		} else if (!map->pin_path) {
			continue;
		}

		err = bpf_map__pin(map, pin_path);
		if (err)
			goto err_unpin_maps;
	}

	return 0;

err_unpin_maps:
	while ((map = bpf_map__prev(map, obj))) {
		if (!map->pin_path)
			continue;

		bpf_map__unpin(map, NULL);
	}

	return err;
}

int bpf_object__unpin_maps(struct bpf_object *obj, const char *path)
{
	struct bpf_map *map;
	int err;

	if (!obj)
		return -ENOENT;

	bpf_object__for_each_map(map, obj) {
		char *pin_path = NULL;
		char buf[PATH_MAX];

		if (path) {
			int len;

			len = snprintf(buf, PATH_MAX, "%s/%s", path,
				       bpf_map__name(map));
			if (len < 0)
				return -EINVAL;
			else if (len >= PATH_MAX)
				return -ENAMETOOLONG;
			pin_path = buf;
		} else if (!map->pin_path) {
			continue;
		}

		err = bpf_map__unpin(map, pin_path);
		if (err)
			return err;
	}

	return 0;
}

int bpf_object__pin_programs(struct bpf_object *obj, const char *path)
{
	struct bpf_program *prog;
	int err;

	if (!obj)
		return -ENOENT;

	if (!obj->loaded) {
		pr_warn("object not yet loaded; load it first\n");
		return -ENOENT;
	}

	bpf_object__for_each_program(prog, obj) {
		char buf[PATH_MAX];
		int len;

		len = snprintf(buf, PATH_MAX, "%s/%s", path,
			       prog->pin_name);
		if (len < 0) {
			err = -EINVAL;
			goto err_unpin_programs;
		} else if (len >= PATH_MAX) {
			err = -ENAMETOOLONG;
			goto err_unpin_programs;
		}

		err = bpf_program__pin(prog, buf);
		if (err)
			goto err_unpin_programs;
	}

	return 0;

err_unpin_programs:
	while ((prog = bpf_program__prev(prog, obj))) {
		char buf[PATH_MAX];
		int len;

		len = snprintf(buf, PATH_MAX, "%s/%s", path,
			       prog->pin_name);
		if (len < 0)
			continue;
		else if (len >= PATH_MAX)
			continue;

		bpf_program__unpin(prog, buf);
	}

	return err;
}

int bpf_object__unpin_programs(struct bpf_object *obj, const char *path)
{
	struct bpf_program *prog;
	int err;

	if (!obj)
		return -ENOENT;

	bpf_object__for_each_program(prog, obj) {
		char buf[PATH_MAX];
		int len;

		len = snprintf(buf, PATH_MAX, "%s/%s", path,
			       prog->pin_name);
		if (len < 0)
			return -EINVAL;
		else if (len >= PATH_MAX)
			return -ENAMETOOLONG;

		err = bpf_program__unpin(prog, buf);
		if (err)
			return err;
	}

	return 0;
}

int bpf_object__pin(struct bpf_object *obj, const char *path)
{
	int err;

	err = bpf_object__pin_maps(obj, path);
	if (err)
		return err;

	err = bpf_object__pin_programs(obj, path);
	if (err) {
		bpf_object__unpin_maps(obj, path);
		return err;
	}

	return 0;
}

static void bpf_map__destroy(struct bpf_map *map)
{
	if (map->clear_priv)
		map->clear_priv(map, map->priv);
	map->priv = NULL;
	map->clear_priv = NULL;

	if (map->inner_map) {
		bpf_map__destroy(map->inner_map);
		zfree(&map->inner_map);
	}

	zfree(&map->init_slots);
	map->init_slots_sz = 0;

	if (map->mmaped) {
		munmap(map->mmaped, bpf_map_mmap_sz(map));
		map->mmaped = NULL;
	}

	if (map->st_ops) {
		zfree(&map->st_ops->data);
		zfree(&map->st_ops->progs);
		zfree(&map->st_ops->kern_func_off);
		zfree(&map->st_ops);
	}

	zfree(&map->name);
	zfree(&map->pin_path);

	if (map->fd >= 0)
		zclose(map->fd);
}

void bpf_object__close(struct bpf_object *obj)
{
	size_t i;

	if (IS_ERR_OR_NULL(obj))
		return;

	if (obj->clear_priv)
		obj->clear_priv(obj, obj->priv);

	bpf_object__elf_finish(obj);
	bpf_object__unload(obj);
	btf__free(obj->btf);
	btf_ext__free(obj->btf_ext);

	for (i = 0; i < obj->nr_maps; i++)
		bpf_map__destroy(&obj->maps[i]);

	zfree(&obj->kconfig);
	zfree(&obj->externs);
	obj->nr_extern = 0;

	zfree(&obj->maps);
	obj->nr_maps = 0;

	if (obj->programs && obj->nr_programs) {
		for (i = 0; i < obj->nr_programs; i++)
			bpf_program__exit(&obj->programs[i]);
	}
	zfree(&obj->programs);

	list_del(&obj->list);
	free(obj);
}

struct bpf_object *
bpf_object__next(struct bpf_object *prev)
{
	struct bpf_object *next;

	if (!prev)
		next = list_first_entry(&bpf_objects_list,
					struct bpf_object,
					list);
	else
		next = list_next_entry(prev, list);

	/* Empty list is noticed here so don't need checking on entry. */
	if (&next->list == &bpf_objects_list)
		return NULL;

	return next;
}

const char *bpf_object__name(const struct bpf_object *obj)
{
	return obj ? obj->name : ERR_PTR(-EINVAL);
}

unsigned int bpf_object__kversion(const struct bpf_object *obj)
{
	return obj ? obj->kern_version : 0;
}

struct btf *bpf_object__btf(const struct bpf_object *obj)
{
	return obj ? obj->btf : NULL;
}

int bpf_object__btf_fd(const struct bpf_object *obj)
{
	return obj->btf ? btf__fd(obj->btf) : -1;
}

int bpf_object__set_priv(struct bpf_object *obj, void *priv,
			 bpf_object_clear_priv_t clear_priv)
{
	if (obj->priv && obj->clear_priv)
		obj->clear_priv(obj, obj->priv);

	obj->priv = priv;
	obj->clear_priv = clear_priv;
	return 0;
}

void *bpf_object__priv(const struct bpf_object *obj)
{
	return obj ? obj->priv : ERR_PTR(-EINVAL);
}

static struct bpf_program *
__bpf_program__iter(const struct bpf_program *p, const struct bpf_object *obj,
		    bool forward)
{
	size_t nr_programs = obj->nr_programs;
	ssize_t idx;

	if (!nr_programs)
		return NULL;

	if (!p)
		/* Iter from the beginning */
		return forward ? &obj->programs[0] :
			&obj->programs[nr_programs - 1];

	if (p->obj != obj) {
		pr_warn("error: program handler doesn't match object\n");
		return NULL;
	}

	idx = (p - obj->programs) + (forward ? 1 : -1);
	if (idx >= obj->nr_programs || idx < 0)
		return NULL;
	return &obj->programs[idx];
}

struct bpf_program *
bpf_program__next(struct bpf_program *prev, const struct bpf_object *obj)
{
	struct bpf_program *prog = prev;

	do {
		prog = __bpf_program__iter(prog, obj, true);
	} while (prog && bpf_program__is_function_storage(prog, obj));

	return prog;
}

struct bpf_program *
bpf_program__prev(struct bpf_program *next, const struct bpf_object *obj)
{
	struct bpf_program *prog = next;

	do {
		prog = __bpf_program__iter(prog, obj, false);
	} while (prog && bpf_program__is_function_storage(prog, obj));

	return prog;
}

int bpf_program__set_priv(struct bpf_program *prog, void *priv,
			  bpf_program_clear_priv_t clear_priv)
{
	if (prog->priv && prog->clear_priv)
		prog->clear_priv(prog, prog->priv);

	prog->priv = priv;
	prog->clear_priv = clear_priv;
	return 0;
}

void *bpf_program__priv(const struct bpf_program *prog)
{
	return prog ? prog->priv : ERR_PTR(-EINVAL);
}

void bpf_program__set_ifindex(struct bpf_program *prog, __u32 ifindex)
{
	prog->prog_ifindex = ifindex;
}

const char *bpf_program__name(const struct bpf_program *prog)
{
	return prog->name;
}

const char *bpf_program__title(const struct bpf_program *prog, bool needs_copy)
{
	const char *title;

	title = prog->section_name;
	if (needs_copy) {
		title = strdup(title);
		if (!title) {
			pr_warn("failed to strdup program title\n");
			return ERR_PTR(-ENOMEM);
		}
	}

	return title;
}

bool bpf_program__autoload(const struct bpf_program *prog)
{
	return prog->load;
}

int bpf_program__set_autoload(struct bpf_program *prog, bool autoload)
{
	if (prog->obj->loaded)
		return -EINVAL;

	prog->load = autoload;
	return 0;
}

int bpf_program__fd(const struct bpf_program *prog)
{
	return bpf_program__nth_fd(prog, 0);
}

size_t bpf_program__size(const struct bpf_program *prog)
{
	return prog->insns_cnt * sizeof(struct bpf_insn);
}

int bpf_program__set_prep(struct bpf_program *prog, int nr_instances,
			  bpf_program_prep_t prep)
{
	int *instances_fds;

	if (nr_instances <= 0 || !prep)
		return -EINVAL;

	if (prog->instances.nr > 0 || prog->instances.fds) {
		pr_warn("Can't set pre-processor after loading\n");
		return -EINVAL;
	}

	instances_fds = malloc(sizeof(int) * nr_instances);
	if (!instances_fds) {
		pr_warn("alloc memory failed for fds\n");
		return -ENOMEM;
	}

	/* fill all fd with -1 */
	memset(instances_fds, -1, sizeof(int) * nr_instances);

	prog->instances.nr = nr_instances;
	prog->instances.fds = instances_fds;
	prog->preprocessor = prep;
	return 0;
}

int bpf_program__nth_fd(const struct bpf_program *prog, int n)
{
	int fd;

	if (!prog)
		return -EINVAL;

	if (n >= prog->instances.nr || n < 0) {
		pr_warn("Can't get the %dth fd from program %s: only %d instances\n",
			n, prog->section_name, prog->instances.nr);
		return -EINVAL;
	}

	fd = prog->instances.fds[n];
	if (fd < 0) {
		pr_warn("%dth instance of program '%s' is invalid\n",
			n, prog->section_name);
		return -ENOENT;
	}

	return fd;
}

enum bpf_prog_type bpf_program__get_type(struct bpf_program *prog)
{
	return prog->type;
}

void bpf_program__set_type(struct bpf_program *prog, enum bpf_prog_type type)
{
	prog->type = type;
}

static bool bpf_program__is_type(const struct bpf_program *prog,
				 enum bpf_prog_type type)
{
	return prog ? (prog->type == type) : false;
}

#define BPF_PROG_TYPE_FNS(NAME, TYPE)				\
int bpf_program__set_##NAME(struct bpf_program *prog)		\
{								\
	if (!prog)						\
		return -EINVAL;					\
	bpf_program__set_type(prog, TYPE);			\
	return 0;						\
}								\
								\
bool bpf_program__is_##NAME(const struct bpf_program *prog)	\
{								\
	return bpf_program__is_type(prog, TYPE);		\
}								\

BPF_PROG_TYPE_FNS(socket_filter, BPF_PROG_TYPE_SOCKET_FILTER);
BPF_PROG_TYPE_FNS(lsm, BPF_PROG_TYPE_LSM);
BPF_PROG_TYPE_FNS(kprobe, BPF_PROG_TYPE_KPROBE);
BPF_PROG_TYPE_FNS(sched_cls, BPF_PROG_TYPE_SCHED_CLS);
BPF_PROG_TYPE_FNS(sched_act, BPF_PROG_TYPE_SCHED_ACT);
BPF_PROG_TYPE_FNS(tracepoint, BPF_PROG_TYPE_TRACEPOINT);
BPF_PROG_TYPE_FNS(raw_tracepoint, BPF_PROG_TYPE_RAW_TRACEPOINT);
BPF_PROG_TYPE_FNS(xdp, BPF_PROG_TYPE_XDP);
BPF_PROG_TYPE_FNS(perf_event, BPF_PROG_TYPE_PERF_EVENT);
BPF_PROG_TYPE_FNS(tracing, BPF_PROG_TYPE_TRACING);
BPF_PROG_TYPE_FNS(struct_ops, BPF_PROG_TYPE_STRUCT_OPS);
BPF_PROG_TYPE_FNS(extension, BPF_PROG_TYPE_EXT);
BPF_PROG_TYPE_FNS(sk_lookup, BPF_PROG_TYPE_SK_LOOKUP);

enum bpf_attach_type
bpf_program__get_expected_attach_type(struct bpf_program *prog)
{
	return prog->expected_attach_type;
}

void bpf_program__set_expected_attach_type(struct bpf_program *prog,
					   enum bpf_attach_type type)
{
	prog->expected_attach_type = type;
}

#define BPF_PROG_SEC_IMPL(string, ptype, eatype, eatype_optional,	    \
			  attachable, attach_btf)			    \
	{								    \
		.sec = string,						    \
		.len = sizeof(string) - 1,				    \
		.prog_type = ptype,					    \
		.expected_attach_type = eatype,				    \
		.is_exp_attach_type_optional = eatype_optional,		    \
		.is_attachable = attachable,				    \
		.is_attach_btf = attach_btf,				    \
	}

/* Programs that can NOT be attached. */
#define BPF_PROG_SEC(string, ptype) BPF_PROG_SEC_IMPL(string, ptype, 0, 0, 0, 0)

/* Programs that can be attached. */
#define BPF_APROG_SEC(string, ptype, atype) \
	BPF_PROG_SEC_IMPL(string, ptype, atype, true, 1, 0)

/* Programs that must specify expected attach type at load time. */
#define BPF_EAPROG_SEC(string, ptype, eatype) \
	BPF_PROG_SEC_IMPL(string, ptype, eatype, false, 1, 0)

/* Programs that use BTF to identify attach point */
#define BPF_PROG_BTF(string, ptype, eatype) \
	BPF_PROG_SEC_IMPL(string, ptype, eatype, false, 0, 1)

/* Programs that can be attached but attach type can't be identified by section
 * name. Kept for backward compatibility.
 */
#define BPF_APROG_COMPAT(string, ptype) BPF_PROG_SEC(string, ptype)

#define SEC_DEF(sec_pfx, ptype, ...) {					    \
	.sec = sec_pfx,							    \
	.len = sizeof(sec_pfx) - 1,					    \
	.prog_type = BPF_PROG_TYPE_##ptype,				    \
	__VA_ARGS__							    \
}

static struct bpf_link *attach_kprobe(const struct bpf_sec_def *sec,
				      struct bpf_program *prog);
static struct bpf_link *attach_tp(const struct bpf_sec_def *sec,
				  struct bpf_program *prog);
static struct bpf_link *attach_raw_tp(const struct bpf_sec_def *sec,
				      struct bpf_program *prog);
static struct bpf_link *attach_trace(const struct bpf_sec_def *sec,
				     struct bpf_program *prog);
static struct bpf_link *attach_lsm(const struct bpf_sec_def *sec,
				   struct bpf_program *prog);
static struct bpf_link *attach_iter(const struct bpf_sec_def *sec,
				    struct bpf_program *prog);

static const struct bpf_sec_def section_defs[] = {
	BPF_PROG_SEC("socket",			BPF_PROG_TYPE_SOCKET_FILTER),
	BPF_PROG_SEC("sk_reuseport",		BPF_PROG_TYPE_SK_REUSEPORT),
	SEC_DEF("kprobe/", KPROBE,
		.attach_fn = attach_kprobe),
	BPF_PROG_SEC("uprobe/",			BPF_PROG_TYPE_KPROBE),
	SEC_DEF("kretprobe/", KPROBE,
		.attach_fn = attach_kprobe),
	BPF_PROG_SEC("uretprobe/",		BPF_PROG_TYPE_KPROBE),
	BPF_PROG_SEC("classifier",		BPF_PROG_TYPE_SCHED_CLS),
	BPF_PROG_SEC("action",			BPF_PROG_TYPE_SCHED_ACT),
	SEC_DEF("tracepoint/", TRACEPOINT,
		.attach_fn = attach_tp),
	SEC_DEF("tp/", TRACEPOINT,
		.attach_fn = attach_tp),
	SEC_DEF("raw_tracepoint/", RAW_TRACEPOINT,
		.attach_fn = attach_raw_tp),
	SEC_DEF("raw_tp/", RAW_TRACEPOINT,
		.attach_fn = attach_raw_tp),
	SEC_DEF("tp_btf/", TRACING,
		.expected_attach_type = BPF_TRACE_RAW_TP,
		.is_attach_btf = true,
		.attach_fn = attach_trace),
	SEC_DEF("fentry/", TRACING,
		.expected_attach_type = BPF_TRACE_FENTRY,
		.is_attach_btf = true,
		.attach_fn = attach_trace),
	SEC_DEF("fmod_ret/", TRACING,
		.expected_attach_type = BPF_MODIFY_RETURN,
		.is_attach_btf = true,
		.attach_fn = attach_trace),
	SEC_DEF("fexit/", TRACING,
		.expected_attach_type = BPF_TRACE_FEXIT,
		.is_attach_btf = true,
		.attach_fn = attach_trace),
	SEC_DEF("freplace/", EXT,
		.is_attach_btf = true,
		.attach_fn = attach_trace),
	SEC_DEF("lsm/", LSM,
		.is_attach_btf = true,
		.expected_attach_type = BPF_LSM_MAC,
		.attach_fn = attach_lsm),
	SEC_DEF("iter/", TRACING,
		.expected_attach_type = BPF_TRACE_ITER,
		.is_attach_btf = true,
		.attach_fn = attach_iter),
	BPF_EAPROG_SEC("xdp_devmap/",		BPF_PROG_TYPE_XDP,
						BPF_XDP_DEVMAP),
	BPF_EAPROG_SEC("xdp_cpumap/",		BPF_PROG_TYPE_XDP,
						BPF_XDP_CPUMAP),
	BPF_EAPROG_SEC("xdp",			BPF_PROG_TYPE_XDP,
						BPF_XDP),
	BPF_PROG_SEC("perf_event",		BPF_PROG_TYPE_PERF_EVENT),
	BPF_PROG_SEC("lwt_in",			BPF_PROG_TYPE_LWT_IN),
	BPF_PROG_SEC("lwt_out",			BPF_PROG_TYPE_LWT_OUT),
	BPF_PROG_SEC("lwt_xmit",		BPF_PROG_TYPE_LWT_XMIT),
	BPF_PROG_SEC("lwt_seg6local",		BPF_PROG_TYPE_LWT_SEG6LOCAL),
	BPF_APROG_SEC("cgroup_skb/ingress",	BPF_PROG_TYPE_CGROUP_SKB,
						BPF_CGROUP_INET_INGRESS),
	BPF_APROG_SEC("cgroup_skb/egress",	BPF_PROG_TYPE_CGROUP_SKB,
						BPF_CGROUP_INET_EGRESS),
	BPF_APROG_COMPAT("cgroup/skb",		BPF_PROG_TYPE_CGROUP_SKB),
	BPF_EAPROG_SEC("cgroup/sock_create",	BPF_PROG_TYPE_CGROUP_SOCK,
						BPF_CGROUP_INET_SOCK_CREATE),
	BPF_EAPROG_SEC("cgroup/sock_release",	BPF_PROG_TYPE_CGROUP_SOCK,
						BPF_CGROUP_INET_SOCK_RELEASE),
	BPF_APROG_SEC("cgroup/sock",		BPF_PROG_TYPE_CGROUP_SOCK,
						BPF_CGROUP_INET_SOCK_CREATE),
	BPF_EAPROG_SEC("cgroup/post_bind4",	BPF_PROG_TYPE_CGROUP_SOCK,
						BPF_CGROUP_INET4_POST_BIND),
	BPF_EAPROG_SEC("cgroup/post_bind6",	BPF_PROG_TYPE_CGROUP_SOCK,
						BPF_CGROUP_INET6_POST_BIND),
	BPF_APROG_SEC("cgroup/dev",		BPF_PROG_TYPE_CGROUP_DEVICE,
						BPF_CGROUP_DEVICE),
	BPF_APROG_SEC("sockops",		BPF_PROG_TYPE_SOCK_OPS,
						BPF_CGROUP_SOCK_OPS),
	BPF_APROG_SEC("sk_skb/stream_parser",	BPF_PROG_TYPE_SK_SKB,
						BPF_SK_SKB_STREAM_PARSER),
	BPF_APROG_SEC("sk_skb/stream_verdict",	BPF_PROG_TYPE_SK_SKB,
						BPF_SK_SKB_STREAM_VERDICT),
	BPF_APROG_COMPAT("sk_skb",		BPF_PROG_TYPE_SK_SKB),
	BPF_APROG_SEC("sk_msg",			BPF_PROG_TYPE_SK_MSG,
						BPF_SK_MSG_VERDICT),
	BPF_APROG_SEC("lirc_mode2",		BPF_PROG_TYPE_LIRC_MODE2,
						BPF_LIRC_MODE2),
	BPF_APROG_SEC("flow_dissector",		BPF_PROG_TYPE_FLOW_DISSECTOR,
						BPF_FLOW_DISSECTOR),
	BPF_EAPROG_SEC("cgroup/bind4",		BPF_PROG_TYPE_CGROUP_SOCK_ADDR,
						BPF_CGROUP_INET4_BIND),
	BPF_EAPROG_SEC("cgroup/bind6",		BPF_PROG_TYPE_CGROUP_SOCK_ADDR,
						BPF_CGROUP_INET6_BIND),
	BPF_EAPROG_SEC("cgroup/connect4",	BPF_PROG_TYPE_CGROUP_SOCK_ADDR,
						BPF_CGROUP_INET4_CONNECT),
	BPF_EAPROG_SEC("cgroup/connect6",	BPF_PROG_TYPE_CGROUP_SOCK_ADDR,
						BPF_CGROUP_INET6_CONNECT),
	BPF_EAPROG_SEC("cgroup/sendmsg4",	BPF_PROG_TYPE_CGROUP_SOCK_ADDR,
						BPF_CGROUP_UDP4_SENDMSG),
	BPF_EAPROG_SEC("cgroup/sendmsg6",	BPF_PROG_TYPE_CGROUP_SOCK_ADDR,
						BPF_CGROUP_UDP6_SENDMSG),
	BPF_EAPROG_SEC("cgroup/recvmsg4",	BPF_PROG_TYPE_CGROUP_SOCK_ADDR,
						BPF_CGROUP_UDP4_RECVMSG),
	BPF_EAPROG_SEC("cgroup/recvmsg6",	BPF_PROG_TYPE_CGROUP_SOCK_ADDR,
						BPF_CGROUP_UDP6_RECVMSG),
	BPF_EAPROG_SEC("cgroup/getpeername4",	BPF_PROG_TYPE_CGROUP_SOCK_ADDR,
						BPF_CGROUP_INET4_GETPEERNAME),
	BPF_EAPROG_SEC("cgroup/getpeername6",	BPF_PROG_TYPE_CGROUP_SOCK_ADDR,
						BPF_CGROUP_INET6_GETPEERNAME),
	BPF_EAPROG_SEC("cgroup/getsockname4",	BPF_PROG_TYPE_CGROUP_SOCK_ADDR,
						BPF_CGROUP_INET4_GETSOCKNAME),
	BPF_EAPROG_SEC("cgroup/getsockname6",	BPF_PROG_TYPE_CGROUP_SOCK_ADDR,
						BPF_CGROUP_INET6_GETSOCKNAME),
	BPF_EAPROG_SEC("cgroup/sysctl",		BPF_PROG_TYPE_CGROUP_SYSCTL,
						BPF_CGROUP_SYSCTL),
	BPF_EAPROG_SEC("cgroup/getsockopt",	BPF_PROG_TYPE_CGROUP_SOCKOPT,
						BPF_CGROUP_GETSOCKOPT),
	BPF_EAPROG_SEC("cgroup/setsockopt",	BPF_PROG_TYPE_CGROUP_SOCKOPT,
						BPF_CGROUP_SETSOCKOPT),
	BPF_PROG_SEC("struct_ops",		BPF_PROG_TYPE_STRUCT_OPS),
	BPF_EAPROG_SEC("sk_lookup/",		BPF_PROG_TYPE_SK_LOOKUP,
						BPF_SK_LOOKUP),
};

#undef BPF_PROG_SEC_IMPL
#undef BPF_PROG_SEC
#undef BPF_APROG_SEC
#undef BPF_EAPROG_SEC
#undef BPF_APROG_COMPAT
#undef SEC_DEF

#define MAX_TYPE_NAME_SIZE 32

static const struct bpf_sec_def *find_sec_def(const char *sec_name)
{
	int i, n = ARRAY_SIZE(section_defs);

	for (i = 0; i < n; i++) {
		if (strncmp(sec_name,
			    section_defs[i].sec, section_defs[i].len))
			continue;
		return &section_defs[i];
	}
	return NULL;
}

static char *libbpf_get_type_names(bool attach_type)
{
	int i, len = ARRAY_SIZE(section_defs) * MAX_TYPE_NAME_SIZE;
	char *buf;

	buf = malloc(len);
	if (!buf)
		return NULL;

	buf[0] = '\0';
	/* Forge string buf with all available names */
	for (i = 0; i < ARRAY_SIZE(section_defs); i++) {
		if (attach_type && !section_defs[i].is_attachable)
			continue;

		if (strlen(buf) + strlen(section_defs[i].sec) + 2 > len) {
			free(buf);
			return NULL;
		}
		strcat(buf, " ");
		strcat(buf, section_defs[i].sec);
	}

	return buf;
}

int libbpf_prog_type_by_name(const char *name, enum bpf_prog_type *prog_type,
			     enum bpf_attach_type *expected_attach_type)
{
	const struct bpf_sec_def *sec_def;
	char *type_names;

	if (!name)
		return -EINVAL;

	sec_def = find_sec_def(name);
	if (sec_def) {
		*prog_type = sec_def->prog_type;
		*expected_attach_type = sec_def->expected_attach_type;
		return 0;
	}

	pr_debug("failed to guess program type from ELF section '%s'\n", name);
	type_names = libbpf_get_type_names(false);
	if (type_names != NULL) {
		pr_debug("supported section(type) names are:%s\n", type_names);
		free(type_names);
	}

	return -ESRCH;
}

static struct bpf_map *find_struct_ops_map_by_offset(struct bpf_object *obj,
						     size_t offset)
{
	struct bpf_map *map;
	size_t i;

	for (i = 0; i < obj->nr_maps; i++) {
		map = &obj->maps[i];
		if (!bpf_map__is_struct_ops(map))
			continue;
		if (map->sec_offset <= offset &&
		    offset - map->sec_offset < map->def.value_size)
			return map;
	}

	return NULL;
}

/* Collect the reloc from ELF and populate the st_ops->progs[] */
static int bpf_object__collect_st_ops_relos(struct bpf_object *obj,
					    GElf_Shdr *shdr, Elf_Data *data)
{
	const struct btf_member *member;
	struct bpf_struct_ops *st_ops;
	struct bpf_program *prog;
	unsigned int shdr_idx;
	const struct btf *btf;
	struct bpf_map *map;
	Elf_Data *symbols;
	unsigned int moff;
	const char *name;
	__u32 member_idx;
	GElf_Sym sym;
	GElf_Rel rel;
	int i, nrels;

	symbols = obj->efile.symbols;
	btf = obj->btf;
	nrels = shdr->sh_size / shdr->sh_entsize;
	for (i = 0; i < nrels; i++) {
		if (!gelf_getrel(data, i, &rel)) {
			pr_warn("struct_ops reloc: failed to get %d reloc\n", i);
			return -LIBBPF_ERRNO__FORMAT;
		}

		if (!gelf_getsym(symbols, GELF_R_SYM(rel.r_info), &sym)) {
			pr_warn("struct_ops reloc: symbol %zx not found\n",
				(size_t)GELF_R_SYM(rel.r_info));
			return -LIBBPF_ERRNO__FORMAT;
		}

		name = elf_strptr(obj->efile.elf, obj->efile.strtabidx,
				  sym.st_name) ? : "<?>";
		map = find_struct_ops_map_by_offset(obj, rel.r_offset);
		if (!map) {
			pr_warn("struct_ops reloc: cannot find map at rel.r_offset %zu\n",
				(size_t)rel.r_offset);
			return -EINVAL;
		}

		moff = rel.r_offset - map->sec_offset;
		shdr_idx = sym.st_shndx;
		st_ops = map->st_ops;
		pr_debug("struct_ops reloc %s: for %lld value %lld shdr_idx %u rel.r_offset %zu map->sec_offset %zu name %d (\'%s\')\n",
			 map->name,
			 (long long)(rel.r_info >> 32),
			 (long long)sym.st_value,
			 shdr_idx, (size_t)rel.r_offset,
			 map->sec_offset, sym.st_name, name);

		if (shdr_idx >= SHN_LORESERVE) {
			pr_warn("struct_ops reloc %s: rel.r_offset %zu shdr_idx %u unsupported non-static function\n",
				map->name, (size_t)rel.r_offset, shdr_idx);
			return -LIBBPF_ERRNO__RELOC;
		}

		member = find_member_by_offset(st_ops->type, moff * 8);
		if (!member) {
			pr_warn("struct_ops reloc %s: cannot find member at moff %u\n",
				map->name, moff);
			return -EINVAL;
		}
		member_idx = member - btf_members(st_ops->type);
		name = btf__name_by_offset(btf, member->name_off);

		if (!resolve_func_ptr(btf, member->type, NULL)) {
			pr_warn("struct_ops reloc %s: cannot relocate non func ptr %s\n",
				map->name, name);
			return -EINVAL;
		}

		prog = bpf_object__find_prog_by_idx(obj, shdr_idx);
		if (!prog) {
			pr_warn("struct_ops reloc %s: cannot find prog at shdr_idx %u to relocate func ptr %s\n",
				map->name, shdr_idx, name);
			return -EINVAL;
		}

		if (prog->type == BPF_PROG_TYPE_UNSPEC) {
			const struct bpf_sec_def *sec_def;

			sec_def = find_sec_def(prog->section_name);
			if (sec_def &&
			    sec_def->prog_type != BPF_PROG_TYPE_STRUCT_OPS) {
				/* for pr_warn */
				prog->type = sec_def->prog_type;
				goto invalid_prog;
			}

			prog->type = BPF_PROG_TYPE_STRUCT_OPS;
			prog->attach_btf_id = st_ops->type_id;
			prog->expected_attach_type = member_idx;
		} else if (prog->type != BPF_PROG_TYPE_STRUCT_OPS ||
			   prog->attach_btf_id != st_ops->type_id ||
			   prog->expected_attach_type != member_idx) {
			goto invalid_prog;
		}
		st_ops->progs[member_idx] = prog;
	}

	return 0;

invalid_prog:
	pr_warn("struct_ops reloc %s: cannot use prog %s in sec %s with type %u attach_btf_id %u expected_attach_type %u for func ptr %s\n",
		map->name, prog->name, prog->section_name, prog->type,
		prog->attach_btf_id, prog->expected_attach_type, name);
	return -EINVAL;
}

#define BTF_TRACE_PREFIX "btf_trace_"
#define BTF_LSM_PREFIX "bpf_lsm_"
#define BTF_ITER_PREFIX "bpf_iter_"
#define BTF_MAX_NAME_SIZE 128

static int find_btf_by_prefix_kind(const struct btf *btf, const char *prefix,
				   const char *name, __u32 kind)
{
	char btf_type_name[BTF_MAX_NAME_SIZE];
	int ret;

	ret = snprintf(btf_type_name, sizeof(btf_type_name),
		       "%s%s", prefix, name);
	/* snprintf returns the number of characters written excluding the
	 * the terminating null. So, if >= BTF_MAX_NAME_SIZE are written, it
	 * indicates truncation.
	 */
	if (ret < 0 || ret >= sizeof(btf_type_name))
		return -ENAMETOOLONG;
	return btf__find_by_name_kind(btf, btf_type_name, kind);
}

static inline int __find_vmlinux_btf_id(struct btf *btf, const char *name,
					enum bpf_attach_type attach_type)
{
	int err;

	if (attach_type == BPF_TRACE_RAW_TP)
		err = find_btf_by_prefix_kind(btf, BTF_TRACE_PREFIX, name,
					      BTF_KIND_TYPEDEF);
	else if (attach_type == BPF_LSM_MAC)
		err = find_btf_by_prefix_kind(btf, BTF_LSM_PREFIX, name,
					      BTF_KIND_FUNC);
	else if (attach_type == BPF_TRACE_ITER)
		err = find_btf_by_prefix_kind(btf, BTF_ITER_PREFIX, name,
					      BTF_KIND_FUNC);
	else
		err = btf__find_by_name_kind(btf, name, BTF_KIND_FUNC);

	if (err <= 0)
		pr_warn("%s is not found in vmlinux BTF\n", name);

	return err;
}

int libbpf_find_vmlinux_btf_id(const char *name,
			       enum bpf_attach_type attach_type)
{
	struct btf *btf;
	int err;

	btf = libbpf_find_kernel_btf();
	if (IS_ERR(btf)) {
		pr_warn("vmlinux BTF is not found\n");
		return -EINVAL;
	}

	err = __find_vmlinux_btf_id(btf, name, attach_type);
	btf__free(btf);
	return err;
}

static int libbpf_find_prog_btf_id(const char *name, __u32 attach_prog_fd)
{
	struct bpf_prog_info_linear *info_linear;
	struct bpf_prog_info *info;
	struct btf *btf = NULL;
	int err = -EINVAL;

	info_linear = bpf_program__get_prog_info_linear(attach_prog_fd, 0);
	if (IS_ERR_OR_NULL(info_linear)) {
		pr_warn("failed get_prog_info_linear for FD %d\n",
			attach_prog_fd);
		return -EINVAL;
	}
	info = &info_linear->info;
	if (!info->btf_id) {
		pr_warn("The target program doesn't have BTF\n");
		goto out;
	}
	if (btf__get_from_id(info->btf_id, &btf)) {
		pr_warn("Failed to get BTF of the program\n");
		goto out;
	}
	err = btf__find_by_name_kind(btf, name, BTF_KIND_FUNC);
	btf__free(btf);
	if (err <= 0) {
		pr_warn("%s is not found in prog's BTF\n", name);
		goto out;
	}
out:
	free(info_linear);
	return err;
}

static int libbpf_find_attach_btf_id(struct bpf_program *prog)
{
	enum bpf_attach_type attach_type = prog->expected_attach_type;
	__u32 attach_prog_fd = prog->attach_prog_fd;
	const char *name = prog->section_name;
	int i, err;

	if (!name)
		return -EINVAL;

	for (i = 0; i < ARRAY_SIZE(section_defs); i++) {
		if (!section_defs[i].is_attach_btf)
			continue;
		if (strncmp(name, section_defs[i].sec, section_defs[i].len))
			continue;
		if (attach_prog_fd)
			err = libbpf_find_prog_btf_id(name + section_defs[i].len,
						      attach_prog_fd);
		else
			err = __find_vmlinux_btf_id(prog->obj->btf_vmlinux,
						    name + section_defs[i].len,
						    attach_type);
		return err;
	}
	pr_warn("failed to identify btf_id based on ELF section name '%s'\n", name);
	return -ESRCH;
}

int libbpf_attach_type_by_name(const char *name,
			       enum bpf_attach_type *attach_type)
{
	char *type_names;
	int i;

	if (!name)
		return -EINVAL;

	for (i = 0; i < ARRAY_SIZE(section_defs); i++) {
		if (strncmp(name, section_defs[i].sec, section_defs[i].len))
			continue;
		if (!section_defs[i].is_attachable)
			return -EINVAL;
		*attach_type = section_defs[i].expected_attach_type;
		return 0;
	}
	pr_debug("failed to guess attach type based on ELF section name '%s'\n", name);
	type_names = libbpf_get_type_names(true);
	if (type_names != NULL) {
		pr_debug("attachable section(type) names are:%s\n", type_names);
		free(type_names);
	}

	return -EINVAL;
}

int bpf_map__fd(const struct bpf_map *map)
{
	return map ? map->fd : -EINVAL;
}

const struct bpf_map_def *bpf_map__def(const struct bpf_map *map)
{
	return map ? &map->def : ERR_PTR(-EINVAL);
}

const char *bpf_map__name(const struct bpf_map *map)
{
	return map ? map->name : NULL;
}

enum bpf_map_type bpf_map__type(const struct bpf_map *map)
{
	return map->def.type;
}

int bpf_map__set_type(struct bpf_map *map, enum bpf_map_type type)
{
	if (map->fd >= 0)
		return -EBUSY;
	map->def.type = type;
	return 0;
}

__u32 bpf_map__map_flags(const struct bpf_map *map)
{
	return map->def.map_flags;
}

int bpf_map__set_map_flags(struct bpf_map *map, __u32 flags)
{
	if (map->fd >= 0)
		return -EBUSY;
	map->def.map_flags = flags;
	return 0;
}

__u32 bpf_map__numa_node(const struct bpf_map *map)
{
	return map->numa_node;
}

int bpf_map__set_numa_node(struct bpf_map *map, __u32 numa_node)
{
	if (map->fd >= 0)
		return -EBUSY;
	map->numa_node = numa_node;
	return 0;
}

__u32 bpf_map__key_size(const struct bpf_map *map)
{
	return map->def.key_size;
}

int bpf_map__set_key_size(struct bpf_map *map, __u32 size)
{
	if (map->fd >= 0)
		return -EBUSY;
	map->def.key_size = size;
	return 0;
}

__u32 bpf_map__value_size(const struct bpf_map *map)
{
	return map->def.value_size;
}

int bpf_map__set_value_size(struct bpf_map *map, __u32 size)
{
	if (map->fd >= 0)
		return -EBUSY;
	map->def.value_size = size;
	return 0;
}

__u32 bpf_map__btf_key_type_id(const struct bpf_map *map)
{
	return map ? map->btf_key_type_id : 0;
}

__u32 bpf_map__btf_value_type_id(const struct bpf_map *map)
{
	return map ? map->btf_value_type_id : 0;
}

int bpf_map__set_priv(struct bpf_map *map, void *priv,
		     bpf_map_clear_priv_t clear_priv)
{
	if (!map)
		return -EINVAL;

	if (map->priv) {
		if (map->clear_priv)
			map->clear_priv(map, map->priv);
	}

	map->priv = priv;
	map->clear_priv = clear_priv;
	return 0;
}

void *bpf_map__priv(const struct bpf_map *map)
{
	return map ? map->priv : ERR_PTR(-EINVAL);
}

int bpf_map__set_initial_value(struct bpf_map *map,
			       const void *data, size_t size)
{
	if (!map->mmaped || map->libbpf_type == LIBBPF_MAP_KCONFIG ||
	    size != map->def.value_size || map->fd >= 0)
		return -EINVAL;

	memcpy(map->mmaped, data, size);
	return 0;
}

bool bpf_map__is_offload_neutral(const struct bpf_map *map)
{
	return map->def.type == BPF_MAP_TYPE_PERF_EVENT_ARRAY;
}

bool bpf_map__is_internal(const struct bpf_map *map)
{
	return map->libbpf_type != LIBBPF_MAP_UNSPEC;
}

__u32 bpf_map__ifindex(const struct bpf_map *map)
{
	return map->map_ifindex;
}

int bpf_map__set_ifindex(struct bpf_map *map, __u32 ifindex)
{
	if (map->fd >= 0)
		return -EBUSY;
	map->map_ifindex = ifindex;
	return 0;
}

int bpf_map__set_inner_map_fd(struct bpf_map *map, int fd)
{
	if (!bpf_map_type__is_map_in_map(map->def.type)) {
		pr_warn("error: unsupported map type\n");
		return -EINVAL;
	}
	if (map->inner_map_fd != -1) {
		pr_warn("error: inner_map_fd already specified\n");
		return -EINVAL;
	}
	map->inner_map_fd = fd;
	return 0;
}

static struct bpf_map *
__bpf_map__iter(const struct bpf_map *m, const struct bpf_object *obj, int i)
{
	ssize_t idx;
	struct bpf_map *s, *e;

	if (!obj || !obj->maps)
		return NULL;

	s = obj->maps;
	e = obj->maps + obj->nr_maps;

	if ((m < s) || (m >= e)) {
		pr_warn("error in %s: map handler doesn't belong to object\n",
			 __func__);
		return NULL;
	}

	idx = (m - obj->maps) + i;
	if (idx >= obj->nr_maps || idx < 0)
		return NULL;
	return &obj->maps[idx];
}

struct bpf_map *
bpf_map__next(const struct bpf_map *prev, const struct bpf_object *obj)
{
	if (prev == NULL)
		return obj->maps;

	return __bpf_map__iter(prev, obj, 1);
}

struct bpf_map *
bpf_map__prev(const struct bpf_map *next, const struct bpf_object *obj)
{
	if (next == NULL) {
		if (!obj->nr_maps)
			return NULL;
		return obj->maps + obj->nr_maps - 1;
	}

	return __bpf_map__iter(next, obj, -1);
}

struct bpf_map *
bpf_object__find_map_by_name(const struct bpf_object *obj, const char *name)
{
	struct bpf_map *pos;

	bpf_object__for_each_map(pos, obj) {
		if (pos->name && !strcmp(pos->name, name))
			return pos;
	}
	return NULL;
}

int
bpf_object__find_map_fd_by_name(const struct bpf_object *obj, const char *name)
{
	return bpf_map__fd(bpf_object__find_map_by_name(obj, name));
}

struct bpf_map *
bpf_object__find_map_by_offset(struct bpf_object *obj, size_t offset)
{
	return ERR_PTR(-ENOTSUP);
}

long libbpf_get_error(const void *ptr)
{
	return PTR_ERR_OR_ZERO(ptr);
}

int bpf_prog_load(const char *file, enum bpf_prog_type type,
		  struct bpf_object **pobj, int *prog_fd)
{
	struct bpf_prog_load_attr attr;

	memset(&attr, 0, sizeof(struct bpf_prog_load_attr));
	attr.file = file;
	attr.prog_type = type;
	attr.expected_attach_type = 0;

	return bpf_prog_load_xattr(&attr, pobj, prog_fd);
}

int bpf_prog_load_xattr(const struct bpf_prog_load_attr *attr,
			struct bpf_object **pobj, int *prog_fd)
{
	struct bpf_object_open_attr open_attr = {};
	struct bpf_program *prog, *first_prog = NULL;
	struct bpf_object *obj;
	struct bpf_map *map;
	int err;

	if (!attr)
		return -EINVAL;
	if (!attr->file)
		return -EINVAL;

	open_attr.file = attr->file;
	open_attr.prog_type = attr->prog_type;

	obj = bpf_object__open_xattr(&open_attr);
	if (IS_ERR_OR_NULL(obj))
		return -ENOENT;

	bpf_object__for_each_program(prog, obj) {
		enum bpf_attach_type attach_type = attr->expected_attach_type;
		/*
		 * to preserve backwards compatibility, bpf_prog_load treats
		 * attr->prog_type, if specified, as an override to whatever
		 * bpf_object__open guessed
		 */
		if (attr->prog_type != BPF_PROG_TYPE_UNSPEC) {
			bpf_program__set_type(prog, attr->prog_type);
			bpf_program__set_expected_attach_type(prog,
							      attach_type);
		}
		if (bpf_program__get_type(prog) == BPF_PROG_TYPE_UNSPEC) {
			/*
			 * we haven't guessed from section name and user
			 * didn't provide a fallback type, too bad...
			 */
			bpf_object__close(obj);
			return -EINVAL;
		}

		prog->prog_ifindex = attr->ifindex;
		prog->log_level = attr->log_level;
		prog->prog_flags = attr->prog_flags;
		if (!first_prog)
			first_prog = prog;
	}

	bpf_object__for_each_map(map, obj) {
		if (!bpf_map__is_offload_neutral(map))
			map->map_ifindex = attr->ifindex;
	}

	if (!first_prog) {
		pr_warn("object file doesn't contain bpf program\n");
		bpf_object__close(obj);
		return -ENOENT;
	}

	err = bpf_object__load(obj);
	if (err) {
		bpf_object__close(obj);
		return err;
	}

	*pobj = obj;
	*prog_fd = bpf_program__fd(first_prog);
	return 0;
}

struct bpf_link {
	int (*detach)(struct bpf_link *link);
	int (*destroy)(struct bpf_link *link);
	char *pin_path;		/* NULL, if not pinned */
	int fd;			/* hook FD, -1 if not applicable */
	bool disconnected;
};

/* Replace link's underlying BPF program with the new one */
int bpf_link__update_program(struct bpf_link *link, struct bpf_program *prog)
{
	return bpf_link_update(bpf_link__fd(link), bpf_program__fd(prog), NULL);
}

/* Release "ownership" of underlying BPF resource (typically, BPF program
 * attached to some BPF hook, e.g., tracepoint, kprobe, etc). Disconnected
 * link, when destructed through bpf_link__destroy() call won't attempt to
 * detach/unregisted that BPF resource. This is useful in situations where,
 * say, attached BPF program has to outlive userspace program that attached it
 * in the system. Depending on type of BPF program, though, there might be
 * additional steps (like pinning BPF program in BPF FS) necessary to ensure
 * exit of userspace program doesn't trigger automatic detachment and clean up
 * inside the kernel.
 */
void bpf_link__disconnect(struct bpf_link *link)
{
	link->disconnected = true;
}

int bpf_link__destroy(struct bpf_link *link)
{
	int err = 0;

	if (IS_ERR_OR_NULL(link))
		return 0;

	if (!link->disconnected && link->detach)
		err = link->detach(link);
	if (link->destroy)
		link->destroy(link);
	if (link->pin_path)
		free(link->pin_path);
	free(link);

	return err;
}

int bpf_link__fd(const struct bpf_link *link)
{
	return link->fd;
}

const char *bpf_link__pin_path(const struct bpf_link *link)
{
	return link->pin_path;
}

static int bpf_link__detach_fd(struct bpf_link *link)
{
	return close(link->fd);
}

struct bpf_link *bpf_link__open(const char *path)
{
	struct bpf_link *link;
	int fd;

	fd = bpf_obj_get(path);
	if (fd < 0) {
		fd = -errno;
		pr_warn("failed to open link at %s: %d\n", path, fd);
		return ERR_PTR(fd);
	}

	link = calloc(1, sizeof(*link));
	if (!link) {
		close(fd);
		return ERR_PTR(-ENOMEM);
	}
	link->detach = &bpf_link__detach_fd;
	link->fd = fd;

	link->pin_path = strdup(path);
	if (!link->pin_path) {
		bpf_link__destroy(link);
		return ERR_PTR(-ENOMEM);
	}

	return link;
}

int bpf_link__detach(struct bpf_link *link)
{
	return bpf_link_detach(link->fd) ? -errno : 0;
}

int bpf_link__pin(struct bpf_link *link, const char *path)
{
	int err;

	if (link->pin_path)
		return -EBUSY;
	err = make_parent_dir(path);
	if (err)
		return err;
	err = check_path(path);
	if (err)
		return err;

	link->pin_path = strdup(path);
	if (!link->pin_path)
		return -ENOMEM;

	if (bpf_obj_pin(link->fd, link->pin_path)) {
		err = -errno;
		zfree(&link->pin_path);
		return err;
	}

	pr_debug("link fd=%d: pinned at %s\n", link->fd, link->pin_path);
	return 0;
}

int bpf_link__unpin(struct bpf_link *link)
{
	int err;

	if (!link->pin_path)
		return -EINVAL;

	err = unlink(link->pin_path);
	if (err != 0)
		return -errno;

	pr_debug("link fd=%d: unpinned from %s\n", link->fd, link->pin_path);
	zfree(&link->pin_path);
	return 0;
}

static int bpf_link__detach_perf_event(struct bpf_link *link)
{
	int err;

	err = ioctl(link->fd, PERF_EVENT_IOC_DISABLE, 0);
	if (err)
		err = -errno;

	close(link->fd);
	return err;
}

struct bpf_link *bpf_program__attach_perf_event(struct bpf_program *prog,
						int pfd)
{
	char errmsg[STRERR_BUFSIZE];
	struct bpf_link *link;
	int prog_fd, err;

	if (pfd < 0) {
		pr_warn("program '%s': invalid perf event FD %d\n",
			bpf_program__title(prog, false), pfd);
		return ERR_PTR(-EINVAL);
	}
	prog_fd = bpf_program__fd(prog);
	if (prog_fd < 0) {
		pr_warn("program '%s': can't attach BPF program w/o FD (did you load it?)\n",
			bpf_program__title(prog, false));
		return ERR_PTR(-EINVAL);
	}

	link = calloc(1, sizeof(*link));
	if (!link)
		return ERR_PTR(-ENOMEM);
	link->detach = &bpf_link__detach_perf_event;
	link->fd = pfd;

	if (ioctl(pfd, PERF_EVENT_IOC_SET_BPF, prog_fd) < 0) {
		err = -errno;
		free(link);
		pr_warn("program '%s': failed to attach to pfd %d: %s\n",
			bpf_program__title(prog, false), pfd,
			   libbpf_strerror_r(err, errmsg, sizeof(errmsg)));
		if (err == -EPROTO)
			pr_warn("program '%s': try add PERF_SAMPLE_CALLCHAIN to or remove exclude_callchain_[kernel|user] from pfd %d\n",
				bpf_program__title(prog, false), pfd);
		return ERR_PTR(err);
	}
	if (ioctl(pfd, PERF_EVENT_IOC_ENABLE, 0) < 0) {
		err = -errno;
		free(link);
		pr_warn("program '%s': failed to enable pfd %d: %s\n",
			bpf_program__title(prog, false), pfd,
			   libbpf_strerror_r(err, errmsg, sizeof(errmsg)));
		return ERR_PTR(err);
	}
	return link;
}

/*
 * this function is expected to parse integer in the range of [0, 2^31-1] from
 * given file using scanf format string fmt. If actual parsed value is
 * negative, the result might be indistinguishable from error
 */
static int parse_uint_from_file(const char *file, const char *fmt)
{
	char buf[STRERR_BUFSIZE];
	int err, ret;
	FILE *f;

	f = fopen(file, "r");
	if (!f) {
		err = -errno;
		pr_debug("failed to open '%s': %s\n", file,
			 libbpf_strerror_r(err, buf, sizeof(buf)));
		return err;
	}
	err = fscanf(f, fmt, &ret);
	if (err != 1) {
		err = err == EOF ? -EIO : -errno;
		pr_debug("failed to parse '%s': %s\n", file,
			libbpf_strerror_r(err, buf, sizeof(buf)));
		fclose(f);
		return err;
	}
	fclose(f);
	return ret;
}

static int determine_kprobe_perf_type(void)
{
	const char *file = "/sys/bus/event_source/devices/kprobe/type";

	return parse_uint_from_file(file, "%d\n");
}

static int determine_uprobe_perf_type(void)
{
	const char *file = "/sys/bus/event_source/devices/uprobe/type";

	return parse_uint_from_file(file, "%d\n");
}

static int determine_kprobe_retprobe_bit(void)
{
	const char *file = "/sys/bus/event_source/devices/kprobe/format/retprobe";

	return parse_uint_from_file(file, "config:%d\n");
}

static int determine_uprobe_retprobe_bit(void)
{
	const char *file = "/sys/bus/event_source/devices/uprobe/format/retprobe";

	return parse_uint_from_file(file, "config:%d\n");
}

static int perf_event_open_probe(bool uprobe, bool retprobe, const char *name,
				 uint64_t offset, int pid)
{
	struct perf_event_attr attr = {};
	char errmsg[STRERR_BUFSIZE];
	int type, pfd, err;

	type = uprobe ? determine_uprobe_perf_type()
		      : determine_kprobe_perf_type();
	if (type < 0) {
		pr_warn("failed to determine %s perf type: %s\n",
			uprobe ? "uprobe" : "kprobe",
			libbpf_strerror_r(type, errmsg, sizeof(errmsg)));
		return type;
	}
	if (retprobe) {
		int bit = uprobe ? determine_uprobe_retprobe_bit()
				 : determine_kprobe_retprobe_bit();

		if (bit < 0) {
			pr_warn("failed to determine %s retprobe bit: %s\n",
				uprobe ? "uprobe" : "kprobe",
				libbpf_strerror_r(bit, errmsg, sizeof(errmsg)));
			return bit;
		}
		attr.config |= 1 << bit;
	}
	attr.size = sizeof(attr);
	attr.type = type;
	attr.config1 = ptr_to_u64(name); /* kprobe_func or uprobe_path */
	attr.config2 = offset;		 /* kprobe_addr or probe_offset */

	/* pid filter is meaningful only for uprobes */
	pfd = syscall(__NR_perf_event_open, &attr,
		      pid < 0 ? -1 : pid /* pid */,
		      pid == -1 ? 0 : -1 /* cpu */,
		      -1 /* group_fd */, PERF_FLAG_FD_CLOEXEC);
	if (pfd < 0) {
		err = -errno;
		pr_warn("%s perf_event_open() failed: %s\n",
			uprobe ? "uprobe" : "kprobe",
			libbpf_strerror_r(err, errmsg, sizeof(errmsg)));
		return err;
	}
	return pfd;
}

struct bpf_link *bpf_program__attach_kprobe(struct bpf_program *prog,
					    bool retprobe,
					    const char *func_name)
{
	char errmsg[STRERR_BUFSIZE];
	struct bpf_link *link;
	int pfd, err;

	pfd = perf_event_open_probe(false /* uprobe */, retprobe, func_name,
				    0 /* offset */, -1 /* pid */);
	if (pfd < 0) {
		pr_warn("program '%s': failed to create %s '%s' perf event: %s\n",
			bpf_program__title(prog, false),
			retprobe ? "kretprobe" : "kprobe", func_name,
			libbpf_strerror_r(pfd, errmsg, sizeof(errmsg)));
		return ERR_PTR(pfd);
	}
	link = bpf_program__attach_perf_event(prog, pfd);
	if (IS_ERR(link)) {
		close(pfd);
		err = PTR_ERR(link);
		pr_warn("program '%s': failed to attach to %s '%s': %s\n",
			bpf_program__title(prog, false),
			retprobe ? "kretprobe" : "kprobe", func_name,
			libbpf_strerror_r(err, errmsg, sizeof(errmsg)));
		return link;
	}
	return link;
}

static struct bpf_link *attach_kprobe(const struct bpf_sec_def *sec,
				      struct bpf_program *prog)
{
	const char *func_name;
	bool retprobe;

	func_name = bpf_program__title(prog, false) + sec->len;
	retprobe = strcmp(sec->sec, "kretprobe/") == 0;

	return bpf_program__attach_kprobe(prog, retprobe, func_name);
}

struct bpf_link *bpf_program__attach_uprobe(struct bpf_program *prog,
					    bool retprobe, pid_t pid,
					    const char *binary_path,
					    size_t func_offset)
{
	char errmsg[STRERR_BUFSIZE];
	struct bpf_link *link;
	int pfd, err;

	pfd = perf_event_open_probe(true /* uprobe */, retprobe,
				    binary_path, func_offset, pid);
	if (pfd < 0) {
		pr_warn("program '%s': failed to create %s '%s:0x%zx' perf event: %s\n",
			bpf_program__title(prog, false),
			retprobe ? "uretprobe" : "uprobe",
			binary_path, func_offset,
			libbpf_strerror_r(pfd, errmsg, sizeof(errmsg)));
		return ERR_PTR(pfd);
	}
	link = bpf_program__attach_perf_event(prog, pfd);
	if (IS_ERR(link)) {
		close(pfd);
		err = PTR_ERR(link);
		pr_warn("program '%s': failed to attach to %s '%s:0x%zx': %s\n",
			bpf_program__title(prog, false),
			retprobe ? "uretprobe" : "uprobe",
			binary_path, func_offset,
			libbpf_strerror_r(err, errmsg, sizeof(errmsg)));
		return link;
	}
	return link;
}

static int determine_tracepoint_id(const char *tp_category,
				   const char *tp_name)
{
	char file[PATH_MAX];
	int ret;

	ret = snprintf(file, sizeof(file),
		       "/sys/kernel/debug/tracing/events/%s/%s/id",
		       tp_category, tp_name);
	if (ret < 0)
		return -errno;
	if (ret >= sizeof(file)) {
		pr_debug("tracepoint %s/%s path is too long\n",
			 tp_category, tp_name);
		return -E2BIG;
	}
	return parse_uint_from_file(file, "%d\n");
}

static int perf_event_open_tracepoint(const char *tp_category,
				      const char *tp_name)
{
	struct perf_event_attr attr = {};
	char errmsg[STRERR_BUFSIZE];
	int tp_id, pfd, err;

	tp_id = determine_tracepoint_id(tp_category, tp_name);
	if (tp_id < 0) {
		pr_warn("failed to determine tracepoint '%s/%s' perf event ID: %s\n",
			tp_category, tp_name,
			libbpf_strerror_r(tp_id, errmsg, sizeof(errmsg)));
		return tp_id;
	}

	attr.type = PERF_TYPE_TRACEPOINT;
	attr.size = sizeof(attr);
	attr.config = tp_id;

	pfd = syscall(__NR_perf_event_open, &attr, -1 /* pid */, 0 /* cpu */,
		      -1 /* group_fd */, PERF_FLAG_FD_CLOEXEC);
	if (pfd < 0) {
		err = -errno;
		pr_warn("tracepoint '%s/%s' perf_event_open() failed: %s\n",
			tp_category, tp_name,
			libbpf_strerror_r(err, errmsg, sizeof(errmsg)));
		return err;
	}
	return pfd;
}

struct bpf_link *bpf_program__attach_tracepoint(struct bpf_program *prog,
						const char *tp_category,
						const char *tp_name)
{
	char errmsg[STRERR_BUFSIZE];
	struct bpf_link *link;
	int pfd, err;

	pfd = perf_event_open_tracepoint(tp_category, tp_name);
	if (pfd < 0) {
		pr_warn("program '%s': failed to create tracepoint '%s/%s' perf event: %s\n",
			bpf_program__title(prog, false),
			tp_category, tp_name,
			libbpf_strerror_r(pfd, errmsg, sizeof(errmsg)));
		return ERR_PTR(pfd);
	}
	link = bpf_program__attach_perf_event(prog, pfd);
	if (IS_ERR(link)) {
		close(pfd);
		err = PTR_ERR(link);
		pr_warn("program '%s': failed to attach to tracepoint '%s/%s': %s\n",
			bpf_program__title(prog, false),
			tp_category, tp_name,
			libbpf_strerror_r(err, errmsg, sizeof(errmsg)));
		return link;
	}
	return link;
}

static struct bpf_link *attach_tp(const struct bpf_sec_def *sec,
				  struct bpf_program *prog)
{
	char *sec_name, *tp_cat, *tp_name;
	struct bpf_link *link;

	sec_name = strdup(bpf_program__title(prog, false));
	if (!sec_name)
		return ERR_PTR(-ENOMEM);

	/* extract "tp/<category>/<name>" */
	tp_cat = sec_name + sec->len;
	tp_name = strchr(tp_cat, '/');
	if (!tp_name) {
		link = ERR_PTR(-EINVAL);
		goto out;
	}
	*tp_name = '\0';
	tp_name++;

	link = bpf_program__attach_tracepoint(prog, tp_cat, tp_name);
out:
	free(sec_name);
	return link;
}

struct bpf_link *bpf_program__attach_raw_tracepoint(struct bpf_program *prog,
						    const char *tp_name)
{
	char errmsg[STRERR_BUFSIZE];
	struct bpf_link *link;
	int prog_fd, pfd;

	prog_fd = bpf_program__fd(prog);
	if (prog_fd < 0) {
		pr_warn("program '%s': can't attach before loaded\n",
			bpf_program__title(prog, false));
		return ERR_PTR(-EINVAL);
	}

	link = calloc(1, sizeof(*link));
	if (!link)
		return ERR_PTR(-ENOMEM);
	link->detach = &bpf_link__detach_fd;

	pfd = bpf_raw_tracepoint_open(tp_name, prog_fd);
	if (pfd < 0) {
		pfd = -errno;
		free(link);
		pr_warn("program '%s': failed to attach to raw tracepoint '%s': %s\n",
			bpf_program__title(prog, false), tp_name,
			libbpf_strerror_r(pfd, errmsg, sizeof(errmsg)));
		return ERR_PTR(pfd);
	}
	link->fd = pfd;
	return link;
}

static struct bpf_link *attach_raw_tp(const struct bpf_sec_def *sec,
				      struct bpf_program *prog)
{
	const char *tp_name = bpf_program__title(prog, false) + sec->len;

	return bpf_program__attach_raw_tracepoint(prog, tp_name);
}

/* Common logic for all BPF program types that attach to a btf_id */
static struct bpf_link *bpf_program__attach_btf_id(struct bpf_program *prog)
{
	char errmsg[STRERR_BUFSIZE];
	struct bpf_link *link;
	int prog_fd, pfd;

	prog_fd = bpf_program__fd(prog);
	if (prog_fd < 0) {
		pr_warn("program '%s': can't attach before loaded\n",
			bpf_program__title(prog, false));
		return ERR_PTR(-EINVAL);
	}

	link = calloc(1, sizeof(*link));
	if (!link)
		return ERR_PTR(-ENOMEM);
	link->detach = &bpf_link__detach_fd;

	pfd = bpf_raw_tracepoint_open(NULL, prog_fd);
	if (pfd < 0) {
		pfd = -errno;
		free(link);
		pr_warn("program '%s': failed to attach: %s\n",
			bpf_program__title(prog, false),
			libbpf_strerror_r(pfd, errmsg, sizeof(errmsg)));
		return ERR_PTR(pfd);
	}
	link->fd = pfd;
	return (struct bpf_link *)link;
}

struct bpf_link *bpf_program__attach_trace(struct bpf_program *prog)
{
	return bpf_program__attach_btf_id(prog);
}

struct bpf_link *bpf_program__attach_lsm(struct bpf_program *prog)
{
	return bpf_program__attach_btf_id(prog);
}

static struct bpf_link *attach_trace(const struct bpf_sec_def *sec,
				     struct bpf_program *prog)
{
	return bpf_program__attach_trace(prog);
}

static struct bpf_link *attach_lsm(const struct bpf_sec_def *sec,
				   struct bpf_program *prog)
{
	return bpf_program__attach_lsm(prog);
}

static struct bpf_link *attach_iter(const struct bpf_sec_def *sec,
				    struct bpf_program *prog)
{
	return bpf_program__attach_iter(prog, NULL);
}

static struct bpf_link *
bpf_program__attach_fd(struct bpf_program *prog, int target_fd,
		       const char *target_name)
{
	enum bpf_attach_type attach_type;
	char errmsg[STRERR_BUFSIZE];
	struct bpf_link *link;
	int prog_fd, link_fd;

	prog_fd = bpf_program__fd(prog);
	if (prog_fd < 0) {
		pr_warn("program '%s': can't attach before loaded\n",
			bpf_program__title(prog, false));
		return ERR_PTR(-EINVAL);
	}

	link = calloc(1, sizeof(*link));
	if (!link)
		return ERR_PTR(-ENOMEM);
	link->detach = &bpf_link__detach_fd;

	attach_type = bpf_program__get_expected_attach_type(prog);
	link_fd = bpf_link_create(prog_fd, target_fd, attach_type, NULL);
	if (link_fd < 0) {
		link_fd = -errno;
		free(link);
		pr_warn("program '%s': failed to attach to %s: %s\n",
			bpf_program__title(prog, false), target_name,
			libbpf_strerror_r(link_fd, errmsg, sizeof(errmsg)));
		return ERR_PTR(link_fd);
	}
	link->fd = link_fd;
	return link;
}

struct bpf_link *
bpf_program__attach_cgroup(struct bpf_program *prog, int cgroup_fd)
{
	return bpf_program__attach_fd(prog, cgroup_fd, "cgroup");
}

struct bpf_link *
bpf_program__attach_netns(struct bpf_program *prog, int netns_fd)
{
	return bpf_program__attach_fd(prog, netns_fd, "netns");
}

struct bpf_link *bpf_program__attach_xdp(struct bpf_program *prog, int ifindex)
{
	/* target_fd/target_ifindex use the same field in LINK_CREATE */
	return bpf_program__attach_fd(prog, ifindex, "xdp");
}

struct bpf_link *
bpf_program__attach_iter(struct bpf_program *prog,
			 const struct bpf_iter_attach_opts *opts)
{
	DECLARE_LIBBPF_OPTS(bpf_link_create_opts, link_create_opts);
	char errmsg[STRERR_BUFSIZE];
	struct bpf_link *link;
	int prog_fd, link_fd;
	__u32 target_fd = 0;

	if (!OPTS_VALID(opts, bpf_iter_attach_opts))
		return ERR_PTR(-EINVAL);

	link_create_opts.iter_info = OPTS_GET(opts, link_info, (void *)0);
	link_create_opts.iter_info_len = OPTS_GET(opts, link_info_len, 0);

	prog_fd = bpf_program__fd(prog);
	if (prog_fd < 0) {
		pr_warn("program '%s': can't attach before loaded\n",
			bpf_program__title(prog, false));
		return ERR_PTR(-EINVAL);
	}

	link = calloc(1, sizeof(*link));
	if (!link)
		return ERR_PTR(-ENOMEM);
	link->detach = &bpf_link__detach_fd;

	link_fd = bpf_link_create(prog_fd, target_fd, BPF_TRACE_ITER,
				  &link_create_opts);
	if (link_fd < 0) {
		link_fd = -errno;
		free(link);
		pr_warn("program '%s': failed to attach to iterator: %s\n",
			bpf_program__title(prog, false),
			libbpf_strerror_r(link_fd, errmsg, sizeof(errmsg)));
		return ERR_PTR(link_fd);
	}
	link->fd = link_fd;
	return link;
}

struct bpf_link *bpf_program__attach(struct bpf_program *prog)
{
	const struct bpf_sec_def *sec_def;

	sec_def = find_sec_def(bpf_program__title(prog, false));
	if (!sec_def || !sec_def->attach_fn)
		return ERR_PTR(-ESRCH);

	return sec_def->attach_fn(sec_def, prog);
}

static int bpf_link__detach_struct_ops(struct bpf_link *link)
{
	__u32 zero = 0;

	if (bpf_map_delete_elem(link->fd, &zero))
		return -errno;

	return 0;
}

struct bpf_link *bpf_map__attach_struct_ops(struct bpf_map *map)
{
	struct bpf_struct_ops *st_ops;
	struct bpf_link *link;
	__u32 i, zero = 0;
	int err;

	if (!bpf_map__is_struct_ops(map) || map->fd == -1)
		return ERR_PTR(-EINVAL);

	link = calloc(1, sizeof(*link));
	if (!link)
		return ERR_PTR(-EINVAL);

	st_ops = map->st_ops;
	for (i = 0; i < btf_vlen(st_ops->type); i++) {
		struct bpf_program *prog = st_ops->progs[i];
		void *kern_data;
		int prog_fd;

		if (!prog)
			continue;

		prog_fd = bpf_program__fd(prog);
		kern_data = st_ops->kern_vdata + st_ops->kern_func_off[i];
		*(unsigned long *)kern_data = prog_fd;
	}

	err = bpf_map_update_elem(map->fd, &zero, st_ops->kern_vdata, 0);
	if (err) {
		err = -errno;
		free(link);
		return ERR_PTR(err);
	}

	link->detach = bpf_link__detach_struct_ops;
	link->fd = map->fd;

	return link;
}

enum bpf_perf_event_ret
bpf_perf_event_read_simple(void *mmap_mem, size_t mmap_size, size_t page_size,
			   void **copy_mem, size_t *copy_size,
			   bpf_perf_event_print_t fn, void *private_data)
{
	struct perf_event_mmap_page *header = mmap_mem;
	__u64 data_head = ring_buffer_read_head(header);
	__u64 data_tail = header->data_tail;
	void *base = ((__u8 *)header) + page_size;
	int ret = LIBBPF_PERF_EVENT_CONT;
	struct perf_event_header *ehdr;
	size_t ehdr_size;

	while (data_head != data_tail) {
		ehdr = base + (data_tail & (mmap_size - 1));
		ehdr_size = ehdr->size;

		if (((void *)ehdr) + ehdr_size > base + mmap_size) {
			void *copy_start = ehdr;
			size_t len_first = base + mmap_size - copy_start;
			size_t len_secnd = ehdr_size - len_first;

			if (*copy_size < ehdr_size) {
				free(*copy_mem);
				*copy_mem = malloc(ehdr_size);
				if (!*copy_mem) {
					*copy_size = 0;
					ret = LIBBPF_PERF_EVENT_ERROR;
					break;
				}
				*copy_size = ehdr_size;
			}

			memcpy(*copy_mem, copy_start, len_first);
			memcpy(*copy_mem + len_first, base, len_secnd);
			ehdr = *copy_mem;
		}

		ret = fn(ehdr, private_data);
		data_tail += ehdr_size;
		if (ret != LIBBPF_PERF_EVENT_CONT)
			break;
	}

	ring_buffer_write_tail(header, data_tail);
	return ret;
}

struct perf_buffer;

struct perf_buffer_params {
	struct perf_event_attr *attr;
	/* if event_cb is specified, it takes precendence */
	perf_buffer_event_fn event_cb;
	/* sample_cb and lost_cb are higher-level common-case callbacks */
	perf_buffer_sample_fn sample_cb;
	perf_buffer_lost_fn lost_cb;
	void *ctx;
	int cpu_cnt;
	int *cpus;
	int *map_keys;
};

struct perf_cpu_buf {
	struct perf_buffer *pb;
	void *base; /* mmap()'ed memory */
	void *buf; /* for reconstructing segmented data */
	size_t buf_size;
	int fd;
	int cpu;
	int map_key;
};

struct perf_buffer {
	perf_buffer_event_fn event_cb;
	perf_buffer_sample_fn sample_cb;
	perf_buffer_lost_fn lost_cb;
	void *ctx; /* passed into callbacks */

	size_t page_size;
	size_t mmap_size;
	struct perf_cpu_buf **cpu_bufs;
	struct epoll_event *events;
	int cpu_cnt; /* number of allocated CPU buffers */
	int epoll_fd; /* perf event FD */
	int map_fd; /* BPF_MAP_TYPE_PERF_EVENT_ARRAY BPF map FD */
};

static void perf_buffer__free_cpu_buf(struct perf_buffer *pb,
				      struct perf_cpu_buf *cpu_buf)
{
	if (!cpu_buf)
		return;
	if (cpu_buf->base &&
	    munmap(cpu_buf->base, pb->mmap_size + pb->page_size))
		pr_warn("failed to munmap cpu_buf #%d\n", cpu_buf->cpu);
	if (cpu_buf->fd >= 0) {
		ioctl(cpu_buf->fd, PERF_EVENT_IOC_DISABLE, 0);
		close(cpu_buf->fd);
	}
	free(cpu_buf->buf);
	free(cpu_buf);
}

void perf_buffer__free(struct perf_buffer *pb)
{
	int i;

	if (IS_ERR_OR_NULL(pb))
		return;
	if (pb->cpu_bufs) {
		for (i = 0; i < pb->cpu_cnt; i++) {
			struct perf_cpu_buf *cpu_buf = pb->cpu_bufs[i];

			if (!cpu_buf)
				continue;

			bpf_map_delete_elem(pb->map_fd, &cpu_buf->map_key);
			perf_buffer__free_cpu_buf(pb, cpu_buf);
		}
		free(pb->cpu_bufs);
	}
	if (pb->epoll_fd >= 0)
		close(pb->epoll_fd);
	free(pb->events);
	free(pb);
}

static struct perf_cpu_buf *
perf_buffer__open_cpu_buf(struct perf_buffer *pb, struct perf_event_attr *attr,
			  int cpu, int map_key)
{
	struct perf_cpu_buf *cpu_buf;
	char msg[STRERR_BUFSIZE];
	int err;

	cpu_buf = calloc(1, sizeof(*cpu_buf));
	if (!cpu_buf)
		return ERR_PTR(-ENOMEM);

	cpu_buf->pb = pb;
	cpu_buf->cpu = cpu;
	cpu_buf->map_key = map_key;

	cpu_buf->fd = syscall(__NR_perf_event_open, attr, -1 /* pid */, cpu,
			      -1, PERF_FLAG_FD_CLOEXEC);
	if (cpu_buf->fd < 0) {
		err = -errno;
		pr_warn("failed to open perf buffer event on cpu #%d: %s\n",
			cpu, libbpf_strerror_r(err, msg, sizeof(msg)));
		goto error;
	}

	cpu_buf->base = mmap(NULL, pb->mmap_size + pb->page_size,
			     PROT_READ | PROT_WRITE, MAP_SHARED,
			     cpu_buf->fd, 0);
	if (cpu_buf->base == MAP_FAILED) {
		cpu_buf->base = NULL;
		err = -errno;
		pr_warn("failed to mmap perf buffer on cpu #%d: %s\n",
			cpu, libbpf_strerror_r(err, msg, sizeof(msg)));
		goto error;
	}

	if (ioctl(cpu_buf->fd, PERF_EVENT_IOC_ENABLE, 0) < 0) {
		err = -errno;
		pr_warn("failed to enable perf buffer event on cpu #%d: %s\n",
			cpu, libbpf_strerror_r(err, msg, sizeof(msg)));
		goto error;
	}

	return cpu_buf;

error:
	perf_buffer__free_cpu_buf(pb, cpu_buf);
	return (struct perf_cpu_buf *)ERR_PTR(err);
}

static struct perf_buffer *__perf_buffer__new(int map_fd, size_t page_cnt,
					      struct perf_buffer_params *p);

struct perf_buffer *perf_buffer__new(int map_fd, size_t page_cnt,
				     const struct perf_buffer_opts *opts)
{
	struct perf_buffer_params p = {};
	struct perf_event_attr attr = { 0, };

	attr.config = PERF_COUNT_SW_BPF_OUTPUT,
	attr.type = PERF_TYPE_SOFTWARE;
	attr.sample_type = PERF_SAMPLE_RAW;
	attr.sample_period = 1;
	attr.wakeup_events = 1;

	p.attr = &attr;
	p.sample_cb = opts ? opts->sample_cb : NULL;
	p.lost_cb = opts ? opts->lost_cb : NULL;
	p.ctx = opts ? opts->ctx : NULL;

	return __perf_buffer__new(map_fd, page_cnt, &p);
}

struct perf_buffer *
perf_buffer__new_raw(int map_fd, size_t page_cnt,
		     const struct perf_buffer_raw_opts *opts)
{
	struct perf_buffer_params p = {};

	p.attr = opts->attr;
	p.event_cb = opts->event_cb;
	p.ctx = opts->ctx;
	p.cpu_cnt = opts->cpu_cnt;
	p.cpus = opts->cpus;
	p.map_keys = opts->map_keys;

	return __perf_buffer__new(map_fd, page_cnt, &p);
}

static struct perf_buffer *__perf_buffer__new(int map_fd, size_t page_cnt,
					      struct perf_buffer_params *p)
{
	const char *online_cpus_file = "/sys/devices/system/cpu/online";
	struct bpf_map_info map;
	char msg[STRERR_BUFSIZE];
	struct perf_buffer *pb;
	bool *online = NULL;
	__u32 map_info_len;
	int err, i, j, n;

	if (page_cnt & (page_cnt - 1)) {
		pr_warn("page count should be power of two, but is %zu\n",
			page_cnt);
		return ERR_PTR(-EINVAL);
	}

	/* best-effort sanity checks */
	memset(&map, 0, sizeof(map));
	map_info_len = sizeof(map);
	err = bpf_obj_get_info_by_fd(map_fd, &map, &map_info_len);
	if (err) {
		err = -errno;
		/* if BPF_OBJ_GET_INFO_BY_FD is supported, will return
		 * -EBADFD, -EFAULT, or -E2BIG on real error
		 */
		if (err != -EINVAL) {
			pr_warn("failed to get map info for map FD %d: %s\n",
				map_fd, libbpf_strerror_r(err, msg, sizeof(msg)));
			return ERR_PTR(err);
		}
		pr_debug("failed to get map info for FD %d; API not supported? Ignoring...\n",
			 map_fd);
	} else {
		if (map.type != BPF_MAP_TYPE_PERF_EVENT_ARRAY) {
			pr_warn("map '%s' should be BPF_MAP_TYPE_PERF_EVENT_ARRAY\n",
				map.name);
			return ERR_PTR(-EINVAL);
		}
	}

	pb = calloc(1, sizeof(*pb));
	if (!pb)
		return ERR_PTR(-ENOMEM);

	pb->event_cb = p->event_cb;
	pb->sample_cb = p->sample_cb;
	pb->lost_cb = p->lost_cb;
	pb->ctx = p->ctx;

	pb->page_size = getpagesize();
	pb->mmap_size = pb->page_size * page_cnt;
	pb->map_fd = map_fd;

	pb->epoll_fd = epoll_create1(EPOLL_CLOEXEC);
	if (pb->epoll_fd < 0) {
		err = -errno;
		pr_warn("failed to create epoll instance: %s\n",
			libbpf_strerror_r(err, msg, sizeof(msg)));
		goto error;
	}

	if (p->cpu_cnt > 0) {
		pb->cpu_cnt = p->cpu_cnt;
	} else {
		pb->cpu_cnt = libbpf_num_possible_cpus();
		if (pb->cpu_cnt < 0) {
			err = pb->cpu_cnt;
			goto error;
		}
		if (map.max_entries && map.max_entries < pb->cpu_cnt)
			pb->cpu_cnt = map.max_entries;
	}

	pb->events = calloc(pb->cpu_cnt, sizeof(*pb->events));
	if (!pb->events) {
		err = -ENOMEM;
		pr_warn("failed to allocate events: out of memory\n");
		goto error;
	}
	pb->cpu_bufs = calloc(pb->cpu_cnt, sizeof(*pb->cpu_bufs));
	if (!pb->cpu_bufs) {
		err = -ENOMEM;
		pr_warn("failed to allocate buffers: out of memory\n");
		goto error;
	}

	err = parse_cpu_mask_file(online_cpus_file, &online, &n);
	if (err) {
		pr_warn("failed to get online CPU mask: %d\n", err);
		goto error;
	}

	for (i = 0, j = 0; i < pb->cpu_cnt; i++) {
		struct perf_cpu_buf *cpu_buf;
		int cpu, map_key;

		cpu = p->cpu_cnt > 0 ? p->cpus[i] : i;
		map_key = p->cpu_cnt > 0 ? p->map_keys[i] : i;

		/* in case user didn't explicitly requested particular CPUs to
		 * be attached to, skip offline/not present CPUs
		 */
		if (p->cpu_cnt <= 0 && (cpu >= n || !online[cpu]))
			continue;

		cpu_buf = perf_buffer__open_cpu_buf(pb, p->attr, cpu, map_key);
		if (IS_ERR(cpu_buf)) {
			err = PTR_ERR(cpu_buf);
			goto error;
		}

		pb->cpu_bufs[j] = cpu_buf;

		err = bpf_map_update_elem(pb->map_fd, &map_key,
					  &cpu_buf->fd, 0);
		if (err) {
			err = -errno;
			pr_warn("failed to set cpu #%d, key %d -> perf FD %d: %s\n",
				cpu, map_key, cpu_buf->fd,
				libbpf_strerror_r(err, msg, sizeof(msg)));
			goto error;
		}

		pb->events[j].events = EPOLLIN;
		pb->events[j].data.ptr = cpu_buf;
		if (epoll_ctl(pb->epoll_fd, EPOLL_CTL_ADD, cpu_buf->fd,
			      &pb->events[j]) < 0) {
			err = -errno;
			pr_warn("failed to epoll_ctl cpu #%d perf FD %d: %s\n",
				cpu, cpu_buf->fd,
				libbpf_strerror_r(err, msg, sizeof(msg)));
			goto error;
		}
		j++;
	}
	pb->cpu_cnt = j;
	free(online);

	return pb;

error:
	free(online);
	if (pb)
		perf_buffer__free(pb);
	return ERR_PTR(err);
}

struct perf_sample_raw {
	struct perf_event_header header;
	uint32_t size;
	char data[];
};

struct perf_sample_lost {
	struct perf_event_header header;
	uint64_t id;
	uint64_t lost;
	uint64_t sample_id;
};

static enum bpf_perf_event_ret
perf_buffer__process_record(struct perf_event_header *e, void *ctx)
{
	struct perf_cpu_buf *cpu_buf = ctx;
	struct perf_buffer *pb = cpu_buf->pb;
	void *data = e;

	/* user wants full control over parsing perf event */
	if (pb->event_cb)
		return pb->event_cb(pb->ctx, cpu_buf->cpu, e);

	switch (e->type) {
	case PERF_RECORD_SAMPLE: {
		struct perf_sample_raw *s = data;

		if (pb->sample_cb)
			pb->sample_cb(pb->ctx, cpu_buf->cpu, s->data, s->size);
		break;
	}
	case PERF_RECORD_LOST: {
		struct perf_sample_lost *s = data;

		if (pb->lost_cb)
			pb->lost_cb(pb->ctx, cpu_buf->cpu, s->lost);
		break;
	}
	default:
		pr_warn("unknown perf sample type %d\n", e->type);
		return LIBBPF_PERF_EVENT_ERROR;
	}
	return LIBBPF_PERF_EVENT_CONT;
}

static int perf_buffer__process_records(struct perf_buffer *pb,
					struct perf_cpu_buf *cpu_buf)
{
	enum bpf_perf_event_ret ret;

	ret = bpf_perf_event_read_simple(cpu_buf->base, pb->mmap_size,
					 pb->page_size, &cpu_buf->buf,
					 &cpu_buf->buf_size,
					 perf_buffer__process_record, cpu_buf);
	if (ret != LIBBPF_PERF_EVENT_CONT)
		return ret;
	return 0;
}

int perf_buffer__poll(struct perf_buffer *pb, int timeout_ms)
{
	int i, cnt, err;

	cnt = epoll_wait(pb->epoll_fd, pb->events, pb->cpu_cnt, timeout_ms);
	for (i = 0; i < cnt; i++) {
		struct perf_cpu_buf *cpu_buf = pb->events[i].data.ptr;

		err = perf_buffer__process_records(pb, cpu_buf);
		if (err) {
			pr_warn("error while processing records: %d\n", err);
			return err;
		}
	}
	return cnt < 0 ? -errno : cnt;
}

int perf_buffer__consume(struct perf_buffer *pb)
{
	int i, err;

	for (i = 0; i < pb->cpu_cnt; i++) {
		struct perf_cpu_buf *cpu_buf = pb->cpu_bufs[i];

		if (!cpu_buf)
			continue;

		err = perf_buffer__process_records(pb, cpu_buf);
		if (err) {
			pr_warn("error while processing records: %d\n", err);
			return err;
		}
	}
	return 0;
}

struct bpf_prog_info_array_desc {
	int	array_offset;	/* e.g. offset of jited_prog_insns */
	int	count_offset;	/* e.g. offset of jited_prog_len */
	int	size_offset;	/* > 0: offset of rec size,
				 * < 0: fix size of -size_offset
				 */
};

static struct bpf_prog_info_array_desc bpf_prog_info_array_desc[] = {
	[BPF_PROG_INFO_JITED_INSNS] = {
		offsetof(struct bpf_prog_info, jited_prog_insns),
		offsetof(struct bpf_prog_info, jited_prog_len),
		-1,
	},
	[BPF_PROG_INFO_XLATED_INSNS] = {
		offsetof(struct bpf_prog_info, xlated_prog_insns),
		offsetof(struct bpf_prog_info, xlated_prog_len),
		-1,
	},
	[BPF_PROG_INFO_MAP_IDS] = {
		offsetof(struct bpf_prog_info, map_ids),
		offsetof(struct bpf_prog_info, nr_map_ids),
		-(int)sizeof(__u32),
	},
	[BPF_PROG_INFO_JITED_KSYMS] = {
		offsetof(struct bpf_prog_info, jited_ksyms),
		offsetof(struct bpf_prog_info, nr_jited_ksyms),
		-(int)sizeof(__u64),
	},
	[BPF_PROG_INFO_JITED_FUNC_LENS] = {
		offsetof(struct bpf_prog_info, jited_func_lens),
		offsetof(struct bpf_prog_info, nr_jited_func_lens),
		-(int)sizeof(__u32),
	},
	[BPF_PROG_INFO_FUNC_INFO] = {
		offsetof(struct bpf_prog_info, func_info),
		offsetof(struct bpf_prog_info, nr_func_info),
		offsetof(struct bpf_prog_info, func_info_rec_size),
	},
	[BPF_PROG_INFO_LINE_INFO] = {
		offsetof(struct bpf_prog_info, line_info),
		offsetof(struct bpf_prog_info, nr_line_info),
		offsetof(struct bpf_prog_info, line_info_rec_size),
	},
	[BPF_PROG_INFO_JITED_LINE_INFO] = {
		offsetof(struct bpf_prog_info, jited_line_info),
		offsetof(struct bpf_prog_info, nr_jited_line_info),
		offsetof(struct bpf_prog_info, jited_line_info_rec_size),
	},
	[BPF_PROG_INFO_PROG_TAGS] = {
		offsetof(struct bpf_prog_info, prog_tags),
		offsetof(struct bpf_prog_info, nr_prog_tags),
		-(int)sizeof(__u8) * BPF_TAG_SIZE,
	},

};

static __u32 bpf_prog_info_read_offset_u32(struct bpf_prog_info *info,
					   int offset)
{
	__u32 *array = (__u32 *)info;

	if (offset >= 0)
		return array[offset / sizeof(__u32)];
	return -(int)offset;
}

static __u64 bpf_prog_info_read_offset_u64(struct bpf_prog_info *info,
					   int offset)
{
	__u64 *array = (__u64 *)info;

	if (offset >= 0)
		return array[offset / sizeof(__u64)];
	return -(int)offset;
}

static void bpf_prog_info_set_offset_u32(struct bpf_prog_info *info, int offset,
					 __u32 val)
{
	__u32 *array = (__u32 *)info;

	if (offset >= 0)
		array[offset / sizeof(__u32)] = val;
}

static void bpf_prog_info_set_offset_u64(struct bpf_prog_info *info, int offset,
					 __u64 val)
{
	__u64 *array = (__u64 *)info;

	if (offset >= 0)
		array[offset / sizeof(__u64)] = val;
}

struct bpf_prog_info_linear *
bpf_program__get_prog_info_linear(int fd, __u64 arrays)
{
	struct bpf_prog_info_linear *info_linear;
	struct bpf_prog_info info = {};
	__u32 info_len = sizeof(info);
	__u32 data_len = 0;
	int i, err;
	void *ptr;

	if (arrays >> BPF_PROG_INFO_LAST_ARRAY)
		return ERR_PTR(-EINVAL);

	/* step 1: get array dimensions */
	err = bpf_obj_get_info_by_fd(fd, &info, &info_len);
	if (err) {
		pr_debug("can't get prog info: %s", strerror(errno));
		return ERR_PTR(-EFAULT);
	}

	/* step 2: calculate total size of all arrays */
	for (i = BPF_PROG_INFO_FIRST_ARRAY; i < BPF_PROG_INFO_LAST_ARRAY; ++i) {
		bool include_array = (arrays & (1UL << i)) > 0;
		struct bpf_prog_info_array_desc *desc;
		__u32 count, size;

		desc = bpf_prog_info_array_desc + i;

		/* kernel is too old to support this field */
		if (info_len < desc->array_offset + sizeof(__u32) ||
		    info_len < desc->count_offset + sizeof(__u32) ||
		    (desc->size_offset > 0 && info_len < desc->size_offset))
			include_array = false;

		if (!include_array) {
			arrays &= ~(1UL << i);	/* clear the bit */
			continue;
		}

		count = bpf_prog_info_read_offset_u32(&info, desc->count_offset);
		size  = bpf_prog_info_read_offset_u32(&info, desc->size_offset);

		data_len += count * size;
	}

	/* step 3: allocate continuous memory */
	data_len = roundup(data_len, sizeof(__u64));
	info_linear = malloc(sizeof(struct bpf_prog_info_linear) + data_len);
	if (!info_linear)
		return ERR_PTR(-ENOMEM);

	/* step 4: fill data to info_linear->info */
	info_linear->arrays = arrays;
	memset(&info_linear->info, 0, sizeof(info));
	ptr = info_linear->data;

	for (i = BPF_PROG_INFO_FIRST_ARRAY; i < BPF_PROG_INFO_LAST_ARRAY; ++i) {
		struct bpf_prog_info_array_desc *desc;
		__u32 count, size;

		if ((arrays & (1UL << i)) == 0)
			continue;

		desc  = bpf_prog_info_array_desc + i;
		count = bpf_prog_info_read_offset_u32(&info, desc->count_offset);
		size  = bpf_prog_info_read_offset_u32(&info, desc->size_offset);
		bpf_prog_info_set_offset_u32(&info_linear->info,
					     desc->count_offset, count);
		bpf_prog_info_set_offset_u32(&info_linear->info,
					     desc->size_offset, size);
		bpf_prog_info_set_offset_u64(&info_linear->info,
					     desc->array_offset,
					     ptr_to_u64(ptr));
		ptr += count * size;
	}

	/* step 5: call syscall again to get required arrays */
	err = bpf_obj_get_info_by_fd(fd, &info_linear->info, &info_len);
	if (err) {
		pr_debug("can't get prog info: %s", strerror(errno));
		free(info_linear);
		return ERR_PTR(-EFAULT);
	}

	/* step 6: verify the data */
	for (i = BPF_PROG_INFO_FIRST_ARRAY; i < BPF_PROG_INFO_LAST_ARRAY; ++i) {
		struct bpf_prog_info_array_desc *desc;
		__u32 v1, v2;

		if ((arrays & (1UL << i)) == 0)
			continue;

		desc = bpf_prog_info_array_desc + i;
		v1 = bpf_prog_info_read_offset_u32(&info, desc->count_offset);
		v2 = bpf_prog_info_read_offset_u32(&info_linear->info,
						   desc->count_offset);
		if (v1 != v2)
			pr_warn("%s: mismatch in element count\n", __func__);

		v1 = bpf_prog_info_read_offset_u32(&info, desc->size_offset);
		v2 = bpf_prog_info_read_offset_u32(&info_linear->info,
						   desc->size_offset);
		if (v1 != v2)
			pr_warn("%s: mismatch in rec size\n", __func__);
	}

	/* step 7: update info_len and data_len */
	info_linear->info_len = sizeof(struct bpf_prog_info);
	info_linear->data_len = data_len;

	return info_linear;
}

void bpf_program__bpil_addr_to_offs(struct bpf_prog_info_linear *info_linear)
{
	int i;

	for (i = BPF_PROG_INFO_FIRST_ARRAY; i < BPF_PROG_INFO_LAST_ARRAY; ++i) {
		struct bpf_prog_info_array_desc *desc;
		__u64 addr, offs;

		if ((info_linear->arrays & (1UL << i)) == 0)
			continue;

		desc = bpf_prog_info_array_desc + i;
		addr = bpf_prog_info_read_offset_u64(&info_linear->info,
						     desc->array_offset);
		offs = addr - ptr_to_u64(info_linear->data);
		bpf_prog_info_set_offset_u64(&info_linear->info,
					     desc->array_offset, offs);
	}
}

void bpf_program__bpil_offs_to_addr(struct bpf_prog_info_linear *info_linear)
{
	int i;

	for (i = BPF_PROG_INFO_FIRST_ARRAY; i < BPF_PROG_INFO_LAST_ARRAY; ++i) {
		struct bpf_prog_info_array_desc *desc;
		__u64 addr, offs;

		if ((info_linear->arrays & (1UL << i)) == 0)
			continue;

		desc = bpf_prog_info_array_desc + i;
		offs = bpf_prog_info_read_offset_u64(&info_linear->info,
						     desc->array_offset);
		addr = offs + ptr_to_u64(info_linear->data);
		bpf_prog_info_set_offset_u64(&info_linear->info,
					     desc->array_offset, addr);
	}
}

int bpf_program__set_attach_target(struct bpf_program *prog,
				   int attach_prog_fd,
				   const char *attach_func_name)
{
	int btf_id;

	if (!prog || attach_prog_fd < 0 || !attach_func_name)
		return -EINVAL;

	if (attach_prog_fd)
		btf_id = libbpf_find_prog_btf_id(attach_func_name,
						 attach_prog_fd);
	else
		btf_id = __find_vmlinux_btf_id(prog->obj->btf_vmlinux,
					       attach_func_name,
					       prog->expected_attach_type);

	if (btf_id < 0)
		return btf_id;

	prog->attach_btf_id = btf_id;
	prog->attach_prog_fd = attach_prog_fd;
	return 0;
}

int parse_cpu_mask_str(const char *s, bool **mask, int *mask_sz)
{
	int err = 0, n, len, start, end = -1;
	bool *tmp;

	*mask = NULL;
	*mask_sz = 0;

	/* Each sub string separated by ',' has format \d+-\d+ or \d+ */
	while (*s) {
		if (*s == ',' || *s == '\n') {
			s++;
			continue;
		}
		n = sscanf(s, "%d%n-%d%n", &start, &len, &end, &len);
		if (n <= 0 || n > 2) {
			pr_warn("Failed to get CPU range %s: %d\n", s, n);
			err = -EINVAL;
			goto cleanup;
		} else if (n == 1) {
			end = start;
		}
		if (start < 0 || start > end) {
			pr_warn("Invalid CPU range [%d,%d] in %s\n",
				start, end, s);
			err = -EINVAL;
			goto cleanup;
		}
		tmp = realloc(*mask, end + 1);
		if (!tmp) {
			err = -ENOMEM;
			goto cleanup;
		}
		*mask = tmp;
		memset(tmp + *mask_sz, 0, start - *mask_sz);
		memset(tmp + start, 1, end - start + 1);
		*mask_sz = end + 1;
		s += len;
	}
	if (!*mask_sz) {
		pr_warn("Empty CPU range\n");
		return -EINVAL;
	}
	return 0;
cleanup:
	free(*mask);
	*mask = NULL;
	return err;
}

int parse_cpu_mask_file(const char *fcpu, bool **mask, int *mask_sz)
{
	int fd, err = 0, len;
	char buf[128];

	fd = open(fcpu, O_RDONLY);
	if (fd < 0) {
		err = -errno;
		pr_warn("Failed to open cpu mask file %s: %d\n", fcpu, err);
		return err;
	}
	len = read(fd, buf, sizeof(buf));
	close(fd);
	if (len <= 0) {
		err = len ? -errno : -EINVAL;
		pr_warn("Failed to read cpu mask from %s: %d\n", fcpu, err);
		return err;
	}
	if (len >= sizeof(buf)) {
		pr_warn("CPU mask is too big in file %s\n", fcpu);
		return -E2BIG;
	}
	buf[len] = '\0';

	return parse_cpu_mask_str(buf, mask, mask_sz);
}

int libbpf_num_possible_cpus(void)
{
	static const char *fcpu = "/sys/devices/system/cpu/possible";
	static int cpus;
	int err, n, i, tmp_cpus;
	bool *mask;

	tmp_cpus = READ_ONCE(cpus);
	if (tmp_cpus > 0)
		return tmp_cpus;

	err = parse_cpu_mask_file(fcpu, &mask, &n);
	if (err)
		return err;

	tmp_cpus = 0;
	for (i = 0; i < n; i++) {
		if (mask[i])
			tmp_cpus++;
	}
	free(mask);

	WRITE_ONCE(cpus, tmp_cpus);
	return tmp_cpus;
}

int bpf_object__open_skeleton(struct bpf_object_skeleton *s,
			      const struct bpf_object_open_opts *opts)
{
	DECLARE_LIBBPF_OPTS(bpf_object_open_opts, skel_opts,
		.object_name = s->name,
	);
	struct bpf_object *obj;
	int i;

	/* Attempt to preserve opts->object_name, unless overriden by user
	 * explicitly. Overwriting object name for skeletons is discouraged,
	 * as it breaks global data maps, because they contain object name
	 * prefix as their own map name prefix. When skeleton is generated,
	 * bpftool is making an assumption that this name will stay the same.
	 */
	if (opts) {
		memcpy(&skel_opts, opts, sizeof(*opts));
		if (!opts->object_name)
			skel_opts.object_name = s->name;
	}

	obj = bpf_object__open_mem(s->data, s->data_sz, &skel_opts);
	if (IS_ERR(obj)) {
		pr_warn("failed to initialize skeleton BPF object '%s': %ld\n",
			s->name, PTR_ERR(obj));
		return PTR_ERR(obj);
	}

	*s->obj = obj;

	for (i = 0; i < s->map_cnt; i++) {
		struct bpf_map **map = s->maps[i].map;
		const char *name = s->maps[i].name;
		void **mmaped = s->maps[i].mmaped;

		*map = bpf_object__find_map_by_name(obj, name);
		if (!*map) {
			pr_warn("failed to find skeleton map '%s'\n", name);
			return -ESRCH;
		}

		/* externs shouldn't be pre-setup from user code */
		if (mmaped && (*map)->libbpf_type != LIBBPF_MAP_KCONFIG)
			*mmaped = (*map)->mmaped;
	}

	for (i = 0; i < s->prog_cnt; i++) {
		struct bpf_program **prog = s->progs[i].prog;
		const char *name = s->progs[i].name;

		*prog = bpf_object__find_program_by_name(obj, name);
		if (!*prog) {
			pr_warn("failed to find skeleton program '%s'\n", name);
			return -ESRCH;
		}
	}

	return 0;
}

int bpf_object__load_skeleton(struct bpf_object_skeleton *s)
{
	int i, err;

	err = bpf_object__load(*s->obj);
	if (err) {
		pr_warn("failed to load BPF skeleton '%s': %d\n", s->name, err);
		return err;
	}

	for (i = 0; i < s->map_cnt; i++) {
		struct bpf_map *map = *s->maps[i].map;
		size_t mmap_sz = bpf_map_mmap_sz(map);
		int prot, map_fd = bpf_map__fd(map);
		void **mmaped = s->maps[i].mmaped;

		if (!mmaped)
			continue;

		if (!(map->def.map_flags & BPF_F_MMAPABLE)) {
			*mmaped = NULL;
			continue;
		}

		if (map->def.map_flags & BPF_F_RDONLY_PROG)
			prot = PROT_READ;
		else
			prot = PROT_READ | PROT_WRITE;

		/* Remap anonymous mmap()-ed "map initialization image" as
		 * a BPF map-backed mmap()-ed memory, but preserving the same
		 * memory address. This will cause kernel to change process'
		 * page table to point to a different piece of kernel memory,
		 * but from userspace point of view memory address (and its
		 * contents, being identical at this point) will stay the
		 * same. This mapping will be released by bpf_object__close()
		 * as per normal clean up procedure, so we don't need to worry
		 * about it from skeleton's clean up perspective.
		 */
		*mmaped = mmap(map->mmaped, mmap_sz, prot,
				MAP_SHARED | MAP_FIXED, map_fd, 0);
		if (*mmaped == MAP_FAILED) {
			err = -errno;
			*mmaped = NULL;
			pr_warn("failed to re-mmap() map '%s': %d\n",
				 bpf_map__name(map), err);
			return err;
		}
	}

	return 0;
}

int bpf_object__attach_skeleton(struct bpf_object_skeleton *s)
{
	int i;

	for (i = 0; i < s->prog_cnt; i++) {
		struct bpf_program *prog = *s->progs[i].prog;
		struct bpf_link **link = s->progs[i].link;
		const struct bpf_sec_def *sec_def;
		const char *sec_name = bpf_program__title(prog, false);

		if (!prog->load)
			continue;

		sec_def = find_sec_def(sec_name);
		if (!sec_def || !sec_def->attach_fn)
			continue;

		*link = sec_def->attach_fn(sec_def, prog);
		if (IS_ERR(*link)) {
			pr_warn("failed to auto-attach program '%s': %ld\n",
				bpf_program__name(prog), PTR_ERR(*link));
			return PTR_ERR(*link);
		}
	}

	return 0;
}

void bpf_object__detach_skeleton(struct bpf_object_skeleton *s)
{
	int i;

	for (i = 0; i < s->prog_cnt; i++) {
		struct bpf_link **link = s->progs[i].link;

		bpf_link__destroy(*link);
		*link = NULL;
	}
}

void bpf_object__destroy_skeleton(struct bpf_object_skeleton *s)
{
	if (s->progs)
		bpf_object__detach_skeleton(s);
	if (s->obj)
		bpf_object__close(*s->obj);
	free(s->maps);
	free(s->progs);
	free(s);
}<|MERGE_RESOLUTION|>--- conflicted
+++ resolved
@@ -2544,11 +2544,8 @@
 		if (IS_ERR(kern_btf))
 			return PTR_ERR(kern_btf);
 
-<<<<<<< HEAD
-=======
 		/* enforce 8-byte pointers for BPF-targeted BTFs */
 		btf__set_pointer_size(obj->btf, 8);
->>>>>>> d012a719
 		bpf_object__sanitize_btf(obj, kern_btf);
 	}
 
@@ -5568,19 +5565,11 @@
 	for (i = 0; i < obj->nr_programs; i++) {
 		prog = &obj->programs[i];
 		if (bpf_program__is_function_storage(prog, obj))
-<<<<<<< HEAD
 			continue;
 		if (!prog->load) {
 			pr_debug("prog '%s'('%s'): skipped loading\n",
 				 prog->name, prog->section_name);
 			continue;
-=======
-			continue;
-		if (!prog->load) {
-			pr_debug("prog '%s'('%s'): skipped loading\n",
-				 prog->name, prog->section_name);
-			continue;
->>>>>>> d012a719
 		}
 		prog->log_level |= log_level;
 		err = bpf_program__load(prog, obj->license, obj->kern_version);
