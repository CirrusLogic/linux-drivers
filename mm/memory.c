--- conflicted
+++ resolved
@@ -3614,7 +3614,6 @@
 			page_cache_release(fault_page);
 			return tmp;
 		}
-<<<<<<< HEAD
 	}
 
 	pte = pte_offset_map_lock(mm, pmd, address, &ptl);
@@ -3624,17 +3623,6 @@
 		page_cache_release(fault_page);
 		return ret;
 	}
-=======
-	}
-
-	pte = pte_offset_map_lock(mm, pmd, address, &ptl);
-	if (unlikely(!pte_same(*pte, orig_pte))) {
-		pte_unmap_unlock(pte, ptl);
-		unlock_page(fault_page);
-		page_cache_release(fault_page);
-		return ret;
-	}
->>>>>>> f58b8487
 	do_set_pte(vma, address, fault_page, pte, true, false);
 	pte_unmap_unlock(pte, ptl);
 
