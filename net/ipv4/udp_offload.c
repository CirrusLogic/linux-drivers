/*
 *	IPV4 GSO/GRO offload support
 *	Linux INET implementation
 *
 *	This program is free software; you can redistribute it and/or
 *	modify it under the terms of the GNU General Public License
 *	as published by the Free Software Foundation; either version
 *	2 of the License, or (at your option) any later version.
 *
 *	UDPv4 GSO support
 */

#include <linux/skbuff.h>
#include <net/udp.h>
#include <net/protocol.h>

static DEFINE_SPINLOCK(udp_offload_lock);
static struct udp_offload_priv __rcu *udp_offload_base __read_mostly;

<<<<<<< HEAD
=======
#define udp_deref_protected(X) rcu_dereference_protected(X, lockdep_is_held(&udp_offload_lock))

>>>>>>> 56041bf9
struct udp_offload_priv {
	struct udp_offload	*offload;
	struct rcu_head		rcu;
	struct udp_offload_priv __rcu *next;
};

static int udp4_ufo_send_check(struct sk_buff *skb)
{
	if (!pskb_may_pull(skb, sizeof(struct udphdr)))
		return -EINVAL;

	if (likely(!skb->encapsulation)) {
		const struct iphdr *iph;
		struct udphdr *uh;

		iph = ip_hdr(skb);
		uh = udp_hdr(skb);

		uh->check = ~csum_tcpudp_magic(iph->saddr, iph->daddr, skb->len,
				IPPROTO_UDP, 0);
		skb->csum_start = skb_transport_header(skb) - skb->head;
		skb->csum_offset = offsetof(struct udphdr, check);
		skb->ip_summed = CHECKSUM_PARTIAL;
	}

	return 0;
}

static struct sk_buff *udp4_ufo_fragment(struct sk_buff *skb,
					 netdev_features_t features)
{
	struct sk_buff *segs = ERR_PTR(-EINVAL);
	unsigned int mss;
	int offset;
	__wsum csum;

	if (skb->encapsulation &&
	    skb_shinfo(skb)->gso_type & SKB_GSO_UDP_TUNNEL) {
		segs = skb_udp_tunnel_segment(skb, features);
		goto out;
	}

	mss = skb_shinfo(skb)->gso_size;
	if (unlikely(skb->len <= mss))
		goto out;

	if (skb_gso_ok(skb, features | NETIF_F_GSO_ROBUST)) {
		/* Packet is from an untrusted source, reset gso_segs. */
		int type = skb_shinfo(skb)->gso_type;

		if (unlikely(type & ~(SKB_GSO_UDP | SKB_GSO_DODGY |
				      SKB_GSO_UDP_TUNNEL |
				      SKB_GSO_IPIP |
				      SKB_GSO_GRE | SKB_GSO_MPLS) ||
			     !(type & (SKB_GSO_UDP))))
			goto out;

		skb_shinfo(skb)->gso_segs = DIV_ROUND_UP(skb->len, mss);

		segs = NULL;
		goto out;
	}

	/* Do software UFO. Complete and fill in the UDP checksum as
	 * HW cannot do checksum of UDP packets sent as multiple
	 * IP fragments.
	 */
	offset = skb_checksum_start_offset(skb);
	csum = skb_checksum(skb, offset, skb->len - offset, 0);
	offset += skb->csum_offset;
	*(__sum16 *)(skb->data + offset) = csum_fold(csum);
	skb->ip_summed = CHECKSUM_NONE;

	/* Fragment the skb. IP headers of the fragments are updated in
	 * inet_gso_segment()
	 */
	segs = skb_segment(skb, features);
out:
	return segs;
}

int udp_add_offload(struct udp_offload *uo)
{
<<<<<<< HEAD
	struct udp_offload_priv __rcu **head = &udp_offload_base;
	struct udp_offload_priv *new_offload = kzalloc(sizeof(*new_offload), GFP_KERNEL);
=======
	struct udp_offload_priv *new_offload = kzalloc(sizeof(*new_offload), GFP_ATOMIC);
>>>>>>> 56041bf9

	if (!new_offload)
		return -ENOMEM;

	new_offload->offload = uo;

	spin_lock(&udp_offload_lock);
<<<<<<< HEAD
	rcu_assign_pointer(new_offload->next, rcu_dereference(*head));
	rcu_assign_pointer(*head, new_offload);
=======
	new_offload->next = udp_offload_base;
	rcu_assign_pointer(udp_offload_base, new_offload);
>>>>>>> 56041bf9
	spin_unlock(&udp_offload_lock);

	return 0;
}
EXPORT_SYMBOL(udp_add_offload);

static void udp_offload_free_routine(struct rcu_head *head)
{
	struct udp_offload_priv *ou_priv = container_of(head, struct udp_offload_priv, rcu);
	kfree(ou_priv);
}

void udp_del_offload(struct udp_offload *uo)
{
	struct udp_offload_priv __rcu **head = &udp_offload_base;
	struct udp_offload_priv *uo_priv;

	spin_lock(&udp_offload_lock);

<<<<<<< HEAD
	uo_priv = rcu_dereference(*head);
	for (; uo_priv != NULL;
		uo_priv = rcu_dereference(*head)) {

		if (uo_priv->offload == uo) {
			rcu_assign_pointer(*head, rcu_dereference(uo_priv->next));
=======
	uo_priv = udp_deref_protected(*head);
	for (; uo_priv != NULL;
	     uo_priv = udp_deref_protected(*head)) {
		if (uo_priv->offload == uo) {
			rcu_assign_pointer(*head,
					   udp_deref_protected(uo_priv->next));
>>>>>>> 56041bf9
			goto unlock;
		}
		head = &uo_priv->next;
	}
	pr_warn("udp_del_offload: didn't find offload for port %d\n", ntohs(uo->port));
unlock:
	spin_unlock(&udp_offload_lock);
	if (uo_priv != NULL)
		call_rcu(&uo_priv->rcu, udp_offload_free_routine);
}
EXPORT_SYMBOL(udp_del_offload);

static struct sk_buff **udp_gro_receive(struct sk_buff **head, struct sk_buff *skb)
{
	struct udp_offload_priv *uo_priv;
	struct sk_buff *p, **pp = NULL;
	struct udphdr *uh, *uh2;
	unsigned int hlen, off;
	int flush = 1;

	if (NAPI_GRO_CB(skb)->udp_mark ||
	    (!skb->encapsulation && skb->ip_summed != CHECKSUM_COMPLETE))
		goto out;

	/* mark that this skb passed once through the udp gro layer */
	NAPI_GRO_CB(skb)->udp_mark = 1;

	off  = skb_gro_offset(skb);
	hlen = off + sizeof(*uh);
	uh   = skb_gro_header_fast(skb, off);
	if (skb_gro_header_hard(skb, hlen)) {
		uh = skb_gro_header_slow(skb, hlen, off);
		if (unlikely(!uh))
			goto out;
	}

	rcu_read_lock();
	uo_priv = rcu_dereference(udp_offload_base);
	for (; uo_priv != NULL; uo_priv = rcu_dereference(uo_priv->next)) {
		if (uo_priv->offload->port == uh->dest &&
		    uo_priv->offload->callbacks.gro_receive)
			goto unflush;
	}
	goto out_unlock;

unflush:
	flush = 0;

	for (p = *head; p; p = p->next) {
		if (!NAPI_GRO_CB(p)->same_flow)
			continue;

		uh2 = (struct udphdr   *)(p->data + off);
		if ((*(u32 *)&uh->source != *(u32 *)&uh2->source)) {
			NAPI_GRO_CB(p)->same_flow = 0;
			continue;
		}
	}

	skb_gro_pull(skb, sizeof(struct udphdr)); /* pull encapsulating udp header */
	pp = uo_priv->offload->callbacks.gro_receive(head, skb);

out_unlock:
	rcu_read_unlock();
out:
	NAPI_GRO_CB(skb)->flush |= flush;
	return pp;
}

static int udp_gro_complete(struct sk_buff *skb, int nhoff)
{
	struct udp_offload_priv *uo_priv;
	__be16 newlen = htons(skb->len - nhoff);
	struct udphdr *uh = (struct udphdr *)(skb->data + nhoff);
	int err = -ENOSYS;

	uh->len = newlen;

	rcu_read_lock();

	uo_priv = rcu_dereference(udp_offload_base);
	for (; uo_priv != NULL; uo_priv = rcu_dereference(uo_priv->next)) {
		if (uo_priv->offload->port == uh->dest &&
		    uo_priv->offload->callbacks.gro_complete)
			break;
	}

	if (uo_priv != NULL)
		err = uo_priv->offload->callbacks.gro_complete(skb, nhoff + sizeof(struct udphdr));

	rcu_read_unlock();
	return err;
}

static const struct net_offload udpv4_offload = {
	.callbacks = {
		.gso_send_check = udp4_ufo_send_check,
		.gso_segment = udp4_ufo_fragment,
		.gro_receive  =	udp_gro_receive,
		.gro_complete =	udp_gro_complete,
	},
};

int __init udpv4_offload_init(void)
{
	return inet_add_offload(&udpv4_offload, IPPROTO_UDP);
}<|MERGE_RESOLUTION|>--- conflicted
+++ resolved
@@ -17,11 +17,8 @@
 static DEFINE_SPINLOCK(udp_offload_lock);
 static struct udp_offload_priv __rcu *udp_offload_base __read_mostly;
 
-<<<<<<< HEAD
-=======
 #define udp_deref_protected(X) rcu_dereference_protected(X, lockdep_is_held(&udp_offload_lock))
 
->>>>>>> 56041bf9
 struct udp_offload_priv {
 	struct udp_offload	*offload;
 	struct rcu_head		rcu;
@@ -105,12 +102,7 @@
 
 int udp_add_offload(struct udp_offload *uo)
 {
-<<<<<<< HEAD
-	struct udp_offload_priv __rcu **head = &udp_offload_base;
-	struct udp_offload_priv *new_offload = kzalloc(sizeof(*new_offload), GFP_KERNEL);
-=======
 	struct udp_offload_priv *new_offload = kzalloc(sizeof(*new_offload), GFP_ATOMIC);
->>>>>>> 56041bf9
 
 	if (!new_offload)
 		return -ENOMEM;
@@ -118,13 +110,8 @@
 	new_offload->offload = uo;
 
 	spin_lock(&udp_offload_lock);
-<<<<<<< HEAD
-	rcu_assign_pointer(new_offload->next, rcu_dereference(*head));
-	rcu_assign_pointer(*head, new_offload);
-=======
 	new_offload->next = udp_offload_base;
 	rcu_assign_pointer(udp_offload_base, new_offload);
->>>>>>> 56041bf9
 	spin_unlock(&udp_offload_lock);
 
 	return 0;
@@ -144,21 +131,12 @@
 
 	spin_lock(&udp_offload_lock);
 
-<<<<<<< HEAD
-	uo_priv = rcu_dereference(*head);
-	for (; uo_priv != NULL;
-		uo_priv = rcu_dereference(*head)) {
-
-		if (uo_priv->offload == uo) {
-			rcu_assign_pointer(*head, rcu_dereference(uo_priv->next));
-=======
 	uo_priv = udp_deref_protected(*head);
 	for (; uo_priv != NULL;
 	     uo_priv = udp_deref_protected(*head)) {
 		if (uo_priv->offload == uo) {
 			rcu_assign_pointer(*head,
 					   udp_deref_protected(uo_priv->next));
->>>>>>> 56041bf9
 			goto unlock;
 		}
 		head = &uo_priv->next;
