/*
   BlueZ - Bluetooth protocol stack for Linux
   Copyright (c) 2000-2001, 2010, Code Aurora Forum. All rights reserved.

   Written 2000,2001 by Maxim Krasnyansky <maxk@qualcomm.com>

   This program is free software; you can redistribute it and/or modify
   it under the terms of the GNU General Public License version 2 as
   published by the Free Software Foundation;

   THE SOFTWARE IS PROVIDED "AS IS", WITHOUT WARRANTY OF ANY KIND, EXPRESS
   OR IMPLIED, INCLUDING BUT NOT LIMITED TO THE WARRANTIES OF MERCHANTABILITY,
   FITNESS FOR A PARTICULAR PURPOSE AND NONINFRINGEMENT OF THIRD PARTY RIGHTS.
   IN NO EVENT SHALL THE COPYRIGHT HOLDER(S) AND AUTHOR(S) BE LIABLE FOR ANY
   CLAIM, OR ANY SPECIAL INDIRECT OR CONSEQUENTIAL DAMAGES, OR ANY DAMAGES
   WHATSOEVER RESULTING FROM LOSS OF USE, DATA OR PROFITS, WHETHER IN AN
   ACTION OF CONTRACT, NEGLIGENCE OR OTHER TORTIOUS ACTION, ARISING OUT OF
   OR IN CONNECTION WITH THE USE OR PERFORMANCE OF THIS SOFTWARE.

   ALL LIABILITY, INCLUDING LIABILITY FOR INFRINGEMENT OF ANY PATENTS,
   COPYRIGHTS, TRADEMARKS OR OTHER RIGHTS, RELATING TO USE OF THIS
   SOFTWARE IS DISCLAIMED.
*/

/* Bluetooth HCI event handling. */

#include <asm/unaligned.h>

#include <net/bluetooth/bluetooth.h>
#include <net/bluetooth/hci_core.h>
#include <net/bluetooth/mgmt.h>

#include "hci_request.h"
#include "hci_debugfs.h"
#include "a2mp.h"
#include "amp.h"
#include "smp.h"
#include "msft.h"

#define ZERO_KEY "\x00\x00\x00\x00\x00\x00\x00\x00" \
		 "\x00\x00\x00\x00\x00\x00\x00\x00"

/* Handle HCI Event packets */

static void hci_cc_inquiry_cancel(struct hci_dev *hdev, struct sk_buff *skb,
				  u8 *new_status)
{
	__u8 status = *((__u8 *) skb->data);

	BT_DBG("%s status 0x%2.2x", hdev->name, status);

	/* It is possible that we receive Inquiry Complete event right
	 * before we receive Inquiry Cancel Command Complete event, in
	 * which case the latter event should have status of Command
	 * Disallowed (0x0c). This should not be treated as error, since
	 * we actually achieve what Inquiry Cancel wants to achieve,
	 * which is to end the last Inquiry session.
	 */
	if (status == 0x0c && !test_bit(HCI_INQUIRY, &hdev->flags)) {
		bt_dev_warn(hdev, "Ignoring error of Inquiry Cancel command");
		status = 0x00;
	}

	*new_status = status;

	if (status)
		return;

	clear_bit(HCI_INQUIRY, &hdev->flags);
	smp_mb__after_atomic(); /* wake_up_bit advises about this barrier */
	wake_up_bit(&hdev->flags, HCI_INQUIRY);

	hci_dev_lock(hdev);
	/* Set discovery state to stopped if we're not doing LE active
	 * scanning.
	 */
	if (!hci_dev_test_flag(hdev, HCI_LE_SCAN) ||
	    hdev->le_scan_type != LE_SCAN_ACTIVE)
		hci_discovery_set_state(hdev, DISCOVERY_STOPPED);
	hci_dev_unlock(hdev);

	hci_conn_check_pending(hdev);
}

static void hci_cc_periodic_inq(struct hci_dev *hdev, struct sk_buff *skb)
{
	__u8 status = *((__u8 *) skb->data);

	BT_DBG("%s status 0x%2.2x", hdev->name, status);

	if (status)
		return;

	hci_dev_set_flag(hdev, HCI_PERIODIC_INQ);
}

static void hci_cc_exit_periodic_inq(struct hci_dev *hdev, struct sk_buff *skb)
{
	__u8 status = *((__u8 *) skb->data);

	BT_DBG("%s status 0x%2.2x", hdev->name, status);

	if (status)
		return;

	hci_dev_clear_flag(hdev, HCI_PERIODIC_INQ);

	hci_conn_check_pending(hdev);
}

static void hci_cc_remote_name_req_cancel(struct hci_dev *hdev,
					  struct sk_buff *skb)
{
	BT_DBG("%s", hdev->name);
}

static void hci_cc_role_discovery(struct hci_dev *hdev, struct sk_buff *skb)
{
	struct hci_rp_role_discovery *rp = (void *) skb->data;
	struct hci_conn *conn;

	BT_DBG("%s status 0x%2.2x", hdev->name, rp->status);

	if (rp->status)
		return;

	hci_dev_lock(hdev);

	conn = hci_conn_hash_lookup_handle(hdev, __le16_to_cpu(rp->handle));
	if (conn)
		conn->role = rp->role;

	hci_dev_unlock(hdev);
}

static void hci_cc_read_link_policy(struct hci_dev *hdev, struct sk_buff *skb)
{
	struct hci_rp_read_link_policy *rp = (void *) skb->data;
	struct hci_conn *conn;

	BT_DBG("%s status 0x%2.2x", hdev->name, rp->status);

	if (rp->status)
		return;

	hci_dev_lock(hdev);

	conn = hci_conn_hash_lookup_handle(hdev, __le16_to_cpu(rp->handle));
	if (conn)
		conn->link_policy = __le16_to_cpu(rp->policy);

	hci_dev_unlock(hdev);
}

static void hci_cc_write_link_policy(struct hci_dev *hdev, struct sk_buff *skb)
{
	struct hci_rp_write_link_policy *rp = (void *) skb->data;
	struct hci_conn *conn;
	void *sent;

	BT_DBG("%s status 0x%2.2x", hdev->name, rp->status);

	if (rp->status)
		return;

	sent = hci_sent_cmd_data(hdev, HCI_OP_WRITE_LINK_POLICY);
	if (!sent)
		return;

	hci_dev_lock(hdev);

	conn = hci_conn_hash_lookup_handle(hdev, __le16_to_cpu(rp->handle));
	if (conn)
		conn->link_policy = get_unaligned_le16(sent + 2);

	hci_dev_unlock(hdev);
}

static void hci_cc_read_def_link_policy(struct hci_dev *hdev,
					struct sk_buff *skb)
{
	struct hci_rp_read_def_link_policy *rp = (void *) skb->data;

	BT_DBG("%s status 0x%2.2x", hdev->name, rp->status);

	if (rp->status)
		return;

	hdev->link_policy = __le16_to_cpu(rp->policy);
}

static void hci_cc_write_def_link_policy(struct hci_dev *hdev,
					 struct sk_buff *skb)
{
	__u8 status = *((__u8 *) skb->data);
	void *sent;

	BT_DBG("%s status 0x%2.2x", hdev->name, status);

	if (status)
		return;

	sent = hci_sent_cmd_data(hdev, HCI_OP_WRITE_DEF_LINK_POLICY);
	if (!sent)
		return;

	hdev->link_policy = get_unaligned_le16(sent);
}

static void hci_cc_reset(struct hci_dev *hdev, struct sk_buff *skb)
{
	__u8 status = *((__u8 *) skb->data);

	BT_DBG("%s status 0x%2.2x", hdev->name, status);

	clear_bit(HCI_RESET, &hdev->flags);

	if (status)
		return;

	/* Reset all non-persistent flags */
	hci_dev_clear_volatile_flags(hdev);

	hci_discovery_set_state(hdev, DISCOVERY_STOPPED);

	hdev->inq_tx_power = HCI_TX_POWER_INVALID;
	hdev->adv_tx_power = HCI_TX_POWER_INVALID;

	memset(hdev->adv_data, 0, sizeof(hdev->adv_data));
	hdev->adv_data_len = 0;

	memset(hdev->scan_rsp_data, 0, sizeof(hdev->scan_rsp_data));
	hdev->scan_rsp_data_len = 0;

	hdev->le_scan_type = LE_SCAN_PASSIVE;

	hdev->ssp_debug_mode = 0;

	hci_bdaddr_list_clear(&hdev->le_accept_list);
	hci_bdaddr_list_clear(&hdev->le_resolv_list);
}

static void hci_cc_read_stored_link_key(struct hci_dev *hdev,
					struct sk_buff *skb)
{
	struct hci_rp_read_stored_link_key *rp = (void *)skb->data;
	struct hci_cp_read_stored_link_key *sent;

	BT_DBG("%s status 0x%2.2x", hdev->name, rp->status);

	sent = hci_sent_cmd_data(hdev, HCI_OP_READ_STORED_LINK_KEY);
	if (!sent)
		return;

	if (!rp->status && sent->read_all == 0x01) {
		hdev->stored_max_keys = rp->max_keys;
		hdev->stored_num_keys = rp->num_keys;
	}
}

static void hci_cc_delete_stored_link_key(struct hci_dev *hdev,
					  struct sk_buff *skb)
{
	struct hci_rp_delete_stored_link_key *rp = (void *)skb->data;

	BT_DBG("%s status 0x%2.2x", hdev->name, rp->status);

	if (rp->status)
		return;

	if (rp->num_keys <= hdev->stored_num_keys)
		hdev->stored_num_keys -= rp->num_keys;
	else
		hdev->stored_num_keys = 0;
}

static void hci_cc_write_local_name(struct hci_dev *hdev, struct sk_buff *skb)
{
	__u8 status = *((__u8 *) skb->data);
	void *sent;

	BT_DBG("%s status 0x%2.2x", hdev->name, status);

	sent = hci_sent_cmd_data(hdev, HCI_OP_WRITE_LOCAL_NAME);
	if (!sent)
		return;

	hci_dev_lock(hdev);

	if (hci_dev_test_flag(hdev, HCI_MGMT))
		mgmt_set_local_name_complete(hdev, sent, status);
	else if (!status)
		memcpy(hdev->dev_name, sent, HCI_MAX_NAME_LENGTH);

	hci_dev_unlock(hdev);
}

static void hci_cc_read_local_name(struct hci_dev *hdev, struct sk_buff *skb)
{
	struct hci_rp_read_local_name *rp = (void *) skb->data;

	BT_DBG("%s status 0x%2.2x", hdev->name, rp->status);

	if (rp->status)
		return;

	if (hci_dev_test_flag(hdev, HCI_SETUP) ||
	    hci_dev_test_flag(hdev, HCI_CONFIG))
		memcpy(hdev->dev_name, rp->name, HCI_MAX_NAME_LENGTH);
}

static void hci_cc_write_auth_enable(struct hci_dev *hdev, struct sk_buff *skb)
{
	__u8 status = *((__u8 *) skb->data);
	void *sent;

	BT_DBG("%s status 0x%2.2x", hdev->name, status);

	sent = hci_sent_cmd_data(hdev, HCI_OP_WRITE_AUTH_ENABLE);
	if (!sent)
		return;

	hci_dev_lock(hdev);

	if (!status) {
		__u8 param = *((__u8 *) sent);

		if (param == AUTH_ENABLED)
			set_bit(HCI_AUTH, &hdev->flags);
		else
			clear_bit(HCI_AUTH, &hdev->flags);
	}

	if (hci_dev_test_flag(hdev, HCI_MGMT))
		mgmt_auth_enable_complete(hdev, status);

	hci_dev_unlock(hdev);
}

static void hci_cc_write_encrypt_mode(struct hci_dev *hdev, struct sk_buff *skb)
{
	__u8 status = *((__u8 *) skb->data);
	__u8 param;
	void *sent;

	BT_DBG("%s status 0x%2.2x", hdev->name, status);

	if (status)
		return;

	sent = hci_sent_cmd_data(hdev, HCI_OP_WRITE_ENCRYPT_MODE);
	if (!sent)
		return;

	param = *((__u8 *) sent);

	if (param)
		set_bit(HCI_ENCRYPT, &hdev->flags);
	else
		clear_bit(HCI_ENCRYPT, &hdev->flags);
}

static void hci_cc_write_scan_enable(struct hci_dev *hdev, struct sk_buff *skb)
{
	__u8 status = *((__u8 *) skb->data);
	__u8 param;
	void *sent;

	BT_DBG("%s status 0x%2.2x", hdev->name, status);

	sent = hci_sent_cmd_data(hdev, HCI_OP_WRITE_SCAN_ENABLE);
	if (!sent)
		return;

	param = *((__u8 *) sent);

	hci_dev_lock(hdev);

	if (status) {
		hdev->discov_timeout = 0;
		goto done;
	}

	if (param & SCAN_INQUIRY)
		set_bit(HCI_ISCAN, &hdev->flags);
	else
		clear_bit(HCI_ISCAN, &hdev->flags);

	if (param & SCAN_PAGE)
		set_bit(HCI_PSCAN, &hdev->flags);
	else
		clear_bit(HCI_PSCAN, &hdev->flags);

done:
	hci_dev_unlock(hdev);
}

static void hci_cc_set_event_filter(struct hci_dev *hdev, struct sk_buff *skb)
{
	__u8 status = *((__u8 *)skb->data);
	struct hci_cp_set_event_filter *cp;
	void *sent;

	BT_DBG("%s status 0x%2.2x", hdev->name, status);

	if (status)
		return;

	sent = hci_sent_cmd_data(hdev, HCI_OP_SET_EVENT_FLT);
	if (!sent)
		return;

	cp = (struct hci_cp_set_event_filter *)sent;

	if (cp->flt_type == HCI_FLT_CLEAR_ALL)
		hci_dev_clear_flag(hdev, HCI_EVENT_FILTER_CONFIGURED);
	else
		hci_dev_set_flag(hdev, HCI_EVENT_FILTER_CONFIGURED);
}

static void hci_cc_read_class_of_dev(struct hci_dev *hdev, struct sk_buff *skb)
{
	struct hci_rp_read_class_of_dev *rp = (void *) skb->data;

	BT_DBG("%s status 0x%2.2x", hdev->name, rp->status);

	if (rp->status)
		return;

	memcpy(hdev->dev_class, rp->dev_class, 3);

	BT_DBG("%s class 0x%.2x%.2x%.2x", hdev->name,
	       hdev->dev_class[2], hdev->dev_class[1], hdev->dev_class[0]);
}

static void hci_cc_write_class_of_dev(struct hci_dev *hdev, struct sk_buff *skb)
{
	__u8 status = *((__u8 *) skb->data);
	void *sent;

	BT_DBG("%s status 0x%2.2x", hdev->name, status);

	sent = hci_sent_cmd_data(hdev, HCI_OP_WRITE_CLASS_OF_DEV);
	if (!sent)
		return;

	hci_dev_lock(hdev);

	if (status == 0)
		memcpy(hdev->dev_class, sent, 3);

	if (hci_dev_test_flag(hdev, HCI_MGMT))
		mgmt_set_class_of_dev_complete(hdev, sent, status);

	hci_dev_unlock(hdev);
}

static void hci_cc_read_voice_setting(struct hci_dev *hdev, struct sk_buff *skb)
{
	struct hci_rp_read_voice_setting *rp = (void *) skb->data;
	__u16 setting;

	BT_DBG("%s status 0x%2.2x", hdev->name, rp->status);

	if (rp->status)
		return;

	setting = __le16_to_cpu(rp->voice_setting);

	if (hdev->voice_setting == setting)
		return;

	hdev->voice_setting = setting;

	BT_DBG("%s voice setting 0x%4.4x", hdev->name, setting);

	if (hdev->notify)
		hdev->notify(hdev, HCI_NOTIFY_VOICE_SETTING);
}

static void hci_cc_write_voice_setting(struct hci_dev *hdev,
				       struct sk_buff *skb)
{
	__u8 status = *((__u8 *) skb->data);
	__u16 setting;
	void *sent;

	BT_DBG("%s status 0x%2.2x", hdev->name, status);

	if (status)
		return;

	sent = hci_sent_cmd_data(hdev, HCI_OP_WRITE_VOICE_SETTING);
	if (!sent)
		return;

	setting = get_unaligned_le16(sent);

	if (hdev->voice_setting == setting)
		return;

	hdev->voice_setting = setting;

	BT_DBG("%s voice setting 0x%4.4x", hdev->name, setting);

	if (hdev->notify)
		hdev->notify(hdev, HCI_NOTIFY_VOICE_SETTING);
}

static void hci_cc_read_num_supported_iac(struct hci_dev *hdev,
					  struct sk_buff *skb)
{
	struct hci_rp_read_num_supported_iac *rp = (void *) skb->data;

	BT_DBG("%s status 0x%2.2x", hdev->name, rp->status);

	if (rp->status)
		return;

	hdev->num_iac = rp->num_iac;

	BT_DBG("%s num iac %d", hdev->name, hdev->num_iac);
}

static void hci_cc_write_ssp_mode(struct hci_dev *hdev, struct sk_buff *skb)
{
	__u8 status = *((__u8 *) skb->data);
	struct hci_cp_write_ssp_mode *sent;

	BT_DBG("%s status 0x%2.2x", hdev->name, status);

	sent = hci_sent_cmd_data(hdev, HCI_OP_WRITE_SSP_MODE);
	if (!sent)
		return;

	hci_dev_lock(hdev);

	if (!status) {
		if (sent->mode)
			hdev->features[1][0] |= LMP_HOST_SSP;
		else
			hdev->features[1][0] &= ~LMP_HOST_SSP;
	}

	if (hci_dev_test_flag(hdev, HCI_MGMT))
		mgmt_ssp_enable_complete(hdev, sent->mode, status);
	else if (!status) {
		if (sent->mode)
			hci_dev_set_flag(hdev, HCI_SSP_ENABLED);
		else
			hci_dev_clear_flag(hdev, HCI_SSP_ENABLED);
	}

	hci_dev_unlock(hdev);
}

static void hci_cc_write_sc_support(struct hci_dev *hdev, struct sk_buff *skb)
{
	u8 status = *((u8 *) skb->data);
	struct hci_cp_write_sc_support *sent;

	BT_DBG("%s status 0x%2.2x", hdev->name, status);

	sent = hci_sent_cmd_data(hdev, HCI_OP_WRITE_SC_SUPPORT);
	if (!sent)
		return;

	hci_dev_lock(hdev);

	if (!status) {
		if (sent->support)
			hdev->features[1][0] |= LMP_HOST_SC;
		else
			hdev->features[1][0] &= ~LMP_HOST_SC;
	}

	if (!hci_dev_test_flag(hdev, HCI_MGMT) && !status) {
		if (sent->support)
			hci_dev_set_flag(hdev, HCI_SC_ENABLED);
		else
			hci_dev_clear_flag(hdev, HCI_SC_ENABLED);
	}

	hci_dev_unlock(hdev);
}

static void hci_cc_read_local_version(struct hci_dev *hdev, struct sk_buff *skb)
{
	struct hci_rp_read_local_version *rp = (void *) skb->data;

	BT_DBG("%s status 0x%2.2x", hdev->name, rp->status);

	if (rp->status)
		return;

	if (hci_dev_test_flag(hdev, HCI_SETUP) ||
	    hci_dev_test_flag(hdev, HCI_CONFIG)) {
		hdev->hci_ver = rp->hci_ver;
		hdev->hci_rev = __le16_to_cpu(rp->hci_rev);
		hdev->lmp_ver = rp->lmp_ver;
		hdev->manufacturer = __le16_to_cpu(rp->manufacturer);
		hdev->lmp_subver = __le16_to_cpu(rp->lmp_subver);
	}
}

static void hci_cc_read_local_commands(struct hci_dev *hdev,
				       struct sk_buff *skb)
{
	struct hci_rp_read_local_commands *rp = (void *) skb->data;

	BT_DBG("%s status 0x%2.2x", hdev->name, rp->status);

	if (rp->status)
		return;

	if (hci_dev_test_flag(hdev, HCI_SETUP) ||
	    hci_dev_test_flag(hdev, HCI_CONFIG))
		memcpy(hdev->commands, rp->commands, sizeof(hdev->commands));
}

static void hci_cc_read_auth_payload_timeout(struct hci_dev *hdev,
					     struct sk_buff *skb)
{
	struct hci_rp_read_auth_payload_to *rp = (void *)skb->data;
	struct hci_conn *conn;

	BT_DBG("%s status 0x%2.2x", hdev->name, rp->status);

	if (rp->status)
		return;

	hci_dev_lock(hdev);

	conn = hci_conn_hash_lookup_handle(hdev, __le16_to_cpu(rp->handle));
	if (conn)
		conn->auth_payload_timeout = __le16_to_cpu(rp->timeout);

	hci_dev_unlock(hdev);
}

static void hci_cc_write_auth_payload_timeout(struct hci_dev *hdev,
					      struct sk_buff *skb)
{
	struct hci_rp_write_auth_payload_to *rp = (void *)skb->data;
	struct hci_conn *conn;
	void *sent;

	BT_DBG("%s status 0x%2.2x", hdev->name, rp->status);

	if (rp->status)
		return;

	sent = hci_sent_cmd_data(hdev, HCI_OP_WRITE_AUTH_PAYLOAD_TO);
	if (!sent)
		return;

	hci_dev_lock(hdev);

	conn = hci_conn_hash_lookup_handle(hdev, __le16_to_cpu(rp->handle));
	if (conn)
		conn->auth_payload_timeout = get_unaligned_le16(sent + 2);

	hci_dev_unlock(hdev);
}

static void hci_cc_read_local_features(struct hci_dev *hdev,
				       struct sk_buff *skb)
{
	struct hci_rp_read_local_features *rp = (void *) skb->data;

	BT_DBG("%s status 0x%2.2x", hdev->name, rp->status);

	if (rp->status)
		return;

	memcpy(hdev->features, rp->features, 8);

	/* Adjust default settings according to features
	 * supported by device. */

	if (hdev->features[0][0] & LMP_3SLOT)
		hdev->pkt_type |= (HCI_DM3 | HCI_DH3);

	if (hdev->features[0][0] & LMP_5SLOT)
		hdev->pkt_type |= (HCI_DM5 | HCI_DH5);

	if (hdev->features[0][1] & LMP_HV2) {
		hdev->pkt_type  |= (HCI_HV2);
		hdev->esco_type |= (ESCO_HV2);
	}

	if (hdev->features[0][1] & LMP_HV3) {
		hdev->pkt_type  |= (HCI_HV3);
		hdev->esco_type |= (ESCO_HV3);
	}

	if (lmp_esco_capable(hdev))
		hdev->esco_type |= (ESCO_EV3);

	if (hdev->features[0][4] & LMP_EV4)
		hdev->esco_type |= (ESCO_EV4);

	if (hdev->features[0][4] & LMP_EV5)
		hdev->esco_type |= (ESCO_EV5);

	if (hdev->features[0][5] & LMP_EDR_ESCO_2M)
		hdev->esco_type |= (ESCO_2EV3);

	if (hdev->features[0][5] & LMP_EDR_ESCO_3M)
		hdev->esco_type |= (ESCO_3EV3);

	if (hdev->features[0][5] & LMP_EDR_3S_ESCO)
		hdev->esco_type |= (ESCO_2EV5 | ESCO_3EV5);
}

static void hci_cc_read_local_ext_features(struct hci_dev *hdev,
					   struct sk_buff *skb)
{
	struct hci_rp_read_local_ext_features *rp = (void *) skb->data;

	BT_DBG("%s status 0x%2.2x", hdev->name, rp->status);

	if (rp->status)
		return;

	if (hdev->max_page < rp->max_page)
		hdev->max_page = rp->max_page;

	if (rp->page < HCI_MAX_PAGES)
		memcpy(hdev->features[rp->page], rp->features, 8);
}

static void hci_cc_read_flow_control_mode(struct hci_dev *hdev,
					  struct sk_buff *skb)
{
	struct hci_rp_read_flow_control_mode *rp = (void *) skb->data;

	BT_DBG("%s status 0x%2.2x", hdev->name, rp->status);

	if (rp->status)
		return;

	hdev->flow_ctl_mode = rp->mode;
}

static void hci_cc_read_buffer_size(struct hci_dev *hdev, struct sk_buff *skb)
{
	struct hci_rp_read_buffer_size *rp = (void *) skb->data;

	BT_DBG("%s status 0x%2.2x", hdev->name, rp->status);

	if (rp->status)
		return;

	hdev->acl_mtu  = __le16_to_cpu(rp->acl_mtu);
	hdev->sco_mtu  = rp->sco_mtu;
	hdev->acl_pkts = __le16_to_cpu(rp->acl_max_pkt);
	hdev->sco_pkts = __le16_to_cpu(rp->sco_max_pkt);

	if (test_bit(HCI_QUIRK_FIXUP_BUFFER_SIZE, &hdev->quirks)) {
		hdev->sco_mtu  = 64;
		hdev->sco_pkts = 8;
	}

	hdev->acl_cnt = hdev->acl_pkts;
	hdev->sco_cnt = hdev->sco_pkts;

	BT_DBG("%s acl mtu %d:%d sco mtu %d:%d", hdev->name, hdev->acl_mtu,
	       hdev->acl_pkts, hdev->sco_mtu, hdev->sco_pkts);
}

static void hci_cc_read_bd_addr(struct hci_dev *hdev, struct sk_buff *skb)
{
	struct hci_rp_read_bd_addr *rp = (void *) skb->data;

	BT_DBG("%s status 0x%2.2x", hdev->name, rp->status);

	if (rp->status)
		return;

	if (test_bit(HCI_INIT, &hdev->flags))
		bacpy(&hdev->bdaddr, &rp->bdaddr);

	if (hci_dev_test_flag(hdev, HCI_SETUP))
		bacpy(&hdev->setup_addr, &rp->bdaddr);
}

static void hci_cc_read_local_pairing_opts(struct hci_dev *hdev,
					   struct sk_buff *skb)
{
	struct hci_rp_read_local_pairing_opts *rp = (void *) skb->data;

	BT_DBG("%s status 0x%2.2x", hdev->name, rp->status);

	if (rp->status)
		return;

	if (hci_dev_test_flag(hdev, HCI_SETUP) ||
	    hci_dev_test_flag(hdev, HCI_CONFIG)) {
		hdev->pairing_opts = rp->pairing_opts;
		hdev->max_enc_key_size = rp->max_key_size;
	}
}

static void hci_cc_read_page_scan_activity(struct hci_dev *hdev,
					   struct sk_buff *skb)
{
	struct hci_rp_read_page_scan_activity *rp = (void *) skb->data;

	BT_DBG("%s status 0x%2.2x", hdev->name, rp->status);

	if (rp->status)
		return;

	if (test_bit(HCI_INIT, &hdev->flags)) {
		hdev->page_scan_interval = __le16_to_cpu(rp->interval);
		hdev->page_scan_window = __le16_to_cpu(rp->window);
	}
}

static void hci_cc_write_page_scan_activity(struct hci_dev *hdev,
					    struct sk_buff *skb)
{
	u8 status = *((u8 *) skb->data);
	struct hci_cp_write_page_scan_activity *sent;

	BT_DBG("%s status 0x%2.2x", hdev->name, status);

	if (status)
		return;

	sent = hci_sent_cmd_data(hdev, HCI_OP_WRITE_PAGE_SCAN_ACTIVITY);
	if (!sent)
		return;

	hdev->page_scan_interval = __le16_to_cpu(sent->interval);
	hdev->page_scan_window = __le16_to_cpu(sent->window);
}

static void hci_cc_read_page_scan_type(struct hci_dev *hdev,
					   struct sk_buff *skb)
{
	struct hci_rp_read_page_scan_type *rp = (void *) skb->data;

	BT_DBG("%s status 0x%2.2x", hdev->name, rp->status);

	if (rp->status)
		return;

	if (test_bit(HCI_INIT, &hdev->flags))
		hdev->page_scan_type = rp->type;
}

static void hci_cc_write_page_scan_type(struct hci_dev *hdev,
					struct sk_buff *skb)
{
	u8 status = *((u8 *) skb->data);
	u8 *type;

	BT_DBG("%s status 0x%2.2x", hdev->name, status);

	if (status)
		return;

	type = hci_sent_cmd_data(hdev, HCI_OP_WRITE_PAGE_SCAN_TYPE);
	if (type)
		hdev->page_scan_type = *type;
}

static void hci_cc_read_data_block_size(struct hci_dev *hdev,
					struct sk_buff *skb)
{
	struct hci_rp_read_data_block_size *rp = (void *) skb->data;

	BT_DBG("%s status 0x%2.2x", hdev->name, rp->status);

	if (rp->status)
		return;

	hdev->block_mtu = __le16_to_cpu(rp->max_acl_len);
	hdev->block_len = __le16_to_cpu(rp->block_len);
	hdev->num_blocks = __le16_to_cpu(rp->num_blocks);

	hdev->block_cnt = hdev->num_blocks;

	BT_DBG("%s blk mtu %d cnt %d len %d", hdev->name, hdev->block_mtu,
	       hdev->block_cnt, hdev->block_len);
}

static void hci_cc_read_clock(struct hci_dev *hdev, struct sk_buff *skb)
{
	struct hci_rp_read_clock *rp = (void *) skb->data;
	struct hci_cp_read_clock *cp;
	struct hci_conn *conn;

	BT_DBG("%s", hdev->name);

	if (skb->len < sizeof(*rp))
		return;

	if (rp->status)
		return;

	hci_dev_lock(hdev);

	cp = hci_sent_cmd_data(hdev, HCI_OP_READ_CLOCK);
	if (!cp)
		goto unlock;

	if (cp->which == 0x00) {
		hdev->clock = le32_to_cpu(rp->clock);
		goto unlock;
	}

	conn = hci_conn_hash_lookup_handle(hdev, __le16_to_cpu(rp->handle));
	if (conn) {
		conn->clock = le32_to_cpu(rp->clock);
		conn->clock_accuracy = le16_to_cpu(rp->accuracy);
	}

unlock:
	hci_dev_unlock(hdev);
}

static void hci_cc_read_local_amp_info(struct hci_dev *hdev,
				       struct sk_buff *skb)
{
	struct hci_rp_read_local_amp_info *rp = (void *) skb->data;

	BT_DBG("%s status 0x%2.2x", hdev->name, rp->status);

	if (rp->status)
		return;

	hdev->amp_status = rp->amp_status;
	hdev->amp_total_bw = __le32_to_cpu(rp->total_bw);
	hdev->amp_max_bw = __le32_to_cpu(rp->max_bw);
	hdev->amp_min_latency = __le32_to_cpu(rp->min_latency);
	hdev->amp_max_pdu = __le32_to_cpu(rp->max_pdu);
	hdev->amp_type = rp->amp_type;
	hdev->amp_pal_cap = __le16_to_cpu(rp->pal_cap);
	hdev->amp_assoc_size = __le16_to_cpu(rp->max_assoc_size);
	hdev->amp_be_flush_to = __le32_to_cpu(rp->be_flush_to);
	hdev->amp_max_flush_to = __le32_to_cpu(rp->max_flush_to);
}

static void hci_cc_read_inq_rsp_tx_power(struct hci_dev *hdev,
					 struct sk_buff *skb)
{
	struct hci_rp_read_inq_rsp_tx_power *rp = (void *) skb->data;

	BT_DBG("%s status 0x%2.2x", hdev->name, rp->status);

	if (rp->status)
		return;

	hdev->inq_tx_power = rp->tx_power;
}

static void hci_cc_read_def_err_data_reporting(struct hci_dev *hdev,
					       struct sk_buff *skb)
{
	struct hci_rp_read_def_err_data_reporting *rp = (void *)skb->data;

	BT_DBG("%s status 0x%2.2x", hdev->name, rp->status);

	if (rp->status)
		return;

	hdev->err_data_reporting = rp->err_data_reporting;
}

static void hci_cc_write_def_err_data_reporting(struct hci_dev *hdev,
						struct sk_buff *skb)
{
	__u8 status = *((__u8 *)skb->data);
	struct hci_cp_write_def_err_data_reporting *cp;

	BT_DBG("%s status 0x%2.2x", hdev->name, status);

	if (status)
		return;

	cp = hci_sent_cmd_data(hdev, HCI_OP_WRITE_DEF_ERR_DATA_REPORTING);
	if (!cp)
		return;

	hdev->err_data_reporting = cp->err_data_reporting;
}

static void hci_cc_pin_code_reply(struct hci_dev *hdev, struct sk_buff *skb)
{
	struct hci_rp_pin_code_reply *rp = (void *) skb->data;
	struct hci_cp_pin_code_reply *cp;
	struct hci_conn *conn;

	BT_DBG("%s status 0x%2.2x", hdev->name, rp->status);

	hci_dev_lock(hdev);

	if (hci_dev_test_flag(hdev, HCI_MGMT))
		mgmt_pin_code_reply_complete(hdev, &rp->bdaddr, rp->status);

	if (rp->status)
		goto unlock;

	cp = hci_sent_cmd_data(hdev, HCI_OP_PIN_CODE_REPLY);
	if (!cp)
		goto unlock;

	conn = hci_conn_hash_lookup_ba(hdev, ACL_LINK, &cp->bdaddr);
	if (conn)
		conn->pin_length = cp->pin_len;

unlock:
	hci_dev_unlock(hdev);
}

static void hci_cc_pin_code_neg_reply(struct hci_dev *hdev, struct sk_buff *skb)
{
	struct hci_rp_pin_code_neg_reply *rp = (void *) skb->data;

	BT_DBG("%s status 0x%2.2x", hdev->name, rp->status);

	hci_dev_lock(hdev);

	if (hci_dev_test_flag(hdev, HCI_MGMT))
		mgmt_pin_code_neg_reply_complete(hdev, &rp->bdaddr,
						 rp->status);

	hci_dev_unlock(hdev);
}

static void hci_cc_le_read_buffer_size(struct hci_dev *hdev,
				       struct sk_buff *skb)
{
	struct hci_rp_le_read_buffer_size *rp = (void *) skb->data;

	BT_DBG("%s status 0x%2.2x", hdev->name, rp->status);

	if (rp->status)
		return;

	hdev->le_mtu = __le16_to_cpu(rp->le_mtu);
	hdev->le_pkts = rp->le_max_pkt;

	hdev->le_cnt = hdev->le_pkts;

	BT_DBG("%s le mtu %d:%d", hdev->name, hdev->le_mtu, hdev->le_pkts);
}

static void hci_cc_le_read_local_features(struct hci_dev *hdev,
					  struct sk_buff *skb)
{
	struct hci_rp_le_read_local_features *rp = (void *) skb->data;

	BT_DBG("%s status 0x%2.2x", hdev->name, rp->status);

	if (rp->status)
		return;

	memcpy(hdev->le_features, rp->features, 8);
}

static void hci_cc_le_read_adv_tx_power(struct hci_dev *hdev,
					struct sk_buff *skb)
{
	struct hci_rp_le_read_adv_tx_power *rp = (void *) skb->data;

	BT_DBG("%s status 0x%2.2x", hdev->name, rp->status);

	if (rp->status)
		return;

	hdev->adv_tx_power = rp->tx_power;
}

static void hci_cc_user_confirm_reply(struct hci_dev *hdev, struct sk_buff *skb)
{
	struct hci_rp_user_confirm_reply *rp = (void *) skb->data;

	BT_DBG("%s status 0x%2.2x", hdev->name, rp->status);

	hci_dev_lock(hdev);

	if (hci_dev_test_flag(hdev, HCI_MGMT))
		mgmt_user_confirm_reply_complete(hdev, &rp->bdaddr, ACL_LINK, 0,
						 rp->status);

	hci_dev_unlock(hdev);
}

static void hci_cc_user_confirm_neg_reply(struct hci_dev *hdev,
					  struct sk_buff *skb)
{
	struct hci_rp_user_confirm_reply *rp = (void *) skb->data;

	BT_DBG("%s status 0x%2.2x", hdev->name, rp->status);

	hci_dev_lock(hdev);

	if (hci_dev_test_flag(hdev, HCI_MGMT))
		mgmt_user_confirm_neg_reply_complete(hdev, &rp->bdaddr,
						     ACL_LINK, 0, rp->status);

	hci_dev_unlock(hdev);
}

static void hci_cc_user_passkey_reply(struct hci_dev *hdev, struct sk_buff *skb)
{
	struct hci_rp_user_confirm_reply *rp = (void *) skb->data;

	BT_DBG("%s status 0x%2.2x", hdev->name, rp->status);

	hci_dev_lock(hdev);

	if (hci_dev_test_flag(hdev, HCI_MGMT))
		mgmt_user_passkey_reply_complete(hdev, &rp->bdaddr, ACL_LINK,
						 0, rp->status);

	hci_dev_unlock(hdev);
}

static void hci_cc_user_passkey_neg_reply(struct hci_dev *hdev,
					  struct sk_buff *skb)
{
	struct hci_rp_user_confirm_reply *rp = (void *) skb->data;

	BT_DBG("%s status 0x%2.2x", hdev->name, rp->status);

	hci_dev_lock(hdev);

	if (hci_dev_test_flag(hdev, HCI_MGMT))
		mgmt_user_passkey_neg_reply_complete(hdev, &rp->bdaddr,
						     ACL_LINK, 0, rp->status);

	hci_dev_unlock(hdev);
}

static void hci_cc_read_local_oob_data(struct hci_dev *hdev,
				       struct sk_buff *skb)
{
	struct hci_rp_read_local_oob_data *rp = (void *) skb->data;

	BT_DBG("%s status 0x%2.2x", hdev->name, rp->status);
}

static void hci_cc_read_local_oob_ext_data(struct hci_dev *hdev,
					   struct sk_buff *skb)
{
	struct hci_rp_read_local_oob_ext_data *rp = (void *) skb->data;

	BT_DBG("%s status 0x%2.2x", hdev->name, rp->status);
}

static void hci_cc_le_set_random_addr(struct hci_dev *hdev, struct sk_buff *skb)
{
	__u8 status = *((__u8 *) skb->data);
	bdaddr_t *sent;

	BT_DBG("%s status 0x%2.2x", hdev->name, status);

	if (status)
		return;

	sent = hci_sent_cmd_data(hdev, HCI_OP_LE_SET_RANDOM_ADDR);
	if (!sent)
		return;

	hci_dev_lock(hdev);

	bacpy(&hdev->random_addr, sent);

	hci_dev_unlock(hdev);
}

static void hci_cc_le_set_default_phy(struct hci_dev *hdev, struct sk_buff *skb)
{
	__u8 status = *((__u8 *) skb->data);
	struct hci_cp_le_set_default_phy *cp;

	BT_DBG("%s status 0x%2.2x", hdev->name, status);

	if (status)
		return;

	cp = hci_sent_cmd_data(hdev, HCI_OP_LE_SET_DEFAULT_PHY);
	if (!cp)
		return;

	hci_dev_lock(hdev);

	hdev->le_tx_def_phys = cp->tx_phys;
	hdev->le_rx_def_phys = cp->rx_phys;

	hci_dev_unlock(hdev);
}

static void hci_cc_le_set_adv_set_random_addr(struct hci_dev *hdev,
                                              struct sk_buff *skb)
{
	__u8 status = *((__u8 *) skb->data);
	struct hci_cp_le_set_adv_set_rand_addr *cp;
	struct adv_info *adv_instance;

	if (status)
		return;

	cp = hci_sent_cmd_data(hdev, HCI_OP_LE_SET_ADV_SET_RAND_ADDR);
	if (!cp)
		return;

	hci_dev_lock(hdev);

	if (!cp->handle) {
		/* Store in hdev for instance 0 (Set adv and Directed advs) */
		bacpy(&hdev->random_addr, &cp->bdaddr);
	} else {
		adv_instance = hci_find_adv_instance(hdev, cp->handle);
		if (adv_instance)
			bacpy(&adv_instance->random_addr, &cp->bdaddr);
	}

	hci_dev_unlock(hdev);
}

static void hci_cc_le_read_transmit_power(struct hci_dev *hdev,
					  struct sk_buff *skb)
{
	struct hci_rp_le_read_transmit_power *rp = (void *)skb->data;

	BT_DBG("%s status 0x%2.2x", hdev->name, rp->status);

	if (rp->status)
		return;

	hdev->min_le_tx_power = rp->min_le_tx_power;
	hdev->max_le_tx_power = rp->max_le_tx_power;
}

static void hci_cc_le_set_adv_enable(struct hci_dev *hdev, struct sk_buff *skb)
{
	__u8 *sent, status = *((__u8 *) skb->data);

	BT_DBG("%s status 0x%2.2x", hdev->name, status);

	if (status)
		return;

	sent = hci_sent_cmd_data(hdev, HCI_OP_LE_SET_ADV_ENABLE);
	if (!sent)
		return;

	hci_dev_lock(hdev);

	/* If we're doing connection initiation as peripheral. Set a
	 * timeout in case something goes wrong.
	 */
	if (*sent) {
		struct hci_conn *conn;

		hci_dev_set_flag(hdev, HCI_LE_ADV);

		conn = hci_lookup_le_connect(hdev);
		if (conn)
			queue_delayed_work(hdev->workqueue,
					   &conn->le_conn_timeout,
					   conn->conn_timeout);
	} else {
		hci_dev_clear_flag(hdev, HCI_LE_ADV);
	}

	hci_dev_unlock(hdev);
}

static void hci_cc_le_set_ext_adv_enable(struct hci_dev *hdev,
					 struct sk_buff *skb)
{
	struct hci_cp_le_set_ext_adv_enable *cp;
	struct hci_cp_ext_adv_set *adv_sets = NULL;
	__u8 status = *((__u8 *) skb->data);

	BT_DBG("%s status 0x%2.2x", hdev->name, status);

	if (status)
		return;

	cp = hci_sent_cmd_data(hdev, HCI_OP_LE_SET_EXT_ADV_ENABLE);
	if (!cp)
		return;

	if (cp->num_of_sets)
		adv_sets = (struct hci_cp_ext_adv_set *)&cp->data;

	hci_dev_lock(hdev);

	if (cp->enable) {
		struct hci_conn *conn;

		/* Handle 0 is reserved for directed advertisements */
		if (adv_sets && adv_sets[0].handle == 0)
			hdev->ext_directed_advertising = true;

		hci_dev_set_flag(hdev, HCI_LE_ADV);

		conn = hci_lookup_le_connect(hdev);
		if (conn)
			queue_delayed_work(hdev->workqueue,
					   &conn->le_conn_timeout,
					   conn->conn_timeout);
	} else {
		if (!cp->num_of_sets) {
			/* This request disabled all advertisements */
			hdev->ext_directed_advertising = false;
			hci_dev_clear_flag(hdev, HCI_LE_ADV);
		} else {
			if (adv_sets && adv_sets[0].handle == 0) {
				/* The request disabled only directed adv */
				hdev->ext_directed_advertising = false;
			}

			/* Clients' advertisements are removed from
			 * hdev->adv_instances before calling disable. We just
			 * need to check it here to update HCI_LE_ADV.
			 */
			if (list_empty(&hdev->adv_instances) &&
			    !hdev->ext_directed_advertising) {
				hci_dev_clear_flag(hdev, HCI_LE_ADV);
			}
		}
	}

	hci_dev_unlock(hdev);
}

static void hci_cc_le_set_scan_param(struct hci_dev *hdev, struct sk_buff *skb)
{
	struct hci_cp_le_set_scan_param *cp;
	__u8 status = *((__u8 *) skb->data);

	BT_DBG("%s status 0x%2.2x", hdev->name, status);

	if (status)
		return;

	cp = hci_sent_cmd_data(hdev, HCI_OP_LE_SET_SCAN_PARAM);
	if (!cp)
		return;

	hci_dev_lock(hdev);

	hdev->le_scan_type = cp->type;

	hci_dev_unlock(hdev);
}

static void hci_cc_le_set_ext_scan_param(struct hci_dev *hdev,
					 struct sk_buff *skb)
{
	struct hci_cp_le_set_ext_scan_params *cp;
	__u8 status = *((__u8 *) skb->data);
	struct hci_cp_le_scan_phy_params *phy_param;

	BT_DBG("%s status 0x%2.2x", hdev->name, status);

	if (status)
		return;

	cp = hci_sent_cmd_data(hdev, HCI_OP_LE_SET_EXT_SCAN_PARAMS);
	if (!cp)
		return;

	phy_param = (void *)cp->data;

	hci_dev_lock(hdev);

	hdev->le_scan_type = phy_param->type;

	hci_dev_unlock(hdev);
}

static bool has_pending_adv_report(struct hci_dev *hdev)
{
	struct discovery_state *d = &hdev->discovery;

	return bacmp(&d->last_adv_addr, BDADDR_ANY);
}

static void clear_pending_adv_report(struct hci_dev *hdev)
{
	struct discovery_state *d = &hdev->discovery;

	bacpy(&d->last_adv_addr, BDADDR_ANY);
	d->last_adv_data_len = 0;
}

static void store_pending_adv_report(struct hci_dev *hdev, bdaddr_t *bdaddr,
				     u8 bdaddr_type, s8 rssi, u32 flags,
				     u8 *data, u8 len)
{
	struct discovery_state *d = &hdev->discovery;

	if (len > HCI_MAX_AD_LENGTH)
		return;

	bacpy(&d->last_adv_addr, bdaddr);
	d->last_adv_addr_type = bdaddr_type;
	d->last_adv_rssi = rssi;
	d->last_adv_flags = flags;
	memcpy(d->last_adv_data, data, len);
	d->last_adv_data_len = len;
}

static void le_set_scan_enable_complete(struct hci_dev *hdev, u8 enable)
{
	hci_dev_lock(hdev);

	switch (enable) {
	case LE_SCAN_ENABLE:
		hci_dev_set_flag(hdev, HCI_LE_SCAN);
		if (hdev->le_scan_type == LE_SCAN_ACTIVE)
			clear_pending_adv_report(hdev);
		break;

	case LE_SCAN_DISABLE:
		/* We do this here instead of when setting DISCOVERY_STOPPED
		 * since the latter would potentially require waiting for
		 * inquiry to stop too.
		 */
		if (has_pending_adv_report(hdev)) {
			struct discovery_state *d = &hdev->discovery;

			mgmt_device_found(hdev, &d->last_adv_addr, LE_LINK,
					  d->last_adv_addr_type, NULL,
					  d->last_adv_rssi, d->last_adv_flags,
					  d->last_adv_data,
					  d->last_adv_data_len, NULL, 0);
		}

		/* Cancel this timer so that we don't try to disable scanning
		 * when it's already disabled.
		 */
		cancel_delayed_work(&hdev->le_scan_disable);

		hci_dev_clear_flag(hdev, HCI_LE_SCAN);

		/* The HCI_LE_SCAN_INTERRUPTED flag indicates that we
		 * interrupted scanning due to a connect request. Mark
		 * therefore discovery as stopped. If this was not
		 * because of a connect request advertising might have
		 * been disabled because of active scanning, so
		 * re-enable it again if necessary.
		 */
		if (hci_dev_test_and_clear_flag(hdev, HCI_LE_SCAN_INTERRUPTED))
			hci_discovery_set_state(hdev, DISCOVERY_STOPPED);
		else if (!hci_dev_test_flag(hdev, HCI_LE_ADV) &&
			 hdev->discovery.state == DISCOVERY_FINDING)
			hci_req_reenable_advertising(hdev);

		break;

	default:
		bt_dev_err(hdev, "use of reserved LE_Scan_Enable param %d",
			   enable);
		break;
	}

	hci_dev_unlock(hdev);
}

static void hci_cc_le_set_scan_enable(struct hci_dev *hdev,
				      struct sk_buff *skb)
{
	struct hci_cp_le_set_scan_enable *cp;
	__u8 status = *((__u8 *) skb->data);

	BT_DBG("%s status 0x%2.2x", hdev->name, status);

	if (status)
		return;

	cp = hci_sent_cmd_data(hdev, HCI_OP_LE_SET_SCAN_ENABLE);
	if (!cp)
		return;

	le_set_scan_enable_complete(hdev, cp->enable);
}

static void hci_cc_le_set_ext_scan_enable(struct hci_dev *hdev,
				      struct sk_buff *skb)
{
	struct hci_cp_le_set_ext_scan_enable *cp;
	__u8 status = *((__u8 *) skb->data);

	BT_DBG("%s status 0x%2.2x", hdev->name, status);

	if (status)
		return;

	cp = hci_sent_cmd_data(hdev, HCI_OP_LE_SET_EXT_SCAN_ENABLE);
	if (!cp)
		return;

	le_set_scan_enable_complete(hdev, cp->enable);
}

static void hci_cc_le_read_num_adv_sets(struct hci_dev *hdev,
				      struct sk_buff *skb)
{
	struct hci_rp_le_read_num_supported_adv_sets *rp = (void *) skb->data;

	BT_DBG("%s status 0x%2.2x No of Adv sets %u", hdev->name, rp->status,
	       rp->num_of_sets);

	if (rp->status)
		return;

	hdev->le_num_of_adv_sets = rp->num_of_sets;
}

static void hci_cc_le_read_accept_list_size(struct hci_dev *hdev,
					    struct sk_buff *skb)
{
	struct hci_rp_le_read_accept_list_size *rp = (void *)skb->data;

	BT_DBG("%s status 0x%2.2x size %u", hdev->name, rp->status, rp->size);

	if (rp->status)
		return;

	hdev->le_accept_list_size = rp->size;
}

static void hci_cc_le_clear_accept_list(struct hci_dev *hdev,
					struct sk_buff *skb)
{
	__u8 status = *((__u8 *) skb->data);

	BT_DBG("%s status 0x%2.2x", hdev->name, status);

	if (status)
		return;

	hci_bdaddr_list_clear(&hdev->le_accept_list);
}

static void hci_cc_le_add_to_accept_list(struct hci_dev *hdev,
					 struct sk_buff *skb)
{
	struct hci_cp_le_add_to_accept_list *sent;
	__u8 status = *((__u8 *) skb->data);

	BT_DBG("%s status 0x%2.2x", hdev->name, status);

	if (status)
		return;

	sent = hci_sent_cmd_data(hdev, HCI_OP_LE_ADD_TO_ACCEPT_LIST);
	if (!sent)
		return;

	hci_bdaddr_list_add(&hdev->le_accept_list, &sent->bdaddr,
			    sent->bdaddr_type);
}

static void hci_cc_le_del_from_accept_list(struct hci_dev *hdev,
					   struct sk_buff *skb)
{
	struct hci_cp_le_del_from_accept_list *sent;
	__u8 status = *((__u8 *) skb->data);

	BT_DBG("%s status 0x%2.2x", hdev->name, status);

	if (status)
		return;

	sent = hci_sent_cmd_data(hdev, HCI_OP_LE_DEL_FROM_ACCEPT_LIST);
	if (!sent)
		return;

	hci_bdaddr_list_del(&hdev->le_accept_list, &sent->bdaddr,
			    sent->bdaddr_type);
}

static void hci_cc_le_read_supported_states(struct hci_dev *hdev,
					    struct sk_buff *skb)
{
	struct hci_rp_le_read_supported_states *rp = (void *) skb->data;

	BT_DBG("%s status 0x%2.2x", hdev->name, rp->status);

	if (rp->status)
		return;

	memcpy(hdev->le_states, rp->le_states, 8);
}

static void hci_cc_le_read_def_data_len(struct hci_dev *hdev,
					struct sk_buff *skb)
{
	struct hci_rp_le_read_def_data_len *rp = (void *) skb->data;

	BT_DBG("%s status 0x%2.2x", hdev->name, rp->status);

	if (rp->status)
		return;

	hdev->le_def_tx_len = le16_to_cpu(rp->tx_len);
	hdev->le_def_tx_time = le16_to_cpu(rp->tx_time);
}

static void hci_cc_le_write_def_data_len(struct hci_dev *hdev,
					 struct sk_buff *skb)
{
	struct hci_cp_le_write_def_data_len *sent;
	__u8 status = *((__u8 *) skb->data);

	BT_DBG("%s status 0x%2.2x", hdev->name, status);

	if (status)
		return;

	sent = hci_sent_cmd_data(hdev, HCI_OP_LE_WRITE_DEF_DATA_LEN);
	if (!sent)
		return;

	hdev->le_def_tx_len = le16_to_cpu(sent->tx_len);
	hdev->le_def_tx_time = le16_to_cpu(sent->tx_time);
}

static void hci_cc_le_add_to_resolv_list(struct hci_dev *hdev,
					 struct sk_buff *skb)
{
	struct hci_cp_le_add_to_resolv_list *sent;
	__u8 status = *((__u8 *) skb->data);

	BT_DBG("%s status 0x%2.2x", hdev->name, status);

	if (status)
		return;

	sent = hci_sent_cmd_data(hdev, HCI_OP_LE_ADD_TO_RESOLV_LIST);
	if (!sent)
		return;

	hci_bdaddr_list_add_with_irk(&hdev->le_resolv_list, &sent->bdaddr,
				sent->bdaddr_type, sent->peer_irk,
				sent->local_irk);
}

static void hci_cc_le_del_from_resolv_list(struct hci_dev *hdev,
					  struct sk_buff *skb)
{
	struct hci_cp_le_del_from_resolv_list *sent;
	__u8 status = *((__u8 *) skb->data);

	BT_DBG("%s status 0x%2.2x", hdev->name, status);

	if (status)
		return;

	sent = hci_sent_cmd_data(hdev, HCI_OP_LE_DEL_FROM_RESOLV_LIST);
	if (!sent)
		return;

	hci_bdaddr_list_del_with_irk(&hdev->le_resolv_list, &sent->bdaddr,
			    sent->bdaddr_type);
}

static void hci_cc_le_clear_resolv_list(struct hci_dev *hdev,
				       struct sk_buff *skb)
{
	__u8 status = *((__u8 *) skb->data);

	BT_DBG("%s status 0x%2.2x", hdev->name, status);

	if (status)
		return;

	hci_bdaddr_list_clear(&hdev->le_resolv_list);
}

static void hci_cc_le_read_resolv_list_size(struct hci_dev *hdev,
					   struct sk_buff *skb)
{
	struct hci_rp_le_read_resolv_list_size *rp = (void *) skb->data;

	BT_DBG("%s status 0x%2.2x size %u", hdev->name, rp->status, rp->size);

	if (rp->status)
		return;

	hdev->le_resolv_list_size = rp->size;
}

static void hci_cc_le_set_addr_resolution_enable(struct hci_dev *hdev,
						struct sk_buff *skb)
{
	__u8 *sent, status = *((__u8 *) skb->data);

	BT_DBG("%s status 0x%2.2x", hdev->name, status);

	if (status)
		return;

	sent = hci_sent_cmd_data(hdev, HCI_OP_LE_SET_ADDR_RESOLV_ENABLE);
	if (!sent)
		return;

	hci_dev_lock(hdev);

	if (*sent)
		hci_dev_set_flag(hdev, HCI_LL_RPA_RESOLUTION);
	else
		hci_dev_clear_flag(hdev, HCI_LL_RPA_RESOLUTION);

	hci_dev_unlock(hdev);
}

static void hci_cc_le_read_max_data_len(struct hci_dev *hdev,
					struct sk_buff *skb)
{
	struct hci_rp_le_read_max_data_len *rp = (void *) skb->data;

	BT_DBG("%s status 0x%2.2x", hdev->name, rp->status);

	if (rp->status)
		return;

	hdev->le_max_tx_len = le16_to_cpu(rp->tx_len);
	hdev->le_max_tx_time = le16_to_cpu(rp->tx_time);
	hdev->le_max_rx_len = le16_to_cpu(rp->rx_len);
	hdev->le_max_rx_time = le16_to_cpu(rp->rx_time);
}

static void hci_cc_write_le_host_supported(struct hci_dev *hdev,
					   struct sk_buff *skb)
{
	struct hci_cp_write_le_host_supported *sent;
	__u8 status = *((__u8 *) skb->data);

	BT_DBG("%s status 0x%2.2x", hdev->name, status);

	if (status)
		return;

	sent = hci_sent_cmd_data(hdev, HCI_OP_WRITE_LE_HOST_SUPPORTED);
	if (!sent)
		return;

	hci_dev_lock(hdev);

	if (sent->le) {
		hdev->features[1][0] |= LMP_HOST_LE;
		hci_dev_set_flag(hdev, HCI_LE_ENABLED);
	} else {
		hdev->features[1][0] &= ~LMP_HOST_LE;
		hci_dev_clear_flag(hdev, HCI_LE_ENABLED);
		hci_dev_clear_flag(hdev, HCI_ADVERTISING);
	}

	if (sent->simul)
		hdev->features[1][0] |= LMP_HOST_LE_BREDR;
	else
		hdev->features[1][0] &= ~LMP_HOST_LE_BREDR;

	hci_dev_unlock(hdev);
}

static void hci_cc_set_adv_param(struct hci_dev *hdev, struct sk_buff *skb)
{
	struct hci_cp_le_set_adv_param *cp;
	u8 status = *((u8 *) skb->data);

	BT_DBG("%s status 0x%2.2x", hdev->name, status);

	if (status)
		return;

	cp = hci_sent_cmd_data(hdev, HCI_OP_LE_SET_ADV_PARAM);
	if (!cp)
		return;

	hci_dev_lock(hdev);
	hdev->adv_addr_type = cp->own_address_type;
	hci_dev_unlock(hdev);
}

static void hci_cc_set_ext_adv_param(struct hci_dev *hdev, struct sk_buff *skb)
{
	struct hci_rp_le_set_ext_adv_params *rp = (void *) skb->data;
	struct hci_cp_le_set_ext_adv_params *cp;
	struct adv_info *adv_instance;

	BT_DBG("%s status 0x%2.2x", hdev->name, rp->status);

	if (rp->status)
		return;

	cp = hci_sent_cmd_data(hdev, HCI_OP_LE_SET_EXT_ADV_PARAMS);
	if (!cp)
		return;

	hci_dev_lock(hdev);
	hdev->adv_addr_type = cp->own_addr_type;
	if (!cp->handle) {
		/* Store in hdev for instance 0 */
		hdev->adv_tx_power = rp->tx_power;
	} else {
		adv_instance = hci_find_adv_instance(hdev, cp->handle);
		if (adv_instance)
			adv_instance->tx_power = rp->tx_power;
	}
	/* Update adv data as tx power is known now */
	hci_req_update_adv_data(hdev, cp->handle);

	hci_dev_unlock(hdev);
}

static void hci_cc_read_rssi(struct hci_dev *hdev, struct sk_buff *skb)
{
	struct hci_rp_read_rssi *rp = (void *) skb->data;
	struct hci_conn *conn;

	BT_DBG("%s status 0x%2.2x", hdev->name, rp->status);

	if (rp->status)
		return;

	hci_dev_lock(hdev);

	conn = hci_conn_hash_lookup_handle(hdev, __le16_to_cpu(rp->handle));
	if (conn)
		conn->rssi = rp->rssi;

	hci_dev_unlock(hdev);
}

static void hci_cc_read_tx_power(struct hci_dev *hdev, struct sk_buff *skb)
{
	struct hci_cp_read_tx_power *sent;
	struct hci_rp_read_tx_power *rp = (void *) skb->data;
	struct hci_conn *conn;

	BT_DBG("%s status 0x%2.2x", hdev->name, rp->status);

	if (rp->status)
		return;

	sent = hci_sent_cmd_data(hdev, HCI_OP_READ_TX_POWER);
	if (!sent)
		return;

	hci_dev_lock(hdev);

	conn = hci_conn_hash_lookup_handle(hdev, __le16_to_cpu(rp->handle));
	if (!conn)
		goto unlock;

	switch (sent->type) {
	case 0x00:
		conn->tx_power = rp->tx_power;
		break;
	case 0x01:
		conn->max_tx_power = rp->tx_power;
		break;
	}

unlock:
	hci_dev_unlock(hdev);
}

static void hci_cc_write_ssp_debug_mode(struct hci_dev *hdev, struct sk_buff *skb)
{
	u8 status = *((u8 *) skb->data);
	u8 *mode;

	BT_DBG("%s status 0x%2.2x", hdev->name, status);

	if (status)
		return;

	mode = hci_sent_cmd_data(hdev, HCI_OP_WRITE_SSP_DEBUG_MODE);
	if (mode)
		hdev->ssp_debug_mode = *mode;
}

static void hci_cs_inquiry(struct hci_dev *hdev, __u8 status)
{
	BT_DBG("%s status 0x%2.2x", hdev->name, status);

	if (status) {
		hci_conn_check_pending(hdev);
		return;
	}

	set_bit(HCI_INQUIRY, &hdev->flags);
}

static void hci_cs_create_conn(struct hci_dev *hdev, __u8 status)
{
	struct hci_cp_create_conn *cp;
	struct hci_conn *conn;

	BT_DBG("%s status 0x%2.2x", hdev->name, status);

	cp = hci_sent_cmd_data(hdev, HCI_OP_CREATE_CONN);
	if (!cp)
		return;

	hci_dev_lock(hdev);

	conn = hci_conn_hash_lookup_ba(hdev, ACL_LINK, &cp->bdaddr);

	BT_DBG("%s bdaddr %pMR hcon %p", hdev->name, &cp->bdaddr, conn);

	if (status) {
		if (conn && conn->state == BT_CONNECT) {
			if (status != 0x0c || conn->attempt > 2) {
				conn->state = BT_CLOSED;
				hci_connect_cfm(conn, status);
				hci_conn_del(conn);
			} else
				conn->state = BT_CONNECT2;
		}
	} else {
		if (!conn) {
			conn = hci_conn_add(hdev, ACL_LINK, &cp->bdaddr,
					    HCI_ROLE_MASTER);
			if (!conn)
				bt_dev_err(hdev, "no memory for new connection");
		}
	}

	hci_dev_unlock(hdev);
}

static void hci_cs_add_sco(struct hci_dev *hdev, __u8 status)
{
	struct hci_cp_add_sco *cp;
	struct hci_conn *acl, *sco;
	__u16 handle;

	BT_DBG("%s status 0x%2.2x", hdev->name, status);

	if (!status)
		return;

	cp = hci_sent_cmd_data(hdev, HCI_OP_ADD_SCO);
	if (!cp)
		return;

	handle = __le16_to_cpu(cp->handle);

	BT_DBG("%s handle 0x%4.4x", hdev->name, handle);

	hci_dev_lock(hdev);

	acl = hci_conn_hash_lookup_handle(hdev, handle);
	if (acl) {
		sco = acl->link;
		if (sco) {
			sco->state = BT_CLOSED;

			hci_connect_cfm(sco, status);
			hci_conn_del(sco);
		}
	}

	hci_dev_unlock(hdev);
}

static void hci_cs_auth_requested(struct hci_dev *hdev, __u8 status)
{
	struct hci_cp_auth_requested *cp;
	struct hci_conn *conn;

	BT_DBG("%s status 0x%2.2x", hdev->name, status);

	if (!status)
		return;

	cp = hci_sent_cmd_data(hdev, HCI_OP_AUTH_REQUESTED);
	if (!cp)
		return;

	hci_dev_lock(hdev);

	conn = hci_conn_hash_lookup_handle(hdev, __le16_to_cpu(cp->handle));
	if (conn) {
		if (conn->state == BT_CONFIG) {
			hci_connect_cfm(conn, status);
			hci_conn_drop(conn);
		}
	}

	hci_dev_unlock(hdev);
}

static void hci_cs_set_conn_encrypt(struct hci_dev *hdev, __u8 status)
{
	struct hci_cp_set_conn_encrypt *cp;
	struct hci_conn *conn;

	BT_DBG("%s status 0x%2.2x", hdev->name, status);

	if (!status)
		return;

	cp = hci_sent_cmd_data(hdev, HCI_OP_SET_CONN_ENCRYPT);
	if (!cp)
		return;

	hci_dev_lock(hdev);

	conn = hci_conn_hash_lookup_handle(hdev, __le16_to_cpu(cp->handle));
	if (conn) {
		if (conn->state == BT_CONFIG) {
			hci_connect_cfm(conn, status);
			hci_conn_drop(conn);
		}
	}

	hci_dev_unlock(hdev);
}

static int hci_outgoing_auth_needed(struct hci_dev *hdev,
				    struct hci_conn *conn)
{
	if (conn->state != BT_CONFIG || !conn->out)
		return 0;

	if (conn->pending_sec_level == BT_SECURITY_SDP)
		return 0;

	/* Only request authentication for SSP connections or non-SSP
	 * devices with sec_level MEDIUM or HIGH or if MITM protection
	 * is requested.
	 */
	if (!hci_conn_ssp_enabled(conn) && !(conn->auth_type & 0x01) &&
	    conn->pending_sec_level != BT_SECURITY_FIPS &&
	    conn->pending_sec_level != BT_SECURITY_HIGH &&
	    conn->pending_sec_level != BT_SECURITY_MEDIUM)
		return 0;

	return 1;
}

static int hci_resolve_name(struct hci_dev *hdev,
				   struct inquiry_entry *e)
{
	struct hci_cp_remote_name_req cp;

	memset(&cp, 0, sizeof(cp));

	bacpy(&cp.bdaddr, &e->data.bdaddr);
	cp.pscan_rep_mode = e->data.pscan_rep_mode;
	cp.pscan_mode = e->data.pscan_mode;
	cp.clock_offset = e->data.clock_offset;

	return hci_send_cmd(hdev, HCI_OP_REMOTE_NAME_REQ, sizeof(cp), &cp);
}

static bool hci_resolve_next_name(struct hci_dev *hdev)
{
	struct discovery_state *discov = &hdev->discovery;
	struct inquiry_entry *e;

	if (list_empty(&discov->resolve))
		return false;

	e = hci_inquiry_cache_lookup_resolve(hdev, BDADDR_ANY, NAME_NEEDED);
	if (!e)
		return false;

	if (hci_resolve_name(hdev, e) == 0) {
		e->name_state = NAME_PENDING;
		return true;
	}

	return false;
}

static void hci_check_pending_name(struct hci_dev *hdev, struct hci_conn *conn,
				   bdaddr_t *bdaddr, u8 *name, u8 name_len)
{
	struct discovery_state *discov = &hdev->discovery;
	struct inquiry_entry *e;

	/* Update the mgmt connected state if necessary. Be careful with
	 * conn objects that exist but are not (yet) connected however.
	 * Only those in BT_CONFIG or BT_CONNECTED states can be
	 * considered connected.
	 */
	if (conn &&
	    (conn->state == BT_CONFIG || conn->state == BT_CONNECTED) &&
	    !test_and_set_bit(HCI_CONN_MGMT_CONNECTED, &conn->flags))
		mgmt_device_connected(hdev, conn, name, name_len);

	if (discov->state == DISCOVERY_STOPPED)
		return;

	if (discov->state == DISCOVERY_STOPPING)
		goto discov_complete;

	if (discov->state != DISCOVERY_RESOLVING)
		return;

	e = hci_inquiry_cache_lookup_resolve(hdev, bdaddr, NAME_PENDING);
	/* If the device was not found in a list of found devices names of which
	 * are pending. there is no need to continue resolving a next name as it
	 * will be done upon receiving another Remote Name Request Complete
	 * Event */
	if (!e)
		return;

	list_del(&e->list);
	if (name) {
		e->name_state = NAME_KNOWN;
		mgmt_remote_name(hdev, bdaddr, ACL_LINK, 0x00,
				 e->data.rssi, name, name_len);
	} else {
		e->name_state = NAME_NOT_KNOWN;
	}

	if (hci_resolve_next_name(hdev))
		return;

discov_complete:
	hci_discovery_set_state(hdev, DISCOVERY_STOPPED);
}

static void hci_cs_remote_name_req(struct hci_dev *hdev, __u8 status)
{
	struct hci_cp_remote_name_req *cp;
	struct hci_conn *conn;

	BT_DBG("%s status 0x%2.2x", hdev->name, status);

	/* If successful wait for the name req complete event before
	 * checking for the need to do authentication */
	if (!status)
		return;

	cp = hci_sent_cmd_data(hdev, HCI_OP_REMOTE_NAME_REQ);
	if (!cp)
		return;

	hci_dev_lock(hdev);

	conn = hci_conn_hash_lookup_ba(hdev, ACL_LINK, &cp->bdaddr);

	if (hci_dev_test_flag(hdev, HCI_MGMT))
		hci_check_pending_name(hdev, conn, &cp->bdaddr, NULL, 0);

	if (!conn)
		goto unlock;

	if (!hci_outgoing_auth_needed(hdev, conn))
		goto unlock;

	if (!test_and_set_bit(HCI_CONN_AUTH_PEND, &conn->flags)) {
		struct hci_cp_auth_requested auth_cp;

		set_bit(HCI_CONN_AUTH_INITIATOR, &conn->flags);

		auth_cp.handle = __cpu_to_le16(conn->handle);
		hci_send_cmd(hdev, HCI_OP_AUTH_REQUESTED,
			     sizeof(auth_cp), &auth_cp);
	}

unlock:
	hci_dev_unlock(hdev);
}

static void hci_cs_read_remote_features(struct hci_dev *hdev, __u8 status)
{
	struct hci_cp_read_remote_features *cp;
	struct hci_conn *conn;

	BT_DBG("%s status 0x%2.2x", hdev->name, status);

	if (!status)
		return;

	cp = hci_sent_cmd_data(hdev, HCI_OP_READ_REMOTE_FEATURES);
	if (!cp)
		return;

	hci_dev_lock(hdev);

	conn = hci_conn_hash_lookup_handle(hdev, __le16_to_cpu(cp->handle));
	if (conn) {
		if (conn->state == BT_CONFIG) {
			hci_connect_cfm(conn, status);
			hci_conn_drop(conn);
		}
	}

	hci_dev_unlock(hdev);
}

static void hci_cs_read_remote_ext_features(struct hci_dev *hdev, __u8 status)
{
	struct hci_cp_read_remote_ext_features *cp;
	struct hci_conn *conn;

	BT_DBG("%s status 0x%2.2x", hdev->name, status);

	if (!status)
		return;

	cp = hci_sent_cmd_data(hdev, HCI_OP_READ_REMOTE_EXT_FEATURES);
	if (!cp)
		return;

	hci_dev_lock(hdev);

	conn = hci_conn_hash_lookup_handle(hdev, __le16_to_cpu(cp->handle));
	if (conn) {
		if (conn->state == BT_CONFIG) {
			hci_connect_cfm(conn, status);
			hci_conn_drop(conn);
		}
	}

	hci_dev_unlock(hdev);
}

static void hci_cs_setup_sync_conn(struct hci_dev *hdev, __u8 status)
{
	struct hci_cp_setup_sync_conn *cp;
	struct hci_conn *acl, *sco;
	__u16 handle;

	BT_DBG("%s status 0x%2.2x", hdev->name, status);

	if (!status)
		return;

	cp = hci_sent_cmd_data(hdev, HCI_OP_SETUP_SYNC_CONN);
	if (!cp)
		return;

	handle = __le16_to_cpu(cp->handle);

	BT_DBG("%s handle 0x%4.4x", hdev->name, handle);

	hci_dev_lock(hdev);

	acl = hci_conn_hash_lookup_handle(hdev, handle);
	if (acl) {
		sco = acl->link;
		if (sco) {
			sco->state = BT_CLOSED;

			hci_connect_cfm(sco, status);
			hci_conn_del(sco);
		}
	}

	hci_dev_unlock(hdev);
}

static void hci_cs_sniff_mode(struct hci_dev *hdev, __u8 status)
{
	struct hci_cp_sniff_mode *cp;
	struct hci_conn *conn;

	BT_DBG("%s status 0x%2.2x", hdev->name, status);

	if (!status)
		return;

	cp = hci_sent_cmd_data(hdev, HCI_OP_SNIFF_MODE);
	if (!cp)
		return;

	hci_dev_lock(hdev);

	conn = hci_conn_hash_lookup_handle(hdev, __le16_to_cpu(cp->handle));
	if (conn) {
		clear_bit(HCI_CONN_MODE_CHANGE_PEND, &conn->flags);

		if (test_and_clear_bit(HCI_CONN_SCO_SETUP_PEND, &conn->flags))
			hci_sco_setup(conn, status);
	}

	hci_dev_unlock(hdev);
}

static void hci_cs_exit_sniff_mode(struct hci_dev *hdev, __u8 status)
{
	struct hci_cp_exit_sniff_mode *cp;
	struct hci_conn *conn;

	BT_DBG("%s status 0x%2.2x", hdev->name, status);

	if (!status)
		return;

	cp = hci_sent_cmd_data(hdev, HCI_OP_EXIT_SNIFF_MODE);
	if (!cp)
		return;

	hci_dev_lock(hdev);

	conn = hci_conn_hash_lookup_handle(hdev, __le16_to_cpu(cp->handle));
	if (conn) {
		clear_bit(HCI_CONN_MODE_CHANGE_PEND, &conn->flags);

		if (test_and_clear_bit(HCI_CONN_SCO_SETUP_PEND, &conn->flags))
			hci_sco_setup(conn, status);
	}

	hci_dev_unlock(hdev);
}

static void hci_cs_disconnect(struct hci_dev *hdev, u8 status)
{
	struct hci_cp_disconnect *cp;
	struct hci_conn *conn;

	if (!status)
		return;

	cp = hci_sent_cmd_data(hdev, HCI_OP_DISCONNECT);
	if (!cp)
		return;

	hci_dev_lock(hdev);

	conn = hci_conn_hash_lookup_handle(hdev, __le16_to_cpu(cp->handle));
	if (conn) {
		u8 type = conn->type;

		mgmt_disconnect_failed(hdev, &conn->dst, conn->type,
				       conn->dst_type, status);

		/* If the disconnection failed for any reason, the upper layer
		 * does not retry to disconnect in current implementation.
		 * Hence, we need to do some basic cleanup here and re-enable
		 * advertising if necessary.
		 */
		hci_conn_del(conn);
		if (type == LE_LINK)
			hci_req_reenable_advertising(hdev);
	}

	hci_dev_unlock(hdev);
}

static void cs_le_create_conn(struct hci_dev *hdev, bdaddr_t *peer_addr,
			      u8 peer_addr_type, u8 own_address_type,
			      u8 filter_policy)
{
	struct hci_conn *conn;

	conn = hci_conn_hash_lookup_le(hdev, peer_addr,
				       peer_addr_type);
	if (!conn)
		return;

	/* When using controller based address resolution, then the new
	 * address types 0x02 and 0x03 are used. These types need to be
	 * converted back into either public address or random address type
	 */
	if (use_ll_privacy(hdev) &&
	    hci_dev_test_flag(hdev, HCI_LL_RPA_RESOLUTION)) {
		switch (own_address_type) {
		case ADDR_LE_DEV_PUBLIC_RESOLVED:
			own_address_type = ADDR_LE_DEV_PUBLIC;
			break;
		case ADDR_LE_DEV_RANDOM_RESOLVED:
			own_address_type = ADDR_LE_DEV_RANDOM;
			break;
		}
	}

	/* Store the initiator and responder address information which
	 * is needed for SMP. These values will not change during the
	 * lifetime of the connection.
	 */
	conn->init_addr_type = own_address_type;
	if (own_address_type == ADDR_LE_DEV_RANDOM)
		bacpy(&conn->init_addr, &hdev->random_addr);
	else
		bacpy(&conn->init_addr, &hdev->bdaddr);

	conn->resp_addr_type = peer_addr_type;
	bacpy(&conn->resp_addr, peer_addr);

	/* We don't want the connection attempt to stick around
	 * indefinitely since LE doesn't have a page timeout concept
	 * like BR/EDR. Set a timer for any connection that doesn't use
	 * the accept list for connecting.
	 */
	if (filter_policy == HCI_LE_USE_PEER_ADDR)
		queue_delayed_work(conn->hdev->workqueue,
				   &conn->le_conn_timeout,
				   conn->conn_timeout);
}

static void hci_cs_le_create_conn(struct hci_dev *hdev, u8 status)
{
	struct hci_cp_le_create_conn *cp;

	BT_DBG("%s status 0x%2.2x", hdev->name, status);

	/* All connection failure handling is taken care of by the
	 * hci_le_conn_failed function which is triggered by the HCI
	 * request completion callbacks used for connecting.
	 */
	if (status)
		return;

	cp = hci_sent_cmd_data(hdev, HCI_OP_LE_CREATE_CONN);
	if (!cp)
		return;

	hci_dev_lock(hdev);

	cs_le_create_conn(hdev, &cp->peer_addr, cp->peer_addr_type,
			  cp->own_address_type, cp->filter_policy);

	hci_dev_unlock(hdev);
}

static void hci_cs_le_ext_create_conn(struct hci_dev *hdev, u8 status)
{
	struct hci_cp_le_ext_create_conn *cp;

	BT_DBG("%s status 0x%2.2x", hdev->name, status);

	/* All connection failure handling is taken care of by the
	 * hci_le_conn_failed function which is triggered by the HCI
	 * request completion callbacks used for connecting.
	 */
	if (status)
		return;

	cp = hci_sent_cmd_data(hdev, HCI_OP_LE_EXT_CREATE_CONN);
	if (!cp)
		return;

	hci_dev_lock(hdev);

	cs_le_create_conn(hdev, &cp->peer_addr, cp->peer_addr_type,
			  cp->own_addr_type, cp->filter_policy);

	hci_dev_unlock(hdev);
}

static void hci_cs_le_read_remote_features(struct hci_dev *hdev, u8 status)
{
	struct hci_cp_le_read_remote_features *cp;
	struct hci_conn *conn;

	BT_DBG("%s status 0x%2.2x", hdev->name, status);

	if (!status)
		return;

	cp = hci_sent_cmd_data(hdev, HCI_OP_LE_READ_REMOTE_FEATURES);
	if (!cp)
		return;

	hci_dev_lock(hdev);

	conn = hci_conn_hash_lookup_handle(hdev, __le16_to_cpu(cp->handle));
	if (conn) {
		if (conn->state == BT_CONFIG) {
			hci_connect_cfm(conn, status);
			hci_conn_drop(conn);
		}
	}

	hci_dev_unlock(hdev);
}

static void hci_cs_le_start_enc(struct hci_dev *hdev, u8 status)
{
	struct hci_cp_le_start_enc *cp;
	struct hci_conn *conn;

	BT_DBG("%s status 0x%2.2x", hdev->name, status);

	if (!status)
		return;

	hci_dev_lock(hdev);

	cp = hci_sent_cmd_data(hdev, HCI_OP_LE_START_ENC);
	if (!cp)
		goto unlock;

	conn = hci_conn_hash_lookup_handle(hdev, __le16_to_cpu(cp->handle));
	if (!conn)
		goto unlock;

	if (conn->state != BT_CONNECTED)
		goto unlock;

	hci_disconnect(conn, HCI_ERROR_AUTH_FAILURE);
	hci_conn_drop(conn);

unlock:
	hci_dev_unlock(hdev);
}

static void hci_cs_switch_role(struct hci_dev *hdev, u8 status)
{
	struct hci_cp_switch_role *cp;
	struct hci_conn *conn;

	BT_DBG("%s status 0x%2.2x", hdev->name, status);

	if (!status)
		return;

	cp = hci_sent_cmd_data(hdev, HCI_OP_SWITCH_ROLE);
	if (!cp)
		return;

	hci_dev_lock(hdev);

	conn = hci_conn_hash_lookup_ba(hdev, ACL_LINK, &cp->bdaddr);
	if (conn)
		clear_bit(HCI_CONN_RSWITCH_PEND, &conn->flags);

	hci_dev_unlock(hdev);
}

static void hci_inquiry_complete_evt(struct hci_dev *hdev, struct sk_buff *skb)
{
	__u8 status = *((__u8 *) skb->data);
	struct discovery_state *discov = &hdev->discovery;
	struct inquiry_entry *e;

	BT_DBG("%s status 0x%2.2x", hdev->name, status);

	hci_conn_check_pending(hdev);

	if (!test_and_clear_bit(HCI_INQUIRY, &hdev->flags))
		return;

	smp_mb__after_atomic(); /* wake_up_bit advises about this barrier */
	wake_up_bit(&hdev->flags, HCI_INQUIRY);

	if (!hci_dev_test_flag(hdev, HCI_MGMT))
		return;

	hci_dev_lock(hdev);

	if (discov->state != DISCOVERY_FINDING)
		goto unlock;

	if (list_empty(&discov->resolve)) {
		/* When BR/EDR inquiry is active and no LE scanning is in
		 * progress, then change discovery state to indicate completion.
		 *
		 * When running LE scanning and BR/EDR inquiry simultaneously
		 * and the LE scan already finished, then change the discovery
		 * state to indicate completion.
		 */
		if (!hci_dev_test_flag(hdev, HCI_LE_SCAN) ||
		    !test_bit(HCI_QUIRK_SIMULTANEOUS_DISCOVERY, &hdev->quirks))
			hci_discovery_set_state(hdev, DISCOVERY_STOPPED);
		goto unlock;
	}

	e = hci_inquiry_cache_lookup_resolve(hdev, BDADDR_ANY, NAME_NEEDED);
	if (e && hci_resolve_name(hdev, e) == 0) {
		e->name_state = NAME_PENDING;
		hci_discovery_set_state(hdev, DISCOVERY_RESOLVING);
	} else {
		/* When BR/EDR inquiry is active and no LE scanning is in
		 * progress, then change discovery state to indicate completion.
		 *
		 * When running LE scanning and BR/EDR inquiry simultaneously
		 * and the LE scan already finished, then change the discovery
		 * state to indicate completion.
		 */
		if (!hci_dev_test_flag(hdev, HCI_LE_SCAN) ||
		    !test_bit(HCI_QUIRK_SIMULTANEOUS_DISCOVERY, &hdev->quirks))
			hci_discovery_set_state(hdev, DISCOVERY_STOPPED);
	}

unlock:
	hci_dev_unlock(hdev);
}

static void hci_inquiry_result_evt(struct hci_dev *hdev, struct sk_buff *skb)
{
	struct inquiry_data data;
	struct inquiry_info *info = (void *) (skb->data + 1);
	int num_rsp = *((__u8 *) skb->data);

	BT_DBG("%s num_rsp %d", hdev->name, num_rsp);

	if (!num_rsp || skb->len < num_rsp * sizeof(*info) + 1)
		return;

	if (hci_dev_test_flag(hdev, HCI_PERIODIC_INQ))
		return;

	hci_dev_lock(hdev);

	for (; num_rsp; num_rsp--, info++) {
		u32 flags;

		bacpy(&data.bdaddr, &info->bdaddr);
		data.pscan_rep_mode	= info->pscan_rep_mode;
		data.pscan_period_mode	= info->pscan_period_mode;
		data.pscan_mode		= info->pscan_mode;
		memcpy(data.dev_class, info->dev_class, 3);
		data.clock_offset	= info->clock_offset;
		data.rssi		= HCI_RSSI_INVALID;
		data.ssp_mode		= 0x00;

		flags = hci_inquiry_cache_update(hdev, &data, false);

		mgmt_device_found(hdev, &info->bdaddr, ACL_LINK, 0x00,
				  info->dev_class, HCI_RSSI_INVALID,
				  flags, NULL, 0, NULL, 0);
	}

	hci_dev_unlock(hdev);
}

static void hci_conn_complete_evt(struct hci_dev *hdev, struct sk_buff *skb)
{
	struct hci_ev_conn_complete *ev = (void *) skb->data;
	struct hci_conn *conn;

	BT_DBG("%s", hdev->name);

	hci_dev_lock(hdev);

	conn = hci_conn_hash_lookup_ba(hdev, ev->link_type, &ev->bdaddr);
	if (!conn) {
		/* Connection may not exist if auto-connected. Check the bredr
		 * allowlist to see if this device is allowed to auto connect.
		 * If link is an ACL type, create a connection class
		 * automatically.
		 *
		 * Auto-connect will only occur if the event filter is
		 * programmed with a given address. Right now, event filter is
		 * only used during suspend.
		 */
		if (ev->link_type == ACL_LINK &&
		    hci_bdaddr_list_lookup_with_flags(&hdev->accept_list,
						      &ev->bdaddr,
						      BDADDR_BREDR)) {
			conn = hci_conn_add(hdev, ev->link_type, &ev->bdaddr,
					    HCI_ROLE_SLAVE);
			if (!conn) {
				bt_dev_err(hdev, "no memory for new conn");
				goto unlock;
			}
		} else {
			if (ev->link_type != SCO_LINK)
				goto unlock;

			conn = hci_conn_hash_lookup_ba(hdev, ESCO_LINK,
						       &ev->bdaddr);
			if (!conn)
				goto unlock;

			conn->type = SCO_LINK;
		}
	}

	if (!ev->status) {
		int mask = hdev->link_mode;
		__u8 flags = 0;

		mask |= hci_proto_connect_ind(hdev, &ev->bdaddr, ev->link_type,
					      &flags);

		conn->handle = __le16_to_cpu(ev->handle);

		if (conn->type == ACL_LINK) {
			conn->state = BT_CONFIG;
			hci_conn_hold(conn);

			if (!conn->out && !hci_conn_ssp_enabled(conn) &&
			    !hci_find_link_key(hdev, &ev->bdaddr))
				conn->disc_timeout = HCI_PAIRING_TIMEOUT;
			else
				conn->disc_timeout = HCI_DISCONN_TIMEOUT;
		} else
			conn->state = BT_CONNECTED;

		hci_debugfs_create_conn(conn);
		hci_conn_add_sysfs(conn);

		if (test_bit(HCI_AUTH, &hdev->flags))
			set_bit(HCI_CONN_AUTH, &conn->flags);

		if (test_bit(HCI_ENCRYPT, &hdev->flags))
			set_bit(HCI_CONN_ENCRYPT, &conn->flags);

		/* Attempt to remain in the central role if preferred */
		if ((conn->mode == HCI_ROLE_MASTER && (mask & HCI_LM_MASTER)) &&
		    (conn->link_policy & HCI_LP_RSWITCH)) {
			struct hci_cp_write_link_policy cp;

			conn->link_policy &= ~HCI_LP_RSWITCH;

			cp.handle = ev->handle;
			cp.policy = conn->link_policy;
			hci_send_cmd(hdev, HCI_OP_WRITE_LINK_POLICY,
				     sizeof(cp), &cp);
		}

		/* Get remote features */
		if (conn->type == ACL_LINK) {
			struct hci_cp_read_remote_features cp;
			cp.handle = ev->handle;
			hci_send_cmd(hdev, HCI_OP_READ_REMOTE_FEATURES,
				     sizeof(cp), &cp);

			hci_req_update_scan(hdev);
		}

		/* Set packet type for incoming connection */
		if (!conn->out && hdev->hci_ver < BLUETOOTH_VER_2_0) {
			struct hci_cp_change_conn_ptype cp;
			cp.handle = ev->handle;
			cp.pkt_type = cpu_to_le16(conn->pkt_type);
			hci_send_cmd(hdev, HCI_OP_CHANGE_CONN_PTYPE, sizeof(cp),
				     &cp);
		}
	} else {
		conn->state = BT_CLOSED;
		if (conn->type == ACL_LINK)
			mgmt_connect_failed(hdev, &conn->dst, conn->type,
					    conn->dst_type, ev->status);
	}

	if (conn->type == ACL_LINK)
		hci_sco_setup(conn, ev->status);

	if (ev->status) {
		hci_connect_cfm(conn, ev->status);
		hci_conn_del(conn);
	} else if (ev->link_type == SCO_LINK) {
		switch (conn->setting & SCO_AIRMODE_MASK) {
		case SCO_AIRMODE_CVSD:
			if (hdev->notify)
				hdev->notify(hdev, HCI_NOTIFY_ENABLE_SCO_CVSD);
			break;
		}

		hci_connect_cfm(conn, ev->status);
	}

unlock:
	hci_dev_unlock(hdev);

	hci_conn_check_pending(hdev);
}

static void hci_reject_conn(struct hci_dev *hdev, bdaddr_t *bdaddr)
{
	struct hci_cp_reject_conn_req cp;

	bacpy(&cp.bdaddr, bdaddr);
	cp.reason = HCI_ERROR_REJ_BAD_ADDR;
	hci_send_cmd(hdev, HCI_OP_REJECT_CONN_REQ, sizeof(cp), &cp);
}

static void hci_conn_request_evt(struct hci_dev *hdev, struct sk_buff *skb)
{
	struct hci_ev_conn_request *ev = (void *) skb->data;
	int mask = hdev->link_mode;
	struct inquiry_entry *ie;
	struct hci_conn *conn;
	__u8 flags = 0;

	BT_DBG("%s bdaddr %pMR type 0x%x", hdev->name, &ev->bdaddr,
	       ev->link_type);

	mask |= hci_proto_connect_ind(hdev, &ev->bdaddr, ev->link_type,
				      &flags);

	if (!(mask & HCI_LM_ACCEPT)) {
		hci_reject_conn(hdev, &ev->bdaddr);
		return;
	}

	if (hci_bdaddr_list_lookup(&hdev->reject_list, &ev->bdaddr,
				   BDADDR_BREDR)) {
		hci_reject_conn(hdev, &ev->bdaddr);
		return;
	}

	/* Require HCI_CONNECTABLE or an accept list entry to accept the
	 * connection. These features are only touched through mgmt so
	 * only do the checks if HCI_MGMT is set.
	 */
	if (hci_dev_test_flag(hdev, HCI_MGMT) &&
	    !hci_dev_test_flag(hdev, HCI_CONNECTABLE) &&
	    !hci_bdaddr_list_lookup_with_flags(&hdev->accept_list, &ev->bdaddr,
					       BDADDR_BREDR)) {
		hci_reject_conn(hdev, &ev->bdaddr);
		return;
	}

	/* Connection accepted */

	hci_dev_lock(hdev);

	ie = hci_inquiry_cache_lookup(hdev, &ev->bdaddr);
	if (ie)
		memcpy(ie->data.dev_class, ev->dev_class, 3);

	conn = hci_conn_hash_lookup_ba(hdev, ev->link_type,
			&ev->bdaddr);
	if (!conn) {
		conn = hci_conn_add(hdev, ev->link_type, &ev->bdaddr,
				    HCI_ROLE_SLAVE);
		if (!conn) {
			bt_dev_err(hdev, "no memory for new connection");
			hci_dev_unlock(hdev);
			return;
		}
	}

	memcpy(conn->dev_class, ev->dev_class, 3);

	hci_dev_unlock(hdev);

	if (ev->link_type == ACL_LINK ||
	    (!(flags & HCI_PROTO_DEFER) && !lmp_esco_capable(hdev))) {
		struct hci_cp_accept_conn_req cp;
		conn->state = BT_CONNECT;

		bacpy(&cp.bdaddr, &ev->bdaddr);

		if (lmp_rswitch_capable(hdev) && (mask & HCI_LM_MASTER))
			cp.role = 0x00; /* Become central */
		else
			cp.role = 0x01; /* Remain peripheral */

		hci_send_cmd(hdev, HCI_OP_ACCEPT_CONN_REQ, sizeof(cp), &cp);
	} else if (!(flags & HCI_PROTO_DEFER)) {
		struct hci_cp_accept_sync_conn_req cp;
		conn->state = BT_CONNECT;

		bacpy(&cp.bdaddr, &ev->bdaddr);
		cp.pkt_type = cpu_to_le16(conn->pkt_type);

		cp.tx_bandwidth   = cpu_to_le32(0x00001f40);
		cp.rx_bandwidth   = cpu_to_le32(0x00001f40);
		cp.max_latency    = cpu_to_le16(0xffff);
		cp.content_format = cpu_to_le16(hdev->voice_setting);
		cp.retrans_effort = 0xff;

		hci_send_cmd(hdev, HCI_OP_ACCEPT_SYNC_CONN_REQ, sizeof(cp),
			     &cp);
	} else {
		conn->state = BT_CONNECT2;
		hci_connect_cfm(conn, 0);
	}
}

static u8 hci_to_mgmt_reason(u8 err)
{
	switch (err) {
	case HCI_ERROR_CONNECTION_TIMEOUT:
		return MGMT_DEV_DISCONN_TIMEOUT;
	case HCI_ERROR_REMOTE_USER_TERM:
	case HCI_ERROR_REMOTE_LOW_RESOURCES:
	case HCI_ERROR_REMOTE_POWER_OFF:
		return MGMT_DEV_DISCONN_REMOTE;
	case HCI_ERROR_LOCAL_HOST_TERM:
		return MGMT_DEV_DISCONN_LOCAL_HOST;
	default:
		return MGMT_DEV_DISCONN_UNKNOWN;
	}
}

static void hci_disconn_complete_evt(struct hci_dev *hdev, struct sk_buff *skb)
{
	struct hci_ev_disconn_complete *ev = (void *) skb->data;
	u8 reason;
	struct hci_conn_params *params;
	struct hci_conn *conn;
	bool mgmt_connected;
	u8 type;

	BT_DBG("%s status 0x%2.2x", hdev->name, ev->status);

	hci_dev_lock(hdev);

	conn = hci_conn_hash_lookup_handle(hdev, __le16_to_cpu(ev->handle));
	if (!conn)
		goto unlock;

	if (ev->status) {
		mgmt_disconnect_failed(hdev, &conn->dst, conn->type,
				       conn->dst_type, ev->status);
		goto unlock;
	}

	conn->state = BT_CLOSED;

	mgmt_connected = test_and_clear_bit(HCI_CONN_MGMT_CONNECTED, &conn->flags);

	if (test_bit(HCI_CONN_AUTH_FAILURE, &conn->flags))
		reason = MGMT_DEV_DISCONN_AUTH_FAILURE;
	else
		reason = hci_to_mgmt_reason(ev->reason);

	mgmt_device_disconnected(hdev, &conn->dst, conn->type, conn->dst_type,
				reason, mgmt_connected);

	if (conn->type == ACL_LINK) {
		if (test_bit(HCI_CONN_FLUSH_KEY, &conn->flags))
			hci_remove_link_key(hdev, &conn->dst);

		hci_req_update_scan(hdev);
	}

	params = hci_conn_params_lookup(hdev, &conn->dst, conn->dst_type);
	if (params) {
		switch (params->auto_connect) {
		case HCI_AUTO_CONN_LINK_LOSS:
			if (ev->reason != HCI_ERROR_CONNECTION_TIMEOUT)
				break;
			fallthrough;

		case HCI_AUTO_CONN_DIRECT:
		case HCI_AUTO_CONN_ALWAYS:
			list_del_init(&params->action);
			list_add(&params->action, &hdev->pend_le_conns);
			hci_update_background_scan(hdev);
			break;

		default:
			break;
		}
	}

	type = conn->type;

	hci_disconn_cfm(conn, ev->reason);
	hci_conn_del(conn);

	/* The suspend notifier is waiting for all devices to disconnect so
	 * clear the bit from pending tasks and inform the wait queue.
	 */
	if (list_empty(&hdev->conn_hash.list) &&
	    test_and_clear_bit(SUSPEND_DISCONNECTING, hdev->suspend_tasks)) {
		wake_up(&hdev->suspend_wait_q);
	}

	/* Re-enable advertising if necessary, since it might
	 * have been disabled by the connection. From the
	 * HCI_LE_Set_Advertise_Enable command description in
	 * the core specification (v4.0):
	 * "The Controller shall continue advertising until the Host
	 * issues an LE_Set_Advertise_Enable command with
	 * Advertising_Enable set to 0x00 (Advertising is disabled)
	 * or until a connection is created or until the Advertising
	 * is timed out due to Directed Advertising."
	 */
	if (type == LE_LINK)
		hci_req_reenable_advertising(hdev);

unlock:
	hci_dev_unlock(hdev);
}

static void hci_auth_complete_evt(struct hci_dev *hdev, struct sk_buff *skb)
{
	struct hci_ev_auth_complete *ev = (void *) skb->data;
	struct hci_conn *conn;

	BT_DBG("%s status 0x%2.2x", hdev->name, ev->status);

	hci_dev_lock(hdev);

	conn = hci_conn_hash_lookup_handle(hdev, __le16_to_cpu(ev->handle));
	if (!conn)
		goto unlock;

	if (!ev->status) {
		clear_bit(HCI_CONN_AUTH_FAILURE, &conn->flags);

		if (!hci_conn_ssp_enabled(conn) &&
		    test_bit(HCI_CONN_REAUTH_PEND, &conn->flags)) {
			bt_dev_info(hdev, "re-auth of legacy device is not possible.");
		} else {
			set_bit(HCI_CONN_AUTH, &conn->flags);
			conn->sec_level = conn->pending_sec_level;
		}
	} else {
		if (ev->status == HCI_ERROR_PIN_OR_KEY_MISSING)
			set_bit(HCI_CONN_AUTH_FAILURE, &conn->flags);

		mgmt_auth_failed(conn, ev->status);
	}

	clear_bit(HCI_CONN_AUTH_PEND, &conn->flags);
	clear_bit(HCI_CONN_REAUTH_PEND, &conn->flags);

	if (conn->state == BT_CONFIG) {
		if (!ev->status && hci_conn_ssp_enabled(conn)) {
			struct hci_cp_set_conn_encrypt cp;
			cp.handle  = ev->handle;
			cp.encrypt = 0x01;
			hci_send_cmd(hdev, HCI_OP_SET_CONN_ENCRYPT, sizeof(cp),
				     &cp);
		} else {
			conn->state = BT_CONNECTED;
			hci_connect_cfm(conn, ev->status);
			hci_conn_drop(conn);
		}
	} else {
		hci_auth_cfm(conn, ev->status);

		hci_conn_hold(conn);
		conn->disc_timeout = HCI_DISCONN_TIMEOUT;
		hci_conn_drop(conn);
	}

	if (test_bit(HCI_CONN_ENCRYPT_PEND, &conn->flags)) {
		if (!ev->status) {
			struct hci_cp_set_conn_encrypt cp;
			cp.handle  = ev->handle;
			cp.encrypt = 0x01;
			hci_send_cmd(hdev, HCI_OP_SET_CONN_ENCRYPT, sizeof(cp),
				     &cp);
		} else {
			clear_bit(HCI_CONN_ENCRYPT_PEND, &conn->flags);
			hci_encrypt_cfm(conn, ev->status);
		}
	}

unlock:
	hci_dev_unlock(hdev);
}

static void hci_remote_name_evt(struct hci_dev *hdev, struct sk_buff *skb)
{
	struct hci_ev_remote_name *ev = (void *) skb->data;
	struct hci_conn *conn;

	BT_DBG("%s", hdev->name);

	hci_conn_check_pending(hdev);

	hci_dev_lock(hdev);

	conn = hci_conn_hash_lookup_ba(hdev, ACL_LINK, &ev->bdaddr);

	if (!hci_dev_test_flag(hdev, HCI_MGMT))
		goto check_auth;

	if (ev->status == 0)
		hci_check_pending_name(hdev, conn, &ev->bdaddr, ev->name,
				       strnlen(ev->name, HCI_MAX_NAME_LENGTH));
	else
		hci_check_pending_name(hdev, conn, &ev->bdaddr, NULL, 0);

check_auth:
	if (!conn)
		goto unlock;

	if (!hci_outgoing_auth_needed(hdev, conn))
		goto unlock;

	if (!test_and_set_bit(HCI_CONN_AUTH_PEND, &conn->flags)) {
		struct hci_cp_auth_requested cp;

		set_bit(HCI_CONN_AUTH_INITIATOR, &conn->flags);

		cp.handle = __cpu_to_le16(conn->handle);
		hci_send_cmd(hdev, HCI_OP_AUTH_REQUESTED, sizeof(cp), &cp);
	}

unlock:
	hci_dev_unlock(hdev);
}

static void read_enc_key_size_complete(struct hci_dev *hdev, u8 status,
				       u16 opcode, struct sk_buff *skb)
{
	const struct hci_rp_read_enc_key_size *rp;
	struct hci_conn *conn;
	u16 handle;

	BT_DBG("%s status 0x%02x", hdev->name, status);

	if (!skb || skb->len < sizeof(*rp)) {
		bt_dev_err(hdev, "invalid read key size response");
		return;
	}

	rp = (void *)skb->data;
	handle = le16_to_cpu(rp->handle);

	hci_dev_lock(hdev);

	conn = hci_conn_hash_lookup_handle(hdev, handle);
	if (!conn)
		goto unlock;

	/* While unexpected, the read_enc_key_size command may fail. The most
	 * secure approach is to then assume the key size is 0 to force a
	 * disconnection.
	 */
	if (rp->status) {
		bt_dev_err(hdev, "failed to read key size for handle %u",
			   handle);
		conn->enc_key_size = 0;
	} else {
		conn->enc_key_size = rp->key_size;
	}

	hci_encrypt_cfm(conn, 0);

unlock:
	hci_dev_unlock(hdev);
}

static void hci_encrypt_change_evt(struct hci_dev *hdev, struct sk_buff *skb)
{
	struct hci_ev_encrypt_change *ev = (void *) skb->data;
	struct hci_conn *conn;

	BT_DBG("%s status 0x%2.2x", hdev->name, ev->status);

	hci_dev_lock(hdev);

	conn = hci_conn_hash_lookup_handle(hdev, __le16_to_cpu(ev->handle));
	if (!conn)
		goto unlock;

	if (!ev->status) {
		if (ev->encrypt) {
			/* Encryption implies authentication */
			set_bit(HCI_CONN_AUTH, &conn->flags);
			set_bit(HCI_CONN_ENCRYPT, &conn->flags);
			conn->sec_level = conn->pending_sec_level;

			/* P-256 authentication key implies FIPS */
			if (conn->key_type == HCI_LK_AUTH_COMBINATION_P256)
				set_bit(HCI_CONN_FIPS, &conn->flags);

			if ((conn->type == ACL_LINK && ev->encrypt == 0x02) ||
			    conn->type == LE_LINK)
				set_bit(HCI_CONN_AES_CCM, &conn->flags);
		} else {
			clear_bit(HCI_CONN_ENCRYPT, &conn->flags);
			clear_bit(HCI_CONN_AES_CCM, &conn->flags);
		}
	}

	/* We should disregard the current RPA and generate a new one
	 * whenever the encryption procedure fails.
	 */
	if (ev->status && conn->type == LE_LINK) {
		hci_dev_set_flag(hdev, HCI_RPA_EXPIRED);
		hci_adv_instances_set_rpa_expired(hdev, true);
	}

	clear_bit(HCI_CONN_ENCRYPT_PEND, &conn->flags);

	/* Check link security requirements are met */
	if (!hci_conn_check_link_mode(conn))
		ev->status = HCI_ERROR_AUTH_FAILURE;

	if (ev->status && conn->state == BT_CONNECTED) {
		if (ev->status == HCI_ERROR_PIN_OR_KEY_MISSING)
			set_bit(HCI_CONN_AUTH_FAILURE, &conn->flags);

		/* Notify upper layers so they can cleanup before
		 * disconnecting.
		 */
		hci_encrypt_cfm(conn, ev->status);
		hci_disconnect(conn, HCI_ERROR_AUTH_FAILURE);
		hci_conn_drop(conn);
		goto unlock;
	}

	/* Try reading the encryption key size for encrypted ACL links */
	if (!ev->status && ev->encrypt && conn->type == ACL_LINK) {
		struct hci_cp_read_enc_key_size cp;
		struct hci_request req;

		/* Only send HCI_Read_Encryption_Key_Size if the
		 * controller really supports it. If it doesn't, assume
		 * the default size (16).
		 */
		if (!(hdev->commands[20] & 0x10)) {
			conn->enc_key_size = HCI_LINK_KEY_SIZE;
			goto notify;
		}

		hci_req_init(&req, hdev);

		cp.handle = cpu_to_le16(conn->handle);
		hci_req_add(&req, HCI_OP_READ_ENC_KEY_SIZE, sizeof(cp), &cp);

		if (hci_req_run_skb(&req, read_enc_key_size_complete)) {
			bt_dev_err(hdev, "sending read key size failed");
			conn->enc_key_size = HCI_LINK_KEY_SIZE;
			goto notify;
		}

		goto unlock;
	}

	/* Set the default Authenticated Payload Timeout after
	 * an LE Link is established. As per Core Spec v5.0, Vol 2, Part B
	 * Section 3.3, the HCI command WRITE_AUTH_PAYLOAD_TIMEOUT should be
	 * sent when the link is active and Encryption is enabled, the conn
	 * type can be either LE or ACL and controller must support LMP Ping.
	 * Ensure for AES-CCM encryption as well.
	 */
	if (test_bit(HCI_CONN_ENCRYPT, &conn->flags) &&
	    test_bit(HCI_CONN_AES_CCM, &conn->flags) &&
	    ((conn->type == ACL_LINK && lmp_ping_capable(hdev)) ||
	     (conn->type == LE_LINK && (hdev->le_features[0] & HCI_LE_PING)))) {
		struct hci_cp_write_auth_payload_to cp;

		cp.handle = cpu_to_le16(conn->handle);
		cp.timeout = cpu_to_le16(hdev->auth_payload_timeout);
		hci_send_cmd(conn->hdev, HCI_OP_WRITE_AUTH_PAYLOAD_TO,
			     sizeof(cp), &cp);
	}

notify:
	hci_encrypt_cfm(conn, ev->status);

unlock:
	hci_dev_unlock(hdev);
}

static void hci_change_link_key_complete_evt(struct hci_dev *hdev,
					     struct sk_buff *skb)
{
	struct hci_ev_change_link_key_complete *ev = (void *) skb->data;
	struct hci_conn *conn;

	BT_DBG("%s status 0x%2.2x", hdev->name, ev->status);

	hci_dev_lock(hdev);

	conn = hci_conn_hash_lookup_handle(hdev, __le16_to_cpu(ev->handle));
	if (conn) {
		if (!ev->status)
			set_bit(HCI_CONN_SECURE, &conn->flags);

		clear_bit(HCI_CONN_AUTH_PEND, &conn->flags);

		hci_key_change_cfm(conn, ev->status);
	}

	hci_dev_unlock(hdev);
}

static void hci_remote_features_evt(struct hci_dev *hdev,
				    struct sk_buff *skb)
{
	struct hci_ev_remote_features *ev = (void *) skb->data;
	struct hci_conn *conn;

	BT_DBG("%s status 0x%2.2x", hdev->name, ev->status);

	hci_dev_lock(hdev);

	conn = hci_conn_hash_lookup_handle(hdev, __le16_to_cpu(ev->handle));
	if (!conn)
		goto unlock;

	if (!ev->status)
		memcpy(conn->features[0], ev->features, 8);

	if (conn->state != BT_CONFIG)
		goto unlock;

	if (!ev->status && lmp_ext_feat_capable(hdev) &&
	    lmp_ext_feat_capable(conn)) {
		struct hci_cp_read_remote_ext_features cp;
		cp.handle = ev->handle;
		cp.page = 0x01;
		hci_send_cmd(hdev, HCI_OP_READ_REMOTE_EXT_FEATURES,
			     sizeof(cp), &cp);
		goto unlock;
	}

	if (!ev->status && !test_bit(HCI_CONN_MGMT_CONNECTED, &conn->flags)) {
		struct hci_cp_remote_name_req cp;
		memset(&cp, 0, sizeof(cp));
		bacpy(&cp.bdaddr, &conn->dst);
		cp.pscan_rep_mode = 0x02;
		hci_send_cmd(hdev, HCI_OP_REMOTE_NAME_REQ, sizeof(cp), &cp);
	} else if (!test_and_set_bit(HCI_CONN_MGMT_CONNECTED, &conn->flags))
		mgmt_device_connected(hdev, conn, NULL, 0);

	if (!hci_outgoing_auth_needed(hdev, conn)) {
		conn->state = BT_CONNECTED;
		hci_connect_cfm(conn, ev->status);
		hci_conn_drop(conn);
	}

unlock:
	hci_dev_unlock(hdev);
}

static void hci_cmd_complete_evt(struct hci_dev *hdev, struct sk_buff *skb,
				 u16 *opcode, u8 *status,
				 hci_req_complete_t *req_complete,
				 hci_req_complete_skb_t *req_complete_skb)
{
	struct hci_ev_cmd_complete *ev = (void *) skb->data;

	*opcode = __le16_to_cpu(ev->opcode);
	*status = skb->data[sizeof(*ev)];

	skb_pull(skb, sizeof(*ev));

	switch (*opcode) {
	case HCI_OP_INQUIRY_CANCEL:
		hci_cc_inquiry_cancel(hdev, skb, status);
		break;

	case HCI_OP_PERIODIC_INQ:
		hci_cc_periodic_inq(hdev, skb);
		break;

	case HCI_OP_EXIT_PERIODIC_INQ:
		hci_cc_exit_periodic_inq(hdev, skb);
		break;

	case HCI_OP_REMOTE_NAME_REQ_CANCEL:
		hci_cc_remote_name_req_cancel(hdev, skb);
		break;

	case HCI_OP_ROLE_DISCOVERY:
		hci_cc_role_discovery(hdev, skb);
		break;

	case HCI_OP_READ_LINK_POLICY:
		hci_cc_read_link_policy(hdev, skb);
		break;

	case HCI_OP_WRITE_LINK_POLICY:
		hci_cc_write_link_policy(hdev, skb);
		break;

	case HCI_OP_READ_DEF_LINK_POLICY:
		hci_cc_read_def_link_policy(hdev, skb);
		break;

	case HCI_OP_WRITE_DEF_LINK_POLICY:
		hci_cc_write_def_link_policy(hdev, skb);
		break;

	case HCI_OP_RESET:
		hci_cc_reset(hdev, skb);
		break;

	case HCI_OP_READ_STORED_LINK_KEY:
		hci_cc_read_stored_link_key(hdev, skb);
		break;

	case HCI_OP_DELETE_STORED_LINK_KEY:
		hci_cc_delete_stored_link_key(hdev, skb);
		break;

	case HCI_OP_WRITE_LOCAL_NAME:
		hci_cc_write_local_name(hdev, skb);
		break;

	case HCI_OP_READ_LOCAL_NAME:
		hci_cc_read_local_name(hdev, skb);
		break;

	case HCI_OP_WRITE_AUTH_ENABLE:
		hci_cc_write_auth_enable(hdev, skb);
		break;

	case HCI_OP_WRITE_ENCRYPT_MODE:
		hci_cc_write_encrypt_mode(hdev, skb);
		break;

	case HCI_OP_WRITE_SCAN_ENABLE:
		hci_cc_write_scan_enable(hdev, skb);
		break;

	case HCI_OP_SET_EVENT_FLT:
		hci_cc_set_event_filter(hdev, skb);
		break;

	case HCI_OP_READ_CLASS_OF_DEV:
		hci_cc_read_class_of_dev(hdev, skb);
		break;

	case HCI_OP_WRITE_CLASS_OF_DEV:
		hci_cc_write_class_of_dev(hdev, skb);
		break;

	case HCI_OP_READ_VOICE_SETTING:
		hci_cc_read_voice_setting(hdev, skb);
		break;

	case HCI_OP_WRITE_VOICE_SETTING:
		hci_cc_write_voice_setting(hdev, skb);
		break;

	case HCI_OP_READ_NUM_SUPPORTED_IAC:
		hci_cc_read_num_supported_iac(hdev, skb);
		break;

	case HCI_OP_WRITE_SSP_MODE:
		hci_cc_write_ssp_mode(hdev, skb);
		break;

	case HCI_OP_WRITE_SC_SUPPORT:
		hci_cc_write_sc_support(hdev, skb);
		break;

	case HCI_OP_READ_AUTH_PAYLOAD_TO:
		hci_cc_read_auth_payload_timeout(hdev, skb);
		break;

	case HCI_OP_WRITE_AUTH_PAYLOAD_TO:
		hci_cc_write_auth_payload_timeout(hdev, skb);
		break;

	case HCI_OP_READ_LOCAL_VERSION:
		hci_cc_read_local_version(hdev, skb);
		break;

	case HCI_OP_READ_LOCAL_COMMANDS:
		hci_cc_read_local_commands(hdev, skb);
		break;

	case HCI_OP_READ_LOCAL_FEATURES:
		hci_cc_read_local_features(hdev, skb);
		break;

	case HCI_OP_READ_LOCAL_EXT_FEATURES:
		hci_cc_read_local_ext_features(hdev, skb);
		break;

	case HCI_OP_READ_BUFFER_SIZE:
		hci_cc_read_buffer_size(hdev, skb);
		break;

	case HCI_OP_READ_BD_ADDR:
		hci_cc_read_bd_addr(hdev, skb);
		break;

	case HCI_OP_READ_LOCAL_PAIRING_OPTS:
		hci_cc_read_local_pairing_opts(hdev, skb);
		break;

	case HCI_OP_READ_PAGE_SCAN_ACTIVITY:
		hci_cc_read_page_scan_activity(hdev, skb);
		break;

	case HCI_OP_WRITE_PAGE_SCAN_ACTIVITY:
		hci_cc_write_page_scan_activity(hdev, skb);
		break;

	case HCI_OP_READ_PAGE_SCAN_TYPE:
		hci_cc_read_page_scan_type(hdev, skb);
		break;

	case HCI_OP_WRITE_PAGE_SCAN_TYPE:
		hci_cc_write_page_scan_type(hdev, skb);
		break;

	case HCI_OP_READ_DATA_BLOCK_SIZE:
		hci_cc_read_data_block_size(hdev, skb);
		break;

	case HCI_OP_READ_FLOW_CONTROL_MODE:
		hci_cc_read_flow_control_mode(hdev, skb);
		break;

	case HCI_OP_READ_LOCAL_AMP_INFO:
		hci_cc_read_local_amp_info(hdev, skb);
		break;

	case HCI_OP_READ_CLOCK:
		hci_cc_read_clock(hdev, skb);
		break;

	case HCI_OP_READ_INQ_RSP_TX_POWER:
		hci_cc_read_inq_rsp_tx_power(hdev, skb);
		break;

	case HCI_OP_READ_DEF_ERR_DATA_REPORTING:
		hci_cc_read_def_err_data_reporting(hdev, skb);
		break;

	case HCI_OP_WRITE_DEF_ERR_DATA_REPORTING:
		hci_cc_write_def_err_data_reporting(hdev, skb);
		break;

	case HCI_OP_PIN_CODE_REPLY:
		hci_cc_pin_code_reply(hdev, skb);
		break;

	case HCI_OP_PIN_CODE_NEG_REPLY:
		hci_cc_pin_code_neg_reply(hdev, skb);
		break;

	case HCI_OP_READ_LOCAL_OOB_DATA:
		hci_cc_read_local_oob_data(hdev, skb);
		break;

	case HCI_OP_READ_LOCAL_OOB_EXT_DATA:
		hci_cc_read_local_oob_ext_data(hdev, skb);
		break;

	case HCI_OP_LE_READ_BUFFER_SIZE:
		hci_cc_le_read_buffer_size(hdev, skb);
		break;

	case HCI_OP_LE_READ_LOCAL_FEATURES:
		hci_cc_le_read_local_features(hdev, skb);
		break;

	case HCI_OP_LE_READ_ADV_TX_POWER:
		hci_cc_le_read_adv_tx_power(hdev, skb);
		break;

	case HCI_OP_USER_CONFIRM_REPLY:
		hci_cc_user_confirm_reply(hdev, skb);
		break;

	case HCI_OP_USER_CONFIRM_NEG_REPLY:
		hci_cc_user_confirm_neg_reply(hdev, skb);
		break;

	case HCI_OP_USER_PASSKEY_REPLY:
		hci_cc_user_passkey_reply(hdev, skb);
		break;

	case HCI_OP_USER_PASSKEY_NEG_REPLY:
		hci_cc_user_passkey_neg_reply(hdev, skb);
		break;

	case HCI_OP_LE_SET_RANDOM_ADDR:
		hci_cc_le_set_random_addr(hdev, skb);
		break;

	case HCI_OP_LE_SET_ADV_ENABLE:
		hci_cc_le_set_adv_enable(hdev, skb);
		break;

	case HCI_OP_LE_SET_SCAN_PARAM:
		hci_cc_le_set_scan_param(hdev, skb);
		break;

	case HCI_OP_LE_SET_SCAN_ENABLE:
		hci_cc_le_set_scan_enable(hdev, skb);
		break;

	case HCI_OP_LE_READ_ACCEPT_LIST_SIZE:
		hci_cc_le_read_accept_list_size(hdev, skb);
		break;

	case HCI_OP_LE_CLEAR_ACCEPT_LIST:
		hci_cc_le_clear_accept_list(hdev, skb);
		break;

	case HCI_OP_LE_ADD_TO_ACCEPT_LIST:
		hci_cc_le_add_to_accept_list(hdev, skb);
		break;

	case HCI_OP_LE_DEL_FROM_ACCEPT_LIST:
		hci_cc_le_del_from_accept_list(hdev, skb);
		break;

	case HCI_OP_LE_READ_SUPPORTED_STATES:
		hci_cc_le_read_supported_states(hdev, skb);
		break;

	case HCI_OP_LE_READ_DEF_DATA_LEN:
		hci_cc_le_read_def_data_len(hdev, skb);
		break;

	case HCI_OP_LE_WRITE_DEF_DATA_LEN:
		hci_cc_le_write_def_data_len(hdev, skb);
		break;

	case HCI_OP_LE_ADD_TO_RESOLV_LIST:
		hci_cc_le_add_to_resolv_list(hdev, skb);
		break;

	case HCI_OP_LE_DEL_FROM_RESOLV_LIST:
		hci_cc_le_del_from_resolv_list(hdev, skb);
		break;

	case HCI_OP_LE_CLEAR_RESOLV_LIST:
		hci_cc_le_clear_resolv_list(hdev, skb);
		break;

	case HCI_OP_LE_READ_RESOLV_LIST_SIZE:
		hci_cc_le_read_resolv_list_size(hdev, skb);
		break;

	case HCI_OP_LE_SET_ADDR_RESOLV_ENABLE:
		hci_cc_le_set_addr_resolution_enable(hdev, skb);
		break;

	case HCI_OP_LE_READ_MAX_DATA_LEN:
		hci_cc_le_read_max_data_len(hdev, skb);
		break;

	case HCI_OP_WRITE_LE_HOST_SUPPORTED:
		hci_cc_write_le_host_supported(hdev, skb);
		break;

	case HCI_OP_LE_SET_ADV_PARAM:
		hci_cc_set_adv_param(hdev, skb);
		break;

	case HCI_OP_READ_RSSI:
		hci_cc_read_rssi(hdev, skb);
		break;

	case HCI_OP_READ_TX_POWER:
		hci_cc_read_tx_power(hdev, skb);
		break;

	case HCI_OP_WRITE_SSP_DEBUG_MODE:
		hci_cc_write_ssp_debug_mode(hdev, skb);
		break;

	case HCI_OP_LE_SET_EXT_SCAN_PARAMS:
		hci_cc_le_set_ext_scan_param(hdev, skb);
		break;

	case HCI_OP_LE_SET_EXT_SCAN_ENABLE:
		hci_cc_le_set_ext_scan_enable(hdev, skb);
		break;

	case HCI_OP_LE_SET_DEFAULT_PHY:
		hci_cc_le_set_default_phy(hdev, skb);
		break;

	case HCI_OP_LE_READ_NUM_SUPPORTED_ADV_SETS:
		hci_cc_le_read_num_adv_sets(hdev, skb);
		break;

	case HCI_OP_LE_SET_EXT_ADV_PARAMS:
		hci_cc_set_ext_adv_param(hdev, skb);
		break;

	case HCI_OP_LE_SET_EXT_ADV_ENABLE:
		hci_cc_le_set_ext_adv_enable(hdev, skb);
		break;

	case HCI_OP_LE_SET_ADV_SET_RAND_ADDR:
		hci_cc_le_set_adv_set_random_addr(hdev, skb);
		break;

	case HCI_OP_LE_READ_TRANSMIT_POWER:
		hci_cc_le_read_transmit_power(hdev, skb);
		break;

	default:
		BT_DBG("%s opcode 0x%4.4x", hdev->name, *opcode);
		break;
	}

	if (*opcode != HCI_OP_NOP)
		cancel_delayed_work(&hdev->cmd_timer);

	if (ev->ncmd && !test_bit(HCI_RESET, &hdev->flags))
		atomic_set(&hdev->cmd_cnt, 1);

	hci_req_cmd_complete(hdev, *opcode, *status, req_complete,
			     req_complete_skb);

	if (hci_dev_test_flag(hdev, HCI_CMD_PENDING)) {
		bt_dev_err(hdev,
			   "unexpected event for opcode 0x%4.4x", *opcode);
		return;
	}

	if (atomic_read(&hdev->cmd_cnt) && !skb_queue_empty(&hdev->cmd_q))
		queue_work(hdev->workqueue, &hdev->cmd_work);
}

static void hci_cmd_status_evt(struct hci_dev *hdev, struct sk_buff *skb,
			       u16 *opcode, u8 *status,
			       hci_req_complete_t *req_complete,
			       hci_req_complete_skb_t *req_complete_skb)
{
	struct hci_ev_cmd_status *ev = (void *) skb->data;

	skb_pull(skb, sizeof(*ev));

	*opcode = __le16_to_cpu(ev->opcode);
	*status = ev->status;

	switch (*opcode) {
	case HCI_OP_INQUIRY:
		hci_cs_inquiry(hdev, ev->status);
		break;

	case HCI_OP_CREATE_CONN:
		hci_cs_create_conn(hdev, ev->status);
		break;

	case HCI_OP_DISCONNECT:
		hci_cs_disconnect(hdev, ev->status);
		break;

	case HCI_OP_ADD_SCO:
		hci_cs_add_sco(hdev, ev->status);
		break;

	case HCI_OP_AUTH_REQUESTED:
		hci_cs_auth_requested(hdev, ev->status);
		break;

	case HCI_OP_SET_CONN_ENCRYPT:
		hci_cs_set_conn_encrypt(hdev, ev->status);
		break;

	case HCI_OP_REMOTE_NAME_REQ:
		hci_cs_remote_name_req(hdev, ev->status);
		break;

	case HCI_OP_READ_REMOTE_FEATURES:
		hci_cs_read_remote_features(hdev, ev->status);
		break;

	case HCI_OP_READ_REMOTE_EXT_FEATURES:
		hci_cs_read_remote_ext_features(hdev, ev->status);
		break;

	case HCI_OP_SETUP_SYNC_CONN:
		hci_cs_setup_sync_conn(hdev, ev->status);
		break;

	case HCI_OP_SNIFF_MODE:
		hci_cs_sniff_mode(hdev, ev->status);
		break;

	case HCI_OP_EXIT_SNIFF_MODE:
		hci_cs_exit_sniff_mode(hdev, ev->status);
		break;

	case HCI_OP_SWITCH_ROLE:
		hci_cs_switch_role(hdev, ev->status);
		break;

	case HCI_OP_LE_CREATE_CONN:
		hci_cs_le_create_conn(hdev, ev->status);
		break;

	case HCI_OP_LE_READ_REMOTE_FEATURES:
		hci_cs_le_read_remote_features(hdev, ev->status);
		break;

	case HCI_OP_LE_START_ENC:
		hci_cs_le_start_enc(hdev, ev->status);
		break;

	case HCI_OP_LE_EXT_CREATE_CONN:
		hci_cs_le_ext_create_conn(hdev, ev->status);
		break;

	default:
		BT_DBG("%s opcode 0x%4.4x", hdev->name, *opcode);
		break;
	}

	if (*opcode != HCI_OP_NOP)
		cancel_delayed_work(&hdev->cmd_timer);

	if (ev->ncmd && !test_bit(HCI_RESET, &hdev->flags))
		atomic_set(&hdev->cmd_cnt, 1);

	/* Indicate request completion if the command failed. Also, if
	 * we're not waiting for a special event and we get a success
	 * command status we should try to flag the request as completed
	 * (since for this kind of commands there will not be a command
	 * complete event).
	 */
	if (ev->status ||
	    (hdev->sent_cmd && !bt_cb(hdev->sent_cmd)->hci.req_event))
		hci_req_cmd_complete(hdev, *opcode, ev->status, req_complete,
				     req_complete_skb);

	if (hci_dev_test_flag(hdev, HCI_CMD_PENDING)) {
		bt_dev_err(hdev,
			   "unexpected event for opcode 0x%4.4x", *opcode);
		return;
	}

	if (atomic_read(&hdev->cmd_cnt) && !skb_queue_empty(&hdev->cmd_q))
		queue_work(hdev->workqueue, &hdev->cmd_work);
}

static void hci_hardware_error_evt(struct hci_dev *hdev, struct sk_buff *skb)
{
	struct hci_ev_hardware_error *ev = (void *) skb->data;

	hdev->hw_error_code = ev->code;

	queue_work(hdev->req_workqueue, &hdev->error_reset);
}

static void hci_role_change_evt(struct hci_dev *hdev, struct sk_buff *skb)
{
	struct hci_ev_role_change *ev = (void *) skb->data;
	struct hci_conn *conn;

	BT_DBG("%s status 0x%2.2x", hdev->name, ev->status);

	hci_dev_lock(hdev);

	conn = hci_conn_hash_lookup_ba(hdev, ACL_LINK, &ev->bdaddr);
	if (conn) {
		if (!ev->status)
			conn->role = ev->role;

		clear_bit(HCI_CONN_RSWITCH_PEND, &conn->flags);

		hci_role_switch_cfm(conn, ev->status, ev->role);
	}

	hci_dev_unlock(hdev);
}

static void hci_num_comp_pkts_evt(struct hci_dev *hdev, struct sk_buff *skb)
{
	struct hci_ev_num_comp_pkts *ev = (void *) skb->data;
	int i;

	if (hdev->flow_ctl_mode != HCI_FLOW_CTL_MODE_PACKET_BASED) {
		bt_dev_err(hdev, "wrong event for mode %d", hdev->flow_ctl_mode);
		return;
	}

	if (skb->len < sizeof(*ev) ||
	    skb->len < struct_size(ev, handles, ev->num_hndl)) {
		BT_DBG("%s bad parameters", hdev->name);
		return;
	}

	BT_DBG("%s num_hndl %d", hdev->name, ev->num_hndl);

	for (i = 0; i < ev->num_hndl; i++) {
		struct hci_comp_pkts_info *info = &ev->handles[i];
		struct hci_conn *conn;
		__u16  handle, count;

		handle = __le16_to_cpu(info->handle);
		count  = __le16_to_cpu(info->count);

		conn = hci_conn_hash_lookup_handle(hdev, handle);
		if (!conn)
			continue;

		conn->sent -= count;

		switch (conn->type) {
		case ACL_LINK:
			hdev->acl_cnt += count;
			if (hdev->acl_cnt > hdev->acl_pkts)
				hdev->acl_cnt = hdev->acl_pkts;
			break;

		case LE_LINK:
			if (hdev->le_pkts) {
				hdev->le_cnt += count;
				if (hdev->le_cnt > hdev->le_pkts)
					hdev->le_cnt = hdev->le_pkts;
			} else {
				hdev->acl_cnt += count;
				if (hdev->acl_cnt > hdev->acl_pkts)
					hdev->acl_cnt = hdev->acl_pkts;
			}
			break;

		case SCO_LINK:
			hdev->sco_cnt += count;
			if (hdev->sco_cnt > hdev->sco_pkts)
				hdev->sco_cnt = hdev->sco_pkts;
			break;

		default:
			bt_dev_err(hdev, "unknown type %d conn %p",
				   conn->type, conn);
			break;
		}
	}

	queue_work(hdev->workqueue, &hdev->tx_work);
}

static struct hci_conn *__hci_conn_lookup_handle(struct hci_dev *hdev,
						 __u16 handle)
{
	struct hci_chan *chan;

	switch (hdev->dev_type) {
	case HCI_PRIMARY:
		return hci_conn_hash_lookup_handle(hdev, handle);
	case HCI_AMP:
		chan = hci_chan_lookup_handle(hdev, handle);
		if (chan)
			return chan->conn;
		break;
	default:
		bt_dev_err(hdev, "unknown dev_type %d", hdev->dev_type);
		break;
	}

	return NULL;
}

static void hci_num_comp_blocks_evt(struct hci_dev *hdev, struct sk_buff *skb)
{
	struct hci_ev_num_comp_blocks *ev = (void *) skb->data;
	int i;

	if (hdev->flow_ctl_mode != HCI_FLOW_CTL_MODE_BLOCK_BASED) {
		bt_dev_err(hdev, "wrong event for mode %d", hdev->flow_ctl_mode);
		return;
	}

	if (skb->len < sizeof(*ev) ||
	    skb->len < struct_size(ev, handles, ev->num_hndl)) {
		BT_DBG("%s bad parameters", hdev->name);
		return;
	}

	BT_DBG("%s num_blocks %d num_hndl %d", hdev->name, ev->num_blocks,
	       ev->num_hndl);

	for (i = 0; i < ev->num_hndl; i++) {
		struct hci_comp_blocks_info *info = &ev->handles[i];
		struct hci_conn *conn = NULL;
		__u16  handle, block_count;

		handle = __le16_to_cpu(info->handle);
		block_count = __le16_to_cpu(info->blocks);

		conn = __hci_conn_lookup_handle(hdev, handle);
		if (!conn)
			continue;

		conn->sent -= block_count;

		switch (conn->type) {
		case ACL_LINK:
		case AMP_LINK:
			hdev->block_cnt += block_count;
			if (hdev->block_cnt > hdev->num_blocks)
				hdev->block_cnt = hdev->num_blocks;
			break;

		default:
			bt_dev_err(hdev, "unknown type %d conn %p",
				   conn->type, conn);
			break;
		}
	}

	queue_work(hdev->workqueue, &hdev->tx_work);
}

static void hci_mode_change_evt(struct hci_dev *hdev, struct sk_buff *skb)
{
	struct hci_ev_mode_change *ev = (void *) skb->data;
	struct hci_conn *conn;

	BT_DBG("%s status 0x%2.2x", hdev->name, ev->status);

	hci_dev_lock(hdev);

	conn = hci_conn_hash_lookup_handle(hdev, __le16_to_cpu(ev->handle));
	if (conn) {
		conn->mode = ev->mode;

		if (!test_and_clear_bit(HCI_CONN_MODE_CHANGE_PEND,
					&conn->flags)) {
			if (conn->mode == HCI_CM_ACTIVE)
				set_bit(HCI_CONN_POWER_SAVE, &conn->flags);
			else
				clear_bit(HCI_CONN_POWER_SAVE, &conn->flags);
		}

		if (test_and_clear_bit(HCI_CONN_SCO_SETUP_PEND, &conn->flags))
			hci_sco_setup(conn, ev->status);
	}

	hci_dev_unlock(hdev);
}

static void hci_pin_code_request_evt(struct hci_dev *hdev, struct sk_buff *skb)
{
	struct hci_ev_pin_code_req *ev = (void *) skb->data;
	struct hci_conn *conn;

	BT_DBG("%s", hdev->name);

	hci_dev_lock(hdev);

	conn = hci_conn_hash_lookup_ba(hdev, ACL_LINK, &ev->bdaddr);
	if (!conn)
		goto unlock;

	if (conn->state == BT_CONNECTED) {
		hci_conn_hold(conn);
		conn->disc_timeout = HCI_PAIRING_TIMEOUT;
		hci_conn_drop(conn);
	}

	if (!hci_dev_test_flag(hdev, HCI_BONDABLE) &&
	    !test_bit(HCI_CONN_AUTH_INITIATOR, &conn->flags)) {
		hci_send_cmd(hdev, HCI_OP_PIN_CODE_NEG_REPLY,
			     sizeof(ev->bdaddr), &ev->bdaddr);
	} else if (hci_dev_test_flag(hdev, HCI_MGMT)) {
		u8 secure;

		if (conn->pending_sec_level == BT_SECURITY_HIGH)
			secure = 1;
		else
			secure = 0;

		mgmt_pin_code_request(hdev, &ev->bdaddr, secure);
	}

unlock:
	hci_dev_unlock(hdev);
}

static void conn_set_key(struct hci_conn *conn, u8 key_type, u8 pin_len)
{
	if (key_type == HCI_LK_CHANGED_COMBINATION)
		return;

	conn->pin_length = pin_len;
	conn->key_type = key_type;

	switch (key_type) {
	case HCI_LK_LOCAL_UNIT:
	case HCI_LK_REMOTE_UNIT:
	case HCI_LK_DEBUG_COMBINATION:
		return;
	case HCI_LK_COMBINATION:
		if (pin_len == 16)
			conn->pending_sec_level = BT_SECURITY_HIGH;
		else
			conn->pending_sec_level = BT_SECURITY_MEDIUM;
		break;
	case HCI_LK_UNAUTH_COMBINATION_P192:
	case HCI_LK_UNAUTH_COMBINATION_P256:
		conn->pending_sec_level = BT_SECURITY_MEDIUM;
		break;
	case HCI_LK_AUTH_COMBINATION_P192:
		conn->pending_sec_level = BT_SECURITY_HIGH;
		break;
	case HCI_LK_AUTH_COMBINATION_P256:
		conn->pending_sec_level = BT_SECURITY_FIPS;
		break;
	}
}

static void hci_link_key_request_evt(struct hci_dev *hdev, struct sk_buff *skb)
{
	struct hci_ev_link_key_req *ev = (void *) skb->data;
	struct hci_cp_link_key_reply cp;
	struct hci_conn *conn;
	struct link_key *key;

	BT_DBG("%s", hdev->name);

	if (!hci_dev_test_flag(hdev, HCI_MGMT))
		return;

	hci_dev_lock(hdev);

	key = hci_find_link_key(hdev, &ev->bdaddr);
	if (!key) {
		BT_DBG("%s link key not found for %pMR", hdev->name,
		       &ev->bdaddr);
		goto not_found;
	}

	BT_DBG("%s found key type %u for %pMR", hdev->name, key->type,
	       &ev->bdaddr);

	conn = hci_conn_hash_lookup_ba(hdev, ACL_LINK, &ev->bdaddr);
	if (conn) {
		clear_bit(HCI_CONN_NEW_LINK_KEY, &conn->flags);

		if ((key->type == HCI_LK_UNAUTH_COMBINATION_P192 ||
		     key->type == HCI_LK_UNAUTH_COMBINATION_P256) &&
		    conn->auth_type != 0xff && (conn->auth_type & 0x01)) {
			BT_DBG("%s ignoring unauthenticated key", hdev->name);
			goto not_found;
		}

		if (key->type == HCI_LK_COMBINATION && key->pin_len < 16 &&
		    (conn->pending_sec_level == BT_SECURITY_HIGH ||
		     conn->pending_sec_level == BT_SECURITY_FIPS)) {
			BT_DBG("%s ignoring key unauthenticated for high security",
			       hdev->name);
			goto not_found;
		}

		conn_set_key(conn, key->type, key->pin_len);
	}

	bacpy(&cp.bdaddr, &ev->bdaddr);
	memcpy(cp.link_key, key->val, HCI_LINK_KEY_SIZE);

	hci_send_cmd(hdev, HCI_OP_LINK_KEY_REPLY, sizeof(cp), &cp);

	hci_dev_unlock(hdev);

	return;

not_found:
	hci_send_cmd(hdev, HCI_OP_LINK_KEY_NEG_REPLY, 6, &ev->bdaddr);
	hci_dev_unlock(hdev);
}

static void hci_link_key_notify_evt(struct hci_dev *hdev, struct sk_buff *skb)
{
	struct hci_ev_link_key_notify *ev = (void *) skb->data;
	struct hci_conn *conn;
	struct link_key *key;
	bool persistent;
	u8 pin_len = 0;

	BT_DBG("%s", hdev->name);

	hci_dev_lock(hdev);

	conn = hci_conn_hash_lookup_ba(hdev, ACL_LINK, &ev->bdaddr);
	if (!conn)
		goto unlock;

	hci_conn_hold(conn);
	conn->disc_timeout = HCI_DISCONN_TIMEOUT;
	hci_conn_drop(conn);

	set_bit(HCI_CONN_NEW_LINK_KEY, &conn->flags);
	conn_set_key(conn, ev->key_type, conn->pin_length);

	if (!hci_dev_test_flag(hdev, HCI_MGMT))
		goto unlock;

	key = hci_add_link_key(hdev, conn, &ev->bdaddr, ev->link_key,
			        ev->key_type, pin_len, &persistent);
	if (!key)
		goto unlock;

	/* Update connection information since adding the key will have
	 * fixed up the type in the case of changed combination keys.
	 */
	if (ev->key_type == HCI_LK_CHANGED_COMBINATION)
		conn_set_key(conn, key->type, key->pin_len);

	mgmt_new_link_key(hdev, key, persistent);

	/* Keep debug keys around only if the HCI_KEEP_DEBUG_KEYS flag
	 * is set. If it's not set simply remove the key from the kernel
	 * list (we've still notified user space about it but with
	 * store_hint being 0).
	 */
	if (key->type == HCI_LK_DEBUG_COMBINATION &&
	    !hci_dev_test_flag(hdev, HCI_KEEP_DEBUG_KEYS)) {
		list_del_rcu(&key->list);
		kfree_rcu(key, rcu);
		goto unlock;
	}

	if (persistent)
		clear_bit(HCI_CONN_FLUSH_KEY, &conn->flags);
	else
		set_bit(HCI_CONN_FLUSH_KEY, &conn->flags);

unlock:
	hci_dev_unlock(hdev);
}

static void hci_clock_offset_evt(struct hci_dev *hdev, struct sk_buff *skb)
{
	struct hci_ev_clock_offset *ev = (void *) skb->data;
	struct hci_conn *conn;

	BT_DBG("%s status 0x%2.2x", hdev->name, ev->status);

	hci_dev_lock(hdev);

	conn = hci_conn_hash_lookup_handle(hdev, __le16_to_cpu(ev->handle));
	if (conn && !ev->status) {
		struct inquiry_entry *ie;

		ie = hci_inquiry_cache_lookup(hdev, &conn->dst);
		if (ie) {
			ie->data.clock_offset = ev->clock_offset;
			ie->timestamp = jiffies;
		}
	}

	hci_dev_unlock(hdev);
}

static void hci_pkt_type_change_evt(struct hci_dev *hdev, struct sk_buff *skb)
{
	struct hci_ev_pkt_type_change *ev = (void *) skb->data;
	struct hci_conn *conn;

	BT_DBG("%s status 0x%2.2x", hdev->name, ev->status);

	hci_dev_lock(hdev);

	conn = hci_conn_hash_lookup_handle(hdev, __le16_to_cpu(ev->handle));
	if (conn && !ev->status)
		conn->pkt_type = __le16_to_cpu(ev->pkt_type);

	hci_dev_unlock(hdev);
}

static void hci_pscan_rep_mode_evt(struct hci_dev *hdev, struct sk_buff *skb)
{
	struct hci_ev_pscan_rep_mode *ev = (void *) skb->data;
	struct inquiry_entry *ie;

	BT_DBG("%s", hdev->name);

	hci_dev_lock(hdev);

	ie = hci_inquiry_cache_lookup(hdev, &ev->bdaddr);
	if (ie) {
		ie->data.pscan_rep_mode = ev->pscan_rep_mode;
		ie->timestamp = jiffies;
	}

	hci_dev_unlock(hdev);
}

static void hci_inquiry_result_with_rssi_evt(struct hci_dev *hdev,
					     struct sk_buff *skb)
{
	struct inquiry_data data;
	int num_rsp = *((__u8 *) skb->data);

	BT_DBG("%s num_rsp %d", hdev->name, num_rsp);

	if (!num_rsp)
		return;

	if (hci_dev_test_flag(hdev, HCI_PERIODIC_INQ))
		return;

	hci_dev_lock(hdev);

	if ((skb->len - 1) / num_rsp != sizeof(struct inquiry_info_with_rssi)) {
		struct inquiry_info_with_rssi_and_pscan_mode *info;
		info = (void *) (skb->data + 1);

		if (skb->len < num_rsp * sizeof(*info) + 1)
			goto unlock;

		for (; num_rsp; num_rsp--, info++) {
			u32 flags;

			bacpy(&data.bdaddr, &info->bdaddr);
			data.pscan_rep_mode	= info->pscan_rep_mode;
			data.pscan_period_mode	= info->pscan_period_mode;
			data.pscan_mode		= info->pscan_mode;
			memcpy(data.dev_class, info->dev_class, 3);
			data.clock_offset	= info->clock_offset;
			data.rssi		= info->rssi;
			data.ssp_mode		= 0x00;

			flags = hci_inquiry_cache_update(hdev, &data, false);

			mgmt_device_found(hdev, &info->bdaddr, ACL_LINK, 0x00,
					  info->dev_class, info->rssi,
					  flags, NULL, 0, NULL, 0);
		}
	} else {
		struct inquiry_info_with_rssi *info = (void *) (skb->data + 1);

		if (skb->len < num_rsp * sizeof(*info) + 1)
			goto unlock;

		for (; num_rsp; num_rsp--, info++) {
			u32 flags;

			bacpy(&data.bdaddr, &info->bdaddr);
			data.pscan_rep_mode	= info->pscan_rep_mode;
			data.pscan_period_mode	= info->pscan_period_mode;
			data.pscan_mode		= 0x00;
			memcpy(data.dev_class, info->dev_class, 3);
			data.clock_offset	= info->clock_offset;
			data.rssi		= info->rssi;
			data.ssp_mode		= 0x00;

			flags = hci_inquiry_cache_update(hdev, &data, false);

			mgmt_device_found(hdev, &info->bdaddr, ACL_LINK, 0x00,
					  info->dev_class, info->rssi,
					  flags, NULL, 0, NULL, 0);
		}
	}

unlock:
	hci_dev_unlock(hdev);
}

static void hci_remote_ext_features_evt(struct hci_dev *hdev,
					struct sk_buff *skb)
{
	struct hci_ev_remote_ext_features *ev = (void *) skb->data;
	struct hci_conn *conn;

	BT_DBG("%s", hdev->name);

	hci_dev_lock(hdev);

	conn = hci_conn_hash_lookup_handle(hdev, __le16_to_cpu(ev->handle));
	if (!conn)
		goto unlock;

	if (ev->page < HCI_MAX_PAGES)
		memcpy(conn->features[ev->page], ev->features, 8);

	if (!ev->status && ev->page == 0x01) {
		struct inquiry_entry *ie;

		ie = hci_inquiry_cache_lookup(hdev, &conn->dst);
		if (ie)
			ie->data.ssp_mode = (ev->features[0] & LMP_HOST_SSP);

		if (ev->features[0] & LMP_HOST_SSP) {
			set_bit(HCI_CONN_SSP_ENABLED, &conn->flags);
		} else {
			/* It is mandatory by the Bluetooth specification that
			 * Extended Inquiry Results are only used when Secure
			 * Simple Pairing is enabled, but some devices violate
			 * this.
			 *
			 * To make these devices work, the internal SSP
			 * enabled flag needs to be cleared if the remote host
			 * features do not indicate SSP support */
			clear_bit(HCI_CONN_SSP_ENABLED, &conn->flags);
		}

		if (ev->features[0] & LMP_HOST_SC)
			set_bit(HCI_CONN_SC_ENABLED, &conn->flags);
	}

	if (conn->state != BT_CONFIG)
		goto unlock;

	if (!ev->status && !test_bit(HCI_CONN_MGMT_CONNECTED, &conn->flags)) {
		struct hci_cp_remote_name_req cp;
		memset(&cp, 0, sizeof(cp));
		bacpy(&cp.bdaddr, &conn->dst);
		cp.pscan_rep_mode = 0x02;
		hci_send_cmd(hdev, HCI_OP_REMOTE_NAME_REQ, sizeof(cp), &cp);
	} else if (!test_and_set_bit(HCI_CONN_MGMT_CONNECTED, &conn->flags))
		mgmt_device_connected(hdev, conn, NULL, 0);

	if (!hci_outgoing_auth_needed(hdev, conn)) {
		conn->state = BT_CONNECTED;
		hci_connect_cfm(conn, ev->status);
		hci_conn_drop(conn);
	}

unlock:
	hci_dev_unlock(hdev);
}

static void hci_sync_conn_complete_evt(struct hci_dev *hdev,
				       struct sk_buff *skb)
{
	struct hci_ev_sync_conn_complete *ev = (void *) skb->data;
	struct hci_conn *conn;

	BT_DBG("%s status 0x%2.2x", hdev->name, ev->status);

	hci_dev_lock(hdev);

	conn = hci_conn_hash_lookup_ba(hdev, ev->link_type, &ev->bdaddr);
	if (!conn) {
		if (ev->link_type == ESCO_LINK)
			goto unlock;

		/* When the link type in the event indicates SCO connection
		 * and lookup of the connection object fails, then check
		 * if an eSCO connection object exists.
		 *
		 * The core limits the synchronous connections to either
		 * SCO or eSCO. The eSCO connection is preferred and tried
		 * to be setup first and until successfully established,
		 * the link type will be hinted as eSCO.
		 */
		conn = hci_conn_hash_lookup_ba(hdev, ESCO_LINK, &ev->bdaddr);
		if (!conn)
			goto unlock;
	}

	switch (ev->status) {
	case 0x00:
		conn->handle = __le16_to_cpu(ev->handle);
		conn->state  = BT_CONNECTED;
		conn->type   = ev->link_type;

		hci_debugfs_create_conn(conn);
		hci_conn_add_sysfs(conn);
		break;

	case 0x10:	/* Connection Accept Timeout */
	case 0x0d:	/* Connection Rejected due to Limited Resources */
	case 0x11:	/* Unsupported Feature or Parameter Value */
	case 0x1c:	/* SCO interval rejected */
	case 0x1a:	/* Unsupported Remote Feature */
	case 0x1e:	/* Invalid LMP Parameters */
	case 0x1f:	/* Unspecified error */
	case 0x20:	/* Unsupported LMP Parameter value */
		if (conn->out) {
			conn->pkt_type = (hdev->esco_type & SCO_ESCO_MASK) |
					(hdev->esco_type & EDR_ESCO_MASK);
			if (hci_setup_sync(conn, conn->link->handle))
				goto unlock;
		}
		fallthrough;

	default:
		conn->state = BT_CLOSED;
		break;
	}

	bt_dev_dbg(hdev, "SCO connected with air mode: %02x", ev->air_mode);

	switch (conn->setting & SCO_AIRMODE_MASK) {
	case SCO_AIRMODE_CVSD:
		if (hdev->notify)
			hdev->notify(hdev, HCI_NOTIFY_ENABLE_SCO_CVSD);
		break;
	case SCO_AIRMODE_TRANSP:
		if (hdev->notify)
			hdev->notify(hdev, HCI_NOTIFY_ENABLE_SCO_TRANSP);
		break;
	}

	hci_connect_cfm(conn, ev->status);
	if (ev->status)
		hci_conn_del(conn);

unlock:
	hci_dev_unlock(hdev);
}

static inline size_t eir_get_length(u8 *eir, size_t eir_len)
{
	size_t parsed = 0;

	while (parsed < eir_len) {
		u8 field_len = eir[0];

		if (field_len == 0)
			return parsed;

		parsed += field_len + 1;
		eir += field_len + 1;
	}

	return eir_len;
}

static void hci_extended_inquiry_result_evt(struct hci_dev *hdev,
					    struct sk_buff *skb)
{
	struct inquiry_data data;
	struct extended_inquiry_info *info = (void *) (skb->data + 1);
	int num_rsp = *((__u8 *) skb->data);
	size_t eir_len;

	BT_DBG("%s num_rsp %d", hdev->name, num_rsp);

	if (!num_rsp || skb->len < num_rsp * sizeof(*info) + 1)
		return;

	if (hci_dev_test_flag(hdev, HCI_PERIODIC_INQ))
		return;

	hci_dev_lock(hdev);

	for (; num_rsp; num_rsp--, info++) {
		u32 flags;
		bool name_known;

		bacpy(&data.bdaddr, &info->bdaddr);
		data.pscan_rep_mode	= info->pscan_rep_mode;
		data.pscan_period_mode	= info->pscan_period_mode;
		data.pscan_mode		= 0x00;
		memcpy(data.dev_class, info->dev_class, 3);
		data.clock_offset	= info->clock_offset;
		data.rssi		= info->rssi;
		data.ssp_mode		= 0x01;

		if (hci_dev_test_flag(hdev, HCI_MGMT))
			name_known = eir_get_data(info->data,
						  sizeof(info->data),
						  EIR_NAME_COMPLETE, NULL);
		else
			name_known = true;

		flags = hci_inquiry_cache_update(hdev, &data, name_known);

		eir_len = eir_get_length(info->data, sizeof(info->data));

		mgmt_device_found(hdev, &info->bdaddr, ACL_LINK, 0x00,
				  info->dev_class, info->rssi,
				  flags, info->data, eir_len, NULL, 0);
	}

	hci_dev_unlock(hdev);
}

static void hci_key_refresh_complete_evt(struct hci_dev *hdev,
					 struct sk_buff *skb)
{
	struct hci_ev_key_refresh_complete *ev = (void *) skb->data;
	struct hci_conn *conn;

	BT_DBG("%s status 0x%2.2x handle 0x%4.4x", hdev->name, ev->status,
	       __le16_to_cpu(ev->handle));

	hci_dev_lock(hdev);

	conn = hci_conn_hash_lookup_handle(hdev, __le16_to_cpu(ev->handle));
	if (!conn)
		goto unlock;

	/* For BR/EDR the necessary steps are taken through the
	 * auth_complete event.
	 */
	if (conn->type != LE_LINK)
		goto unlock;

	if (!ev->status)
		conn->sec_level = conn->pending_sec_level;

	clear_bit(HCI_CONN_ENCRYPT_PEND, &conn->flags);

	if (ev->status && conn->state == BT_CONNECTED) {
		hci_disconnect(conn, HCI_ERROR_AUTH_FAILURE);
		hci_conn_drop(conn);
		goto unlock;
	}

	if (conn->state == BT_CONFIG) {
		if (!ev->status)
			conn->state = BT_CONNECTED;

		hci_connect_cfm(conn, ev->status);
		hci_conn_drop(conn);
	} else {
		hci_auth_cfm(conn, ev->status);

		hci_conn_hold(conn);
		conn->disc_timeout = HCI_DISCONN_TIMEOUT;
		hci_conn_drop(conn);
	}

unlock:
	hci_dev_unlock(hdev);
}

static u8 hci_get_auth_req(struct hci_conn *conn)
{
	/* If remote requests no-bonding follow that lead */
	if (conn->remote_auth == HCI_AT_NO_BONDING ||
	    conn->remote_auth == HCI_AT_NO_BONDING_MITM)
		return conn->remote_auth | (conn->auth_type & 0x01);

	/* If both remote and local have enough IO capabilities, require
	 * MITM protection
	 */
	if (conn->remote_cap != HCI_IO_NO_INPUT_OUTPUT &&
	    conn->io_capability != HCI_IO_NO_INPUT_OUTPUT)
		return conn->remote_auth | 0x01;

	/* No MITM protection possible so ignore remote requirement */
	return (conn->remote_auth & ~0x01) | (conn->auth_type & 0x01);
}

static u8 bredr_oob_data_present(struct hci_conn *conn)
{
	struct hci_dev *hdev = conn->hdev;
	struct oob_data *data;

	data = hci_find_remote_oob_data(hdev, &conn->dst, BDADDR_BREDR);
	if (!data)
		return 0x00;

	if (bredr_sc_enabled(hdev)) {
		/* When Secure Connections is enabled, then just
		 * return the present value stored with the OOB
		 * data. The stored value contains the right present
		 * information. However it can only be trusted when
		 * not in Secure Connection Only mode.
		 */
		if (!hci_dev_test_flag(hdev, HCI_SC_ONLY))
			return data->present;

		/* When Secure Connections Only mode is enabled, then
		 * the P-256 values are required. If they are not
		 * available, then do not declare that OOB data is
		 * present.
		 */
		if (!memcmp(data->rand256, ZERO_KEY, 16) ||
		    !memcmp(data->hash256, ZERO_KEY, 16))
			return 0x00;

		return 0x02;
	}

	/* When Secure Connections is not enabled or actually
	 * not supported by the hardware, then check that if
	 * P-192 data values are present.
	 */
	if (!memcmp(data->rand192, ZERO_KEY, 16) ||
	    !memcmp(data->hash192, ZERO_KEY, 16))
		return 0x00;

	return 0x01;
}

static void hci_io_capa_request_evt(struct hci_dev *hdev, struct sk_buff *skb)
{
	struct hci_ev_io_capa_request *ev = (void *) skb->data;
	struct hci_conn *conn;

	BT_DBG("%s", hdev->name);

	hci_dev_lock(hdev);

	conn = hci_conn_hash_lookup_ba(hdev, ACL_LINK, &ev->bdaddr);
	if (!conn)
		goto unlock;

	hci_conn_hold(conn);

	if (!hci_dev_test_flag(hdev, HCI_MGMT))
		goto unlock;

	/* Allow pairing if we're pairable, the initiators of the
	 * pairing or if the remote is not requesting bonding.
	 */
	if (hci_dev_test_flag(hdev, HCI_BONDABLE) ||
	    test_bit(HCI_CONN_AUTH_INITIATOR, &conn->flags) ||
	    (conn->remote_auth & ~0x01) == HCI_AT_NO_BONDING) {
		struct hci_cp_io_capability_reply cp;

		bacpy(&cp.bdaddr, &ev->bdaddr);
		/* Change the IO capability from KeyboardDisplay
		 * to DisplayYesNo as it is not supported by BT spec. */
		cp.capability = (conn->io_capability == 0x04) ?
				HCI_IO_DISPLAY_YESNO : conn->io_capability;

		/* If we are initiators, there is no remote information yet */
		if (conn->remote_auth == 0xff) {
			/* Request MITM protection if our IO caps allow it
			 * except for the no-bonding case.
			 */
			if (conn->io_capability != HCI_IO_NO_INPUT_OUTPUT &&
			    conn->auth_type != HCI_AT_NO_BONDING)
				conn->auth_type |= 0x01;
		} else {
			conn->auth_type = hci_get_auth_req(conn);
		}

		/* If we're not bondable, force one of the non-bondable
		 * authentication requirement values.
		 */
		if (!hci_dev_test_flag(hdev, HCI_BONDABLE))
			conn->auth_type &= HCI_AT_NO_BONDING_MITM;

		cp.authentication = conn->auth_type;
		cp.oob_data = bredr_oob_data_present(conn);

		hci_send_cmd(hdev, HCI_OP_IO_CAPABILITY_REPLY,
			     sizeof(cp), &cp);
	} else {
		struct hci_cp_io_capability_neg_reply cp;

		bacpy(&cp.bdaddr, &ev->bdaddr);
		cp.reason = HCI_ERROR_PAIRING_NOT_ALLOWED;

		hci_send_cmd(hdev, HCI_OP_IO_CAPABILITY_NEG_REPLY,
			     sizeof(cp), &cp);
	}

unlock:
	hci_dev_unlock(hdev);
}

static void hci_io_capa_reply_evt(struct hci_dev *hdev, struct sk_buff *skb)
{
	struct hci_ev_io_capa_reply *ev = (void *) skb->data;
	struct hci_conn *conn;

	BT_DBG("%s", hdev->name);

	hci_dev_lock(hdev);

	conn = hci_conn_hash_lookup_ba(hdev, ACL_LINK, &ev->bdaddr);
	if (!conn)
		goto unlock;

	conn->remote_cap = ev->capability;
	conn->remote_auth = ev->authentication;

unlock:
	hci_dev_unlock(hdev);
}

static void hci_user_confirm_request_evt(struct hci_dev *hdev,
					 struct sk_buff *skb)
{
	struct hci_ev_user_confirm_req *ev = (void *) skb->data;
	int loc_mitm, rem_mitm, confirm_hint = 0;
	struct hci_conn *conn;

	BT_DBG("%s", hdev->name);

	hci_dev_lock(hdev);

	if (!hci_dev_test_flag(hdev, HCI_MGMT))
		goto unlock;

	conn = hci_conn_hash_lookup_ba(hdev, ACL_LINK, &ev->bdaddr);
	if (!conn)
		goto unlock;

	loc_mitm = (conn->auth_type & 0x01);
	rem_mitm = (conn->remote_auth & 0x01);

	/* If we require MITM but the remote device can't provide that
	 * (it has NoInputNoOutput) then reject the confirmation
	 * request. We check the security level here since it doesn't
	 * necessarily match conn->auth_type.
	 */
	if (conn->pending_sec_level > BT_SECURITY_MEDIUM &&
	    conn->remote_cap == HCI_IO_NO_INPUT_OUTPUT) {
		BT_DBG("Rejecting request: remote device can't provide MITM");
		hci_send_cmd(hdev, HCI_OP_USER_CONFIRM_NEG_REPLY,
			     sizeof(ev->bdaddr), &ev->bdaddr);
		goto unlock;
	}

	/* If no side requires MITM protection; auto-accept */
	if ((!loc_mitm || conn->remote_cap == HCI_IO_NO_INPUT_OUTPUT) &&
	    (!rem_mitm || conn->io_capability == HCI_IO_NO_INPUT_OUTPUT)) {

		/* If we're not the initiators request authorization to
		 * proceed from user space (mgmt_user_confirm with
		 * confirm_hint set to 1). The exception is if neither
		 * side had MITM or if the local IO capability is
		 * NoInputNoOutput, in which case we do auto-accept
		 */
		if (!test_bit(HCI_CONN_AUTH_PEND, &conn->flags) &&
		    conn->io_capability != HCI_IO_NO_INPUT_OUTPUT &&
		    (loc_mitm || rem_mitm)) {
			BT_DBG("Confirming auto-accept as acceptor");
			confirm_hint = 1;
			goto confirm;
		}

		/* If there already exists link key in local host, leave the
		 * decision to user space since the remote device could be
		 * legitimate or malicious.
		 */
		if (hci_find_link_key(hdev, &ev->bdaddr)) {
			bt_dev_dbg(hdev, "Local host already has link key");
			confirm_hint = 1;
			goto confirm;
		}

		BT_DBG("Auto-accept of user confirmation with %ums delay",
		       hdev->auto_accept_delay);

		if (hdev->auto_accept_delay > 0) {
			int delay = msecs_to_jiffies(hdev->auto_accept_delay);
			queue_delayed_work(conn->hdev->workqueue,
					   &conn->auto_accept_work, delay);
			goto unlock;
		}

		hci_send_cmd(hdev, HCI_OP_USER_CONFIRM_REPLY,
			     sizeof(ev->bdaddr), &ev->bdaddr);
		goto unlock;
	}

confirm:
	mgmt_user_confirm_request(hdev, &ev->bdaddr, ACL_LINK, 0,
				  le32_to_cpu(ev->passkey), confirm_hint);

unlock:
	hci_dev_unlock(hdev);
}

static void hci_user_passkey_request_evt(struct hci_dev *hdev,
					 struct sk_buff *skb)
{
	struct hci_ev_user_passkey_req *ev = (void *) skb->data;

	BT_DBG("%s", hdev->name);

	if (hci_dev_test_flag(hdev, HCI_MGMT))
		mgmt_user_passkey_request(hdev, &ev->bdaddr, ACL_LINK, 0);
}

static void hci_user_passkey_notify_evt(struct hci_dev *hdev,
					struct sk_buff *skb)
{
	struct hci_ev_user_passkey_notify *ev = (void *) skb->data;
	struct hci_conn *conn;

	BT_DBG("%s", hdev->name);

	conn = hci_conn_hash_lookup_ba(hdev, ACL_LINK, &ev->bdaddr);
	if (!conn)
		return;

	conn->passkey_notify = __le32_to_cpu(ev->passkey);
	conn->passkey_entered = 0;

	if (hci_dev_test_flag(hdev, HCI_MGMT))
		mgmt_user_passkey_notify(hdev, &conn->dst, conn->type,
					 conn->dst_type, conn->passkey_notify,
					 conn->passkey_entered);
}

static void hci_keypress_notify_evt(struct hci_dev *hdev, struct sk_buff *skb)
{
	struct hci_ev_keypress_notify *ev = (void *) skb->data;
	struct hci_conn *conn;

	BT_DBG("%s", hdev->name);

	conn = hci_conn_hash_lookup_ba(hdev, ACL_LINK, &ev->bdaddr);
	if (!conn)
		return;

	switch (ev->type) {
	case HCI_KEYPRESS_STARTED:
		conn->passkey_entered = 0;
		return;

	case HCI_KEYPRESS_ENTERED:
		conn->passkey_entered++;
		break;

	case HCI_KEYPRESS_ERASED:
		conn->passkey_entered--;
		break;

	case HCI_KEYPRESS_CLEARED:
		conn->passkey_entered = 0;
		break;

	case HCI_KEYPRESS_COMPLETED:
		return;
	}

	if (hci_dev_test_flag(hdev, HCI_MGMT))
		mgmt_user_passkey_notify(hdev, &conn->dst, conn->type,
					 conn->dst_type, conn->passkey_notify,
					 conn->passkey_entered);
}

static void hci_simple_pair_complete_evt(struct hci_dev *hdev,
					 struct sk_buff *skb)
{
	struct hci_ev_simple_pair_complete *ev = (void *) skb->data;
	struct hci_conn *conn;

	BT_DBG("%s", hdev->name);

	hci_dev_lock(hdev);

	conn = hci_conn_hash_lookup_ba(hdev, ACL_LINK, &ev->bdaddr);
	if (!conn)
		goto unlock;

	/* Reset the authentication requirement to unknown */
	conn->remote_auth = 0xff;

	/* To avoid duplicate auth_failed events to user space we check
	 * the HCI_CONN_AUTH_PEND flag which will be set if we
	 * initiated the authentication. A traditional auth_complete
	 * event gets always produced as initiator and is also mapped to
	 * the mgmt_auth_failed event */
	if (!test_bit(HCI_CONN_AUTH_PEND, &conn->flags) && ev->status)
		mgmt_auth_failed(conn, ev->status);

	hci_conn_drop(conn);

unlock:
	hci_dev_unlock(hdev);
}

static void hci_remote_host_features_evt(struct hci_dev *hdev,
					 struct sk_buff *skb)
{
	struct hci_ev_remote_host_features *ev = (void *) skb->data;
	struct inquiry_entry *ie;
	struct hci_conn *conn;

	BT_DBG("%s", hdev->name);

	hci_dev_lock(hdev);

	conn = hci_conn_hash_lookup_ba(hdev, ACL_LINK, &ev->bdaddr);
	if (conn)
		memcpy(conn->features[1], ev->features, 8);

	ie = hci_inquiry_cache_lookup(hdev, &ev->bdaddr);
	if (ie)
		ie->data.ssp_mode = (ev->features[0] & LMP_HOST_SSP);

	hci_dev_unlock(hdev);
}

static void hci_remote_oob_data_request_evt(struct hci_dev *hdev,
					    struct sk_buff *skb)
{
	struct hci_ev_remote_oob_data_request *ev = (void *) skb->data;
	struct oob_data *data;

	BT_DBG("%s", hdev->name);

	hci_dev_lock(hdev);

	if (!hci_dev_test_flag(hdev, HCI_MGMT))
		goto unlock;

	data = hci_find_remote_oob_data(hdev, &ev->bdaddr, BDADDR_BREDR);
	if (!data) {
		struct hci_cp_remote_oob_data_neg_reply cp;

		bacpy(&cp.bdaddr, &ev->bdaddr);
		hci_send_cmd(hdev, HCI_OP_REMOTE_OOB_DATA_NEG_REPLY,
			     sizeof(cp), &cp);
		goto unlock;
	}

	if (bredr_sc_enabled(hdev)) {
		struct hci_cp_remote_oob_ext_data_reply cp;

		bacpy(&cp.bdaddr, &ev->bdaddr);
		if (hci_dev_test_flag(hdev, HCI_SC_ONLY)) {
			memset(cp.hash192, 0, sizeof(cp.hash192));
			memset(cp.rand192, 0, sizeof(cp.rand192));
		} else {
			memcpy(cp.hash192, data->hash192, sizeof(cp.hash192));
			memcpy(cp.rand192, data->rand192, sizeof(cp.rand192));
		}
		memcpy(cp.hash256, data->hash256, sizeof(cp.hash256));
		memcpy(cp.rand256, data->rand256, sizeof(cp.rand256));

		hci_send_cmd(hdev, HCI_OP_REMOTE_OOB_EXT_DATA_REPLY,
			     sizeof(cp), &cp);
	} else {
		struct hci_cp_remote_oob_data_reply cp;

		bacpy(&cp.bdaddr, &ev->bdaddr);
		memcpy(cp.hash, data->hash192, sizeof(cp.hash));
		memcpy(cp.rand, data->rand192, sizeof(cp.rand));

		hci_send_cmd(hdev, HCI_OP_REMOTE_OOB_DATA_REPLY,
			     sizeof(cp), &cp);
	}

unlock:
	hci_dev_unlock(hdev);
}

#if IS_ENABLED(CONFIG_BT_HS)
static void hci_chan_selected_evt(struct hci_dev *hdev, struct sk_buff *skb)
{
	struct hci_ev_channel_selected *ev = (void *)skb->data;
	struct hci_conn *hcon;

	BT_DBG("%s handle 0x%2.2x", hdev->name, ev->phy_handle);

	skb_pull(skb, sizeof(*ev));

	hcon = hci_conn_hash_lookup_handle(hdev, ev->phy_handle);
	if (!hcon)
		return;

	amp_read_loc_assoc_final_data(hdev, hcon);
}

static void hci_phy_link_complete_evt(struct hci_dev *hdev,
				      struct sk_buff *skb)
{
	struct hci_ev_phy_link_complete *ev = (void *) skb->data;
	struct hci_conn *hcon, *bredr_hcon;

	BT_DBG("%s handle 0x%2.2x status 0x%2.2x", hdev->name, ev->phy_handle,
	       ev->status);

	hci_dev_lock(hdev);

	hcon = hci_conn_hash_lookup_handle(hdev, ev->phy_handle);
	if (!hcon) {
		hci_dev_unlock(hdev);
		return;
	}

	if (!hcon->amp_mgr) {
		hci_dev_unlock(hdev);
		return;
	}

	if (ev->status) {
		hci_conn_del(hcon);
		hci_dev_unlock(hdev);
		return;
	}

	bredr_hcon = hcon->amp_mgr->l2cap_conn->hcon;

	hcon->state = BT_CONNECTED;
	bacpy(&hcon->dst, &bredr_hcon->dst);

	hci_conn_hold(hcon);
	hcon->disc_timeout = HCI_DISCONN_TIMEOUT;
	hci_conn_drop(hcon);

	hci_debugfs_create_conn(hcon);
	hci_conn_add_sysfs(hcon);

	amp_physical_cfm(bredr_hcon, hcon);

	hci_dev_unlock(hdev);
}

static void hci_loglink_complete_evt(struct hci_dev *hdev, struct sk_buff *skb)
{
	struct hci_ev_logical_link_complete *ev = (void *) skb->data;
	struct hci_conn *hcon;
	struct hci_chan *hchan;
	struct amp_mgr *mgr;

	BT_DBG("%s log_handle 0x%4.4x phy_handle 0x%2.2x status 0x%2.2x",
	       hdev->name, le16_to_cpu(ev->handle), ev->phy_handle,
	       ev->status);

	hcon = hci_conn_hash_lookup_handle(hdev, ev->phy_handle);
	if (!hcon)
		return;

	/* Create AMP hchan */
	hchan = hci_chan_create(hcon);
	if (!hchan)
		return;

	hchan->handle = le16_to_cpu(ev->handle);
	hchan->amp = true;

	BT_DBG("hcon %p mgr %p hchan %p", hcon, hcon->amp_mgr, hchan);

	mgr = hcon->amp_mgr;
	if (mgr && mgr->bredr_chan) {
		struct l2cap_chan *bredr_chan = mgr->bredr_chan;

		l2cap_chan_lock(bredr_chan);

		bredr_chan->conn->mtu = hdev->block_mtu;
		l2cap_logical_cfm(bredr_chan, hchan, 0);
		hci_conn_hold(hcon);

		l2cap_chan_unlock(bredr_chan);
	}
}

static void hci_disconn_loglink_complete_evt(struct hci_dev *hdev,
					     struct sk_buff *skb)
{
	struct hci_ev_disconn_logical_link_complete *ev = (void *) skb->data;
	struct hci_chan *hchan;

	BT_DBG("%s log handle 0x%4.4x status 0x%2.2x", hdev->name,
	       le16_to_cpu(ev->handle), ev->status);

	if (ev->status)
		return;

	hci_dev_lock(hdev);

	hchan = hci_chan_lookup_handle(hdev, le16_to_cpu(ev->handle));
	if (!hchan || !hchan->amp)
		goto unlock;

	amp_destroy_logical_link(hchan, ev->reason);

unlock:
	hci_dev_unlock(hdev);
}

static void hci_disconn_phylink_complete_evt(struct hci_dev *hdev,
					     struct sk_buff *skb)
{
	struct hci_ev_disconn_phy_link_complete *ev = (void *) skb->data;
	struct hci_conn *hcon;

	BT_DBG("%s status 0x%2.2x", hdev->name, ev->status);

	if (ev->status)
		return;

	hci_dev_lock(hdev);

	hcon = hci_conn_hash_lookup_handle(hdev, ev->phy_handle);
	if (hcon) {
		hcon->state = BT_CLOSED;
		hci_conn_del(hcon);
	}

	hci_dev_unlock(hdev);
}
#endif

static void le_conn_complete_evt(struct hci_dev *hdev, u8 status,
			bdaddr_t *bdaddr, u8 bdaddr_type, u8 role, u16 handle,
			u16 interval, u16 latency, u16 supervision_timeout)
{
	struct hci_conn_params *params;
	struct hci_conn *conn;
	struct smp_irk *irk;
	u8 addr_type;

	hci_dev_lock(hdev);

	/* All controllers implicitly stop advertising in the event of a
	 * connection, so ensure that the state bit is cleared.
	 */
	hci_dev_clear_flag(hdev, HCI_LE_ADV);

	conn = hci_lookup_le_connect(hdev);
	if (!conn) {
		conn = hci_conn_add(hdev, LE_LINK, bdaddr, role);
		if (!conn) {
			bt_dev_err(hdev, "no memory for new connection");
			goto unlock;
		}

		conn->dst_type = bdaddr_type;

		/* If we didn't have a hci_conn object previously
		 * but we're in central role this must be something
		 * initiated using an accept list. Since accept list based
		 * connections are not "first class citizens" we don't
		 * have full tracking of them. Therefore, we go ahead
		 * with a "best effort" approach of determining the
		 * initiator address based on the HCI_PRIVACY flag.
		 */
		if (conn->out) {
			conn->resp_addr_type = bdaddr_type;
			bacpy(&conn->resp_addr, bdaddr);
			if (hci_dev_test_flag(hdev, HCI_PRIVACY)) {
				conn->init_addr_type = ADDR_LE_DEV_RANDOM;
				bacpy(&conn->init_addr, &hdev->rpa);
			} else {
				hci_copy_identity_address(hdev,
							  &conn->init_addr,
							  &conn->init_addr_type);
			}
		}
	} else {
		cancel_delayed_work(&conn->le_conn_timeout);
	}

	if (!conn->out) {
		/* Set the responder (our side) address type based on
		 * the advertising address type.
		 */
		conn->resp_addr_type = hdev->adv_addr_type;
		if (hdev->adv_addr_type == ADDR_LE_DEV_RANDOM) {
			/* In case of ext adv, resp_addr will be updated in
			 * Adv Terminated event.
			 */
			if (!ext_adv_capable(hdev))
				bacpy(&conn->resp_addr, &hdev->random_addr);
		} else {
			bacpy(&conn->resp_addr, &hdev->bdaddr);
		}

		conn->init_addr_type = bdaddr_type;
		bacpy(&conn->init_addr, bdaddr);

		/* For incoming connections, set the default minimum
		 * and maximum connection interval. They will be used
		 * to check if the parameters are in range and if not
		 * trigger the connection update procedure.
		 */
		conn->le_conn_min_interval = hdev->le_conn_min_interval;
		conn->le_conn_max_interval = hdev->le_conn_max_interval;
	}

	/* Lookup the identity address from the stored connection
	 * address and address type.
	 *
	 * When establishing connections to an identity address, the
	 * connection procedure will store the resolvable random
	 * address first. Now if it can be converted back into the
	 * identity address, start using the identity address from
	 * now on.
	 */
	irk = hci_get_irk(hdev, &conn->dst, conn->dst_type);
	if (irk) {
		bacpy(&conn->dst, &irk->bdaddr);
		conn->dst_type = irk->addr_type;
	}

	if (status) {
		hci_le_conn_failed(conn, status);
		goto unlock;
	}

	if (conn->dst_type == ADDR_LE_DEV_PUBLIC)
		addr_type = BDADDR_LE_PUBLIC;
	else
		addr_type = BDADDR_LE_RANDOM;

	/* Drop the connection if the device is blocked */
	if (hci_bdaddr_list_lookup(&hdev->reject_list, &conn->dst, addr_type)) {
		hci_conn_drop(conn);
		goto unlock;
	}

	if (!test_and_set_bit(HCI_CONN_MGMT_CONNECTED, &conn->flags))
		mgmt_device_connected(hdev, conn, NULL, 0);

	conn->sec_level = BT_SECURITY_LOW;
	conn->handle = handle;
	conn->state = BT_CONFIG;

	conn->le_conn_interval = interval;
	conn->le_conn_latency = latency;
	conn->le_supv_timeout = supervision_timeout;

	hci_debugfs_create_conn(conn);
	hci_conn_add_sysfs(conn);

	/* The remote features procedure is defined for central
	 * role only. So only in case of an initiated connection
	 * request the remote features.
	 *
	 * If the local controller supports peripheral-initiated features
	 * exchange, then requesting the remote features in peripheral
	 * role is possible. Otherwise just transition into the
	 * connected state without requesting the remote features.
	 */
	if (conn->out ||
	    (hdev->le_features[0] & HCI_LE_PERIPHERAL_FEATURES)) {
		struct hci_cp_le_read_remote_features cp;

		cp.handle = __cpu_to_le16(conn->handle);

		hci_send_cmd(hdev, HCI_OP_LE_READ_REMOTE_FEATURES,
			     sizeof(cp), &cp);

		hci_conn_hold(conn);
	} else {
		conn->state = BT_CONNECTED;
		hci_connect_cfm(conn, status);
	}

	params = hci_pend_le_action_lookup(&hdev->pend_le_conns, &conn->dst,
					   conn->dst_type);
	if (params) {
		list_del_init(&params->action);
		if (params->conn) {
			hci_conn_drop(params->conn);
			hci_conn_put(params->conn);
			params->conn = NULL;
		}
	}

unlock:
	hci_update_background_scan(hdev);
	hci_dev_unlock(hdev);
}

static void hci_le_conn_complete_evt(struct hci_dev *hdev, struct sk_buff *skb)
{
	struct hci_ev_le_conn_complete *ev = (void *) skb->data;

	BT_DBG("%s status 0x%2.2x", hdev->name, ev->status);

	le_conn_complete_evt(hdev, ev->status, &ev->bdaddr, ev->bdaddr_type,
			     ev->role, le16_to_cpu(ev->handle),
			     le16_to_cpu(ev->interval),
			     le16_to_cpu(ev->latency),
			     le16_to_cpu(ev->supervision_timeout));
}

static void hci_le_enh_conn_complete_evt(struct hci_dev *hdev,
					 struct sk_buff *skb)
{
	struct hci_ev_le_enh_conn_complete *ev = (void *) skb->data;

	BT_DBG("%s status 0x%2.2x", hdev->name, ev->status);

	le_conn_complete_evt(hdev, ev->status, &ev->bdaddr, ev->bdaddr_type,
			     ev->role, le16_to_cpu(ev->handle),
			     le16_to_cpu(ev->interval),
			     le16_to_cpu(ev->latency),
			     le16_to_cpu(ev->supervision_timeout));

	if (use_ll_privacy(hdev) &&
	    hci_dev_test_flag(hdev, HCI_ENABLE_LL_PRIVACY) &&
	    hci_dev_test_flag(hdev, HCI_LL_RPA_RESOLUTION))
		hci_req_disable_address_resolution(hdev);
}

static void hci_le_ext_adv_term_evt(struct hci_dev *hdev, struct sk_buff *skb)
{
	struct hci_evt_le_ext_adv_set_term *ev = (void *) skb->data;
	struct hci_conn *conn;

	BT_DBG("%s status 0x%2.2x", hdev->name, ev->status);

<<<<<<< HEAD
	if (!ev->handle)
		hdev->ext_directed_advertising = false;

	if (ev->status)
		goto cleanup_instance;
=======
	if (ev->status) {
		struct adv_info *adv;

		adv = hci_find_adv_instance(hdev, ev->handle);
		if (!adv)
			return;

		/* Remove advertising as it has been terminated */
		hci_remove_adv_instance(hdev, ev->handle);
		mgmt_advertising_removed(NULL, hdev, ev->handle);

		return;
	}
>>>>>>> 43b0742e

	conn = hci_conn_hash_lookup_handle(hdev, __le16_to_cpu(ev->conn_handle));
	if (conn) {
		struct adv_info *adv_instance;

		if (hdev->adv_addr_type != ADDR_LE_DEV_RANDOM)
			goto cleanup_instance;

		if (!ev->handle) {
			bacpy(&conn->resp_addr, &hdev->random_addr);
			goto cleanup_instance;
		}

		adv_instance = hci_find_adv_instance(hdev, ev->handle);
		if (adv_instance)
			bacpy(&conn->resp_addr, &adv_instance->random_addr);
	}

cleanup_instance:
	/* Since the controller tells us this instance is no longer active, we
	 * remove it.
	 *
	 * One caveat is that if the status is HCI_ERROR_CANCELLED_BY_HOST, this
	 * event is being fired as a result of a hci_cp_le_set_ext_adv_enable
	 * disable request, which will have its own callback and cleanup via
	 * the hci_cc_le_set_ext_adv_enable path. If this is the case, we will
	 * not remove the instance, as it may only be a temporary disable.
	 */
	if (ev->status != HCI_ERROR_CANCELLED_BY_HOST) {
		hci_remove_adv_instance(hdev, ev->handle);

		/* If we are no longer advertising, clear HCI_LE_ADV */
		if (list_empty(&hdev->adv_instances) &&
		    !hdev->ext_directed_advertising) {
			hci_dev_clear_flag(hdev, HCI_LE_ADV);
		}
	}
}

static void hci_le_conn_update_complete_evt(struct hci_dev *hdev,
					    struct sk_buff *skb)
{
	struct hci_ev_le_conn_update_complete *ev = (void *) skb->data;
	struct hci_conn *conn;

	BT_DBG("%s status 0x%2.2x", hdev->name, ev->status);

	if (ev->status)
		return;

	hci_dev_lock(hdev);

	conn = hci_conn_hash_lookup_handle(hdev, __le16_to_cpu(ev->handle));
	if (conn) {
		conn->le_conn_interval = le16_to_cpu(ev->interval);
		conn->le_conn_latency = le16_to_cpu(ev->latency);
		conn->le_supv_timeout = le16_to_cpu(ev->supervision_timeout);
	}

	hci_dev_unlock(hdev);
}

/* This function requires the caller holds hdev->lock */
static struct hci_conn *check_pending_le_conn(struct hci_dev *hdev,
					      bdaddr_t *addr,
					      u8 addr_type, u8 adv_type,
					      bdaddr_t *direct_rpa)
{
	struct hci_conn *conn;
	struct hci_conn_params *params;

	/* If the event is not connectable don't proceed further */
	if (adv_type != LE_ADV_IND && adv_type != LE_ADV_DIRECT_IND)
		return NULL;

	/* Ignore if the device is blocked */
	if (hci_bdaddr_list_lookup(&hdev->reject_list, addr, addr_type))
		return NULL;

	/* Most controller will fail if we try to create new connections
	 * while we have an existing one in peripheral role.
	 */
	if (hdev->conn_hash.le_num_peripheral > 0 &&
	    (!test_bit(HCI_QUIRK_VALID_LE_STATES, &hdev->quirks) ||
	     !(hdev->le_states[3] & 0x10)))
		return NULL;

	/* If we're not connectable only connect devices that we have in
	 * our pend_le_conns list.
	 */
	params = hci_pend_le_action_lookup(&hdev->pend_le_conns, addr,
					   addr_type);
	if (!params)
		return NULL;

	if (!params->explicit_connect) {
		switch (params->auto_connect) {
		case HCI_AUTO_CONN_DIRECT:
			/* Only devices advertising with ADV_DIRECT_IND are
			 * triggering a connection attempt. This is allowing
			 * incoming connections from peripheral devices.
			 */
			if (adv_type != LE_ADV_DIRECT_IND)
				return NULL;
			break;
		case HCI_AUTO_CONN_ALWAYS:
			/* Devices advertising with ADV_IND or ADV_DIRECT_IND
			 * are triggering a connection attempt. This means
			 * that incoming connections from peripheral device are
			 * accepted and also outgoing connections to peripheral
			 * devices are established when found.
			 */
			break;
		default:
			return NULL;
		}
	}

	conn = hci_connect_le(hdev, addr, addr_type, BT_SECURITY_LOW,
			      hdev->def_le_autoconnect_timeout, HCI_ROLE_MASTER,
			      direct_rpa);
	if (!IS_ERR(conn)) {
		/* If HCI_AUTO_CONN_EXPLICIT is set, conn is already owned
		 * by higher layer that tried to connect, if no then
		 * store the pointer since we don't really have any
		 * other owner of the object besides the params that
		 * triggered it. This way we can abort the connection if
		 * the parameters get removed and keep the reference
		 * count consistent once the connection is established.
		 */

		if (!params->explicit_connect)
			params->conn = hci_conn_get(conn);

		return conn;
	}

	switch (PTR_ERR(conn)) {
	case -EBUSY:
		/* If hci_connect() returns -EBUSY it means there is already
		 * an LE connection attempt going on. Since controllers don't
		 * support more than one connection attempt at the time, we
		 * don't consider this an error case.
		 */
		break;
	default:
		BT_DBG("Failed to connect: err %ld", PTR_ERR(conn));
		return NULL;
	}

	return NULL;
}

static void process_adv_report(struct hci_dev *hdev, u8 type, bdaddr_t *bdaddr,
			       u8 bdaddr_type, bdaddr_t *direct_addr,
			       u8 direct_addr_type, s8 rssi, u8 *data, u8 len,
			       bool ext_adv)
{
	struct discovery_state *d = &hdev->discovery;
	struct smp_irk *irk;
	struct hci_conn *conn;
	bool match;
	u32 flags;
	u8 *ptr;

	switch (type) {
	case LE_ADV_IND:
	case LE_ADV_DIRECT_IND:
	case LE_ADV_SCAN_IND:
	case LE_ADV_NONCONN_IND:
	case LE_ADV_SCAN_RSP:
		break;
	default:
		bt_dev_err_ratelimited(hdev, "unknown advertising packet "
				       "type: 0x%02x", type);
		return;
	}

	if (!ext_adv && len > HCI_MAX_AD_LENGTH) {
		bt_dev_err_ratelimited(hdev, "legacy adv larger than 31 bytes");
		return;
	}

	/* Find the end of the data in case the report contains padded zero
	 * bytes at the end causing an invalid length value.
	 *
	 * When data is NULL, len is 0 so there is no need for extra ptr
	 * check as 'ptr < data + 0' is already false in such case.
	 */
	for (ptr = data; ptr < data + len && *ptr; ptr += *ptr + 1) {
		if (ptr + 1 + *ptr > data + len)
			break;
	}

	/* Adjust for actual length. This handles the case when remote
	 * device is advertising with incorrect data length.
	 */
	len = ptr - data;

	/* If the direct address is present, then this report is from
	 * a LE Direct Advertising Report event. In that case it is
	 * important to see if the address is matching the local
	 * controller address.
	 */
	if (direct_addr) {
		/* Only resolvable random addresses are valid for these
		 * kind of reports and others can be ignored.
		 */
		if (!hci_bdaddr_is_rpa(direct_addr, direct_addr_type))
			return;

		/* If the controller is not using resolvable random
		 * addresses, then this report can be ignored.
		 */
		if (!hci_dev_test_flag(hdev, HCI_PRIVACY))
			return;

		/* If the local IRK of the controller does not match
		 * with the resolvable random address provided, then
		 * this report can be ignored.
		 */
		if (!smp_irk_matches(hdev, hdev->irk, direct_addr))
			return;
	}

	/* Check if we need to convert to identity address */
	irk = hci_get_irk(hdev, bdaddr, bdaddr_type);
	if (irk) {
		bdaddr = &irk->bdaddr;
		bdaddr_type = irk->addr_type;
	}

	/* Check if we have been requested to connect to this device.
	 *
	 * direct_addr is set only for directed advertising reports (it is NULL
	 * for advertising reports) and is already verified to be RPA above.
	 */
	conn = check_pending_le_conn(hdev, bdaddr, bdaddr_type, type,
								direct_addr);
	if (!ext_adv && conn && type == LE_ADV_IND && len <= HCI_MAX_AD_LENGTH) {
		/* Store report for later inclusion by
		 * mgmt_device_connected
		 */
		memcpy(conn->le_adv_data, data, len);
		conn->le_adv_data_len = len;
	}

	/* Passive scanning shouldn't trigger any device found events,
	 * except for devices marked as CONN_REPORT for which we do send
	 * device found events, or advertisement monitoring requested.
	 */
	if (hdev->le_scan_type == LE_SCAN_PASSIVE) {
		if (type == LE_ADV_DIRECT_IND)
			return;

		if (!hci_pend_le_action_lookup(&hdev->pend_le_reports,
					       bdaddr, bdaddr_type) &&
		    idr_is_empty(&hdev->adv_monitors_idr))
			return;

		if (type == LE_ADV_NONCONN_IND || type == LE_ADV_SCAN_IND)
			flags = MGMT_DEV_FOUND_NOT_CONNECTABLE;
		else
			flags = 0;
		mgmt_device_found(hdev, bdaddr, LE_LINK, bdaddr_type, NULL,
				  rssi, flags, data, len, NULL, 0);
		return;
	}

	/* When receiving non-connectable or scannable undirected
	 * advertising reports, this means that the remote device is
	 * not connectable and then clearly indicate this in the
	 * device found event.
	 *
	 * When receiving a scan response, then there is no way to
	 * know if the remote device is connectable or not. However
	 * since scan responses are merged with a previously seen
	 * advertising report, the flags field from that report
	 * will be used.
	 *
	 * In the really unlikely case that a controller get confused
	 * and just sends a scan response event, then it is marked as
	 * not connectable as well.
	 */
	if (type == LE_ADV_NONCONN_IND || type == LE_ADV_SCAN_IND ||
	    type == LE_ADV_SCAN_RSP)
		flags = MGMT_DEV_FOUND_NOT_CONNECTABLE;
	else
		flags = 0;

	/* If there's nothing pending either store the data from this
	 * event or send an immediate device found event if the data
	 * should not be stored for later.
	 */
	if (!ext_adv &&	!has_pending_adv_report(hdev)) {
		/* If the report will trigger a SCAN_REQ store it for
		 * later merging.
		 */
		if (type == LE_ADV_IND || type == LE_ADV_SCAN_IND) {
			store_pending_adv_report(hdev, bdaddr, bdaddr_type,
						 rssi, flags, data, len);
			return;
		}

		mgmt_device_found(hdev, bdaddr, LE_LINK, bdaddr_type, NULL,
				  rssi, flags, data, len, NULL, 0);
		return;
	}

	/* Check if the pending report is for the same device as the new one */
	match = (!bacmp(bdaddr, &d->last_adv_addr) &&
		 bdaddr_type == d->last_adv_addr_type);

	/* If the pending data doesn't match this report or this isn't a
	 * scan response (e.g. we got a duplicate ADV_IND) then force
	 * sending of the pending data.
	 */
	if (type != LE_ADV_SCAN_RSP || !match) {
		/* Send out whatever is in the cache, but skip duplicates */
		if (!match)
			mgmt_device_found(hdev, &d->last_adv_addr, LE_LINK,
					  d->last_adv_addr_type, NULL,
					  d->last_adv_rssi, d->last_adv_flags,
					  d->last_adv_data,
					  d->last_adv_data_len, NULL, 0);

		/* If the new report will trigger a SCAN_REQ store it for
		 * later merging.
		 */
		if (!ext_adv && (type == LE_ADV_IND ||
				 type == LE_ADV_SCAN_IND)) {
			store_pending_adv_report(hdev, bdaddr, bdaddr_type,
						 rssi, flags, data, len);
			return;
		}

		/* The advertising reports cannot be merged, so clear
		 * the pending report and send out a device found event.
		 */
		clear_pending_adv_report(hdev);
		mgmt_device_found(hdev, bdaddr, LE_LINK, bdaddr_type, NULL,
				  rssi, flags, data, len, NULL, 0);
		return;
	}

	/* If we get here we've got a pending ADV_IND or ADV_SCAN_IND and
	 * the new event is a SCAN_RSP. We can therefore proceed with
	 * sending a merged device found event.
	 */
	mgmt_device_found(hdev, &d->last_adv_addr, LE_LINK,
			  d->last_adv_addr_type, NULL, rssi, d->last_adv_flags,
			  d->last_adv_data, d->last_adv_data_len, data, len);
	clear_pending_adv_report(hdev);
}

static void hci_le_adv_report_evt(struct hci_dev *hdev, struct sk_buff *skb)
{
	u8 num_reports = skb->data[0];
	void *ptr = &skb->data[1];

	hci_dev_lock(hdev);

	while (num_reports--) {
		struct hci_ev_le_advertising_info *ev = ptr;
		s8 rssi;

		if (ev->length <= HCI_MAX_AD_LENGTH) {
			rssi = ev->data[ev->length];
			process_adv_report(hdev, ev->evt_type, &ev->bdaddr,
					   ev->bdaddr_type, NULL, 0, rssi,
					   ev->data, ev->length, false);
		} else {
			bt_dev_err(hdev, "Dropping invalid advertising data");
		}

		ptr += sizeof(*ev) + ev->length + 1;
	}

	hci_dev_unlock(hdev);
}

static u8 ext_evt_type_to_legacy(struct hci_dev *hdev, u16 evt_type)
{
	if (evt_type & LE_EXT_ADV_LEGACY_PDU) {
		switch (evt_type) {
		case LE_LEGACY_ADV_IND:
			return LE_ADV_IND;
		case LE_LEGACY_ADV_DIRECT_IND:
			return LE_ADV_DIRECT_IND;
		case LE_LEGACY_ADV_SCAN_IND:
			return LE_ADV_SCAN_IND;
		case LE_LEGACY_NONCONN_IND:
			return LE_ADV_NONCONN_IND;
		case LE_LEGACY_SCAN_RSP_ADV:
		case LE_LEGACY_SCAN_RSP_ADV_SCAN:
			return LE_ADV_SCAN_RSP;
		}

		goto invalid;
	}

	if (evt_type & LE_EXT_ADV_CONN_IND) {
		if (evt_type & LE_EXT_ADV_DIRECT_IND)
			return LE_ADV_DIRECT_IND;

		return LE_ADV_IND;
	}

	if (evt_type & LE_EXT_ADV_SCAN_RSP)
		return LE_ADV_SCAN_RSP;

	if (evt_type & LE_EXT_ADV_SCAN_IND)
		return LE_ADV_SCAN_IND;

	if (evt_type == LE_EXT_ADV_NON_CONN_IND ||
	    evt_type & LE_EXT_ADV_DIRECT_IND)
		return LE_ADV_NONCONN_IND;

invalid:
	bt_dev_err_ratelimited(hdev, "Unknown advertising packet type: 0x%02x",
			       evt_type);

	return LE_ADV_INVALID;
}

static void hci_le_ext_adv_report_evt(struct hci_dev *hdev, struct sk_buff *skb)
{
	u8 num_reports = skb->data[0];
	void *ptr = &skb->data[1];

	hci_dev_lock(hdev);

	while (num_reports--) {
		struct hci_ev_le_ext_adv_report *ev = ptr;
		u8 legacy_evt_type;
		u16 evt_type;

		evt_type = __le16_to_cpu(ev->evt_type);
		legacy_evt_type = ext_evt_type_to_legacy(hdev, evt_type);
		if (legacy_evt_type != LE_ADV_INVALID) {
			process_adv_report(hdev, legacy_evt_type, &ev->bdaddr,
					   ev->bdaddr_type, NULL, 0, ev->rssi,
					   ev->data, ev->length,
					   !(evt_type & LE_EXT_ADV_LEGACY_PDU));
		}

		ptr += sizeof(*ev) + ev->length;
	}

	hci_dev_unlock(hdev);
}

static void hci_le_remote_feat_complete_evt(struct hci_dev *hdev,
					    struct sk_buff *skb)
{
	struct hci_ev_le_remote_feat_complete *ev = (void *)skb->data;
	struct hci_conn *conn;

	BT_DBG("%s status 0x%2.2x", hdev->name, ev->status);

	hci_dev_lock(hdev);

	conn = hci_conn_hash_lookup_handle(hdev, __le16_to_cpu(ev->handle));
	if (conn) {
		if (!ev->status)
			memcpy(conn->features[0], ev->features, 8);

		if (conn->state == BT_CONFIG) {
			__u8 status;

			/* If the local controller supports peripheral-initiated
			 * features exchange, but the remote controller does
			 * not, then it is possible that the error code 0x1a
			 * for unsupported remote feature gets returned.
			 *
			 * In this specific case, allow the connection to
			 * transition into connected state and mark it as
			 * successful.
			 */
			if (!conn->out && ev->status == 0x1a &&
			    (hdev->le_features[0] & HCI_LE_PERIPHERAL_FEATURES))
				status = 0x00;
			else
				status = ev->status;

			conn->state = BT_CONNECTED;
			hci_connect_cfm(conn, status);
			hci_conn_drop(conn);
		}
	}

	hci_dev_unlock(hdev);
}

static void hci_le_ltk_request_evt(struct hci_dev *hdev, struct sk_buff *skb)
{
	struct hci_ev_le_ltk_req *ev = (void *) skb->data;
	struct hci_cp_le_ltk_reply cp;
	struct hci_cp_le_ltk_neg_reply neg;
	struct hci_conn *conn;
	struct smp_ltk *ltk;

	BT_DBG("%s handle 0x%4.4x", hdev->name, __le16_to_cpu(ev->handle));

	hci_dev_lock(hdev);

	conn = hci_conn_hash_lookup_handle(hdev, __le16_to_cpu(ev->handle));
	if (conn == NULL)
		goto not_found;

	ltk = hci_find_ltk(hdev, &conn->dst, conn->dst_type, conn->role);
	if (!ltk)
		goto not_found;

	if (smp_ltk_is_sc(ltk)) {
		/* With SC both EDiv and Rand are set to zero */
		if (ev->ediv || ev->rand)
			goto not_found;
	} else {
		/* For non-SC keys check that EDiv and Rand match */
		if (ev->ediv != ltk->ediv || ev->rand != ltk->rand)
			goto not_found;
	}

	memcpy(cp.ltk, ltk->val, ltk->enc_size);
	memset(cp.ltk + ltk->enc_size, 0, sizeof(cp.ltk) - ltk->enc_size);
	cp.handle = cpu_to_le16(conn->handle);

	conn->pending_sec_level = smp_ltk_sec_level(ltk);

	conn->enc_key_size = ltk->enc_size;

	hci_send_cmd(hdev, HCI_OP_LE_LTK_REPLY, sizeof(cp), &cp);

	/* Ref. Bluetooth Core SPEC pages 1975 and 2004. STK is a
	 * temporary key used to encrypt a connection following
	 * pairing. It is used during the Encrypted Session Setup to
	 * distribute the keys. Later, security can be re-established
	 * using a distributed LTK.
	 */
	if (ltk->type == SMP_STK) {
		set_bit(HCI_CONN_STK_ENCRYPT, &conn->flags);
		list_del_rcu(&ltk->list);
		kfree_rcu(ltk, rcu);
	} else {
		clear_bit(HCI_CONN_STK_ENCRYPT, &conn->flags);
	}

	hci_dev_unlock(hdev);

	return;

not_found:
	neg.handle = ev->handle;
	hci_send_cmd(hdev, HCI_OP_LE_LTK_NEG_REPLY, sizeof(neg), &neg);
	hci_dev_unlock(hdev);
}

static void send_conn_param_neg_reply(struct hci_dev *hdev, u16 handle,
				      u8 reason)
{
	struct hci_cp_le_conn_param_req_neg_reply cp;

	cp.handle = cpu_to_le16(handle);
	cp.reason = reason;

	hci_send_cmd(hdev, HCI_OP_LE_CONN_PARAM_REQ_NEG_REPLY, sizeof(cp),
		     &cp);
}

static void hci_le_remote_conn_param_req_evt(struct hci_dev *hdev,
					     struct sk_buff *skb)
{
	struct hci_ev_le_remote_conn_param_req *ev = (void *) skb->data;
	struct hci_cp_le_conn_param_req_reply cp;
	struct hci_conn *hcon;
	u16 handle, min, max, latency, timeout;

	handle = le16_to_cpu(ev->handle);
	min = le16_to_cpu(ev->interval_min);
	max = le16_to_cpu(ev->interval_max);
	latency = le16_to_cpu(ev->latency);
	timeout = le16_to_cpu(ev->timeout);

	hcon = hci_conn_hash_lookup_handle(hdev, handle);
	if (!hcon || hcon->state != BT_CONNECTED)
		return send_conn_param_neg_reply(hdev, handle,
						 HCI_ERROR_UNKNOWN_CONN_ID);

	if (hci_check_conn_params(min, max, latency, timeout))
		return send_conn_param_neg_reply(hdev, handle,
						 HCI_ERROR_INVALID_LL_PARAMS);

	if (hcon->role == HCI_ROLE_MASTER) {
		struct hci_conn_params *params;
		u8 store_hint;

		hci_dev_lock(hdev);

		params = hci_conn_params_lookup(hdev, &hcon->dst,
						hcon->dst_type);
		if (params) {
			params->conn_min_interval = min;
			params->conn_max_interval = max;
			params->conn_latency = latency;
			params->supervision_timeout = timeout;
			store_hint = 0x01;
		} else{
			store_hint = 0x00;
		}

		hci_dev_unlock(hdev);

		mgmt_new_conn_param(hdev, &hcon->dst, hcon->dst_type,
				    store_hint, min, max, latency, timeout);
	}

	cp.handle = ev->handle;
	cp.interval_min = ev->interval_min;
	cp.interval_max = ev->interval_max;
	cp.latency = ev->latency;
	cp.timeout = ev->timeout;
	cp.min_ce_len = 0;
	cp.max_ce_len = 0;

	hci_send_cmd(hdev, HCI_OP_LE_CONN_PARAM_REQ_REPLY, sizeof(cp), &cp);
}

static void hci_le_direct_adv_report_evt(struct hci_dev *hdev,
					 struct sk_buff *skb)
{
	u8 num_reports = skb->data[0];
	struct hci_ev_le_direct_adv_info *ev = (void *)&skb->data[1];

	if (!num_reports || skb->len < num_reports * sizeof(*ev) + 1)
		return;

	hci_dev_lock(hdev);

	for (; num_reports; num_reports--, ev++)
		process_adv_report(hdev, ev->evt_type, &ev->bdaddr,
				   ev->bdaddr_type, &ev->direct_addr,
				   ev->direct_addr_type, ev->rssi, NULL, 0,
				   false);

	hci_dev_unlock(hdev);
}

static void hci_le_phy_update_evt(struct hci_dev *hdev, struct sk_buff *skb)
{
	struct hci_ev_le_phy_update_complete *ev = (void *) skb->data;
	struct hci_conn *conn;

	BT_DBG("%s status 0x%2.2x", hdev->name, ev->status);

	if (ev->status)
		return;

	hci_dev_lock(hdev);

	conn = hci_conn_hash_lookup_handle(hdev, __le16_to_cpu(ev->handle));
	if (!conn)
		goto unlock;

	conn->le_tx_phy = ev->tx_phy;
	conn->le_rx_phy = ev->rx_phy;

unlock:
	hci_dev_unlock(hdev);
}

static void hci_le_meta_evt(struct hci_dev *hdev, struct sk_buff *skb)
{
	struct hci_ev_le_meta *le_ev = (void *) skb->data;

	skb_pull(skb, sizeof(*le_ev));

	switch (le_ev->subevent) {
	case HCI_EV_LE_CONN_COMPLETE:
		hci_le_conn_complete_evt(hdev, skb);
		break;

	case HCI_EV_LE_CONN_UPDATE_COMPLETE:
		hci_le_conn_update_complete_evt(hdev, skb);
		break;

	case HCI_EV_LE_ADVERTISING_REPORT:
		hci_le_adv_report_evt(hdev, skb);
		break;

	case HCI_EV_LE_REMOTE_FEAT_COMPLETE:
		hci_le_remote_feat_complete_evt(hdev, skb);
		break;

	case HCI_EV_LE_LTK_REQ:
		hci_le_ltk_request_evt(hdev, skb);
		break;

	case HCI_EV_LE_REMOTE_CONN_PARAM_REQ:
		hci_le_remote_conn_param_req_evt(hdev, skb);
		break;

	case HCI_EV_LE_DIRECT_ADV_REPORT:
		hci_le_direct_adv_report_evt(hdev, skb);
		break;

	case HCI_EV_LE_PHY_UPDATE_COMPLETE:
		hci_le_phy_update_evt(hdev, skb);
		break;

	case HCI_EV_LE_EXT_ADV_REPORT:
		hci_le_ext_adv_report_evt(hdev, skb);
		break;

	case HCI_EV_LE_ENHANCED_CONN_COMPLETE:
		hci_le_enh_conn_complete_evt(hdev, skb);
		break;

	case HCI_EV_LE_EXT_ADV_SET_TERM:
		hci_le_ext_adv_term_evt(hdev, skb);
		break;

	default:
		break;
	}
}

static bool hci_get_cmd_complete(struct hci_dev *hdev, u16 opcode,
				 u8 event, struct sk_buff *skb)
{
	struct hci_ev_cmd_complete *ev;
	struct hci_event_hdr *hdr;

	if (!skb)
		return false;

	if (skb->len < sizeof(*hdr)) {
		bt_dev_err(hdev, "too short HCI event");
		return false;
	}

	hdr = (void *) skb->data;
	skb_pull(skb, HCI_EVENT_HDR_SIZE);

	if (event) {
		if (hdr->evt != event)
			return false;
		return true;
	}

	/* Check if request ended in Command Status - no way to retreive
	 * any extra parameters in this case.
	 */
	if (hdr->evt == HCI_EV_CMD_STATUS)
		return false;

	if (hdr->evt != HCI_EV_CMD_COMPLETE) {
		bt_dev_err(hdev, "last event is not cmd complete (0x%2.2x)",
			   hdr->evt);
		return false;
	}

	if (skb->len < sizeof(*ev)) {
		bt_dev_err(hdev, "too short cmd_complete event");
		return false;
	}

	ev = (void *) skb->data;
	skb_pull(skb, sizeof(*ev));

	if (opcode != __le16_to_cpu(ev->opcode)) {
		BT_DBG("opcode doesn't match (0x%2.2x != 0x%2.2x)", opcode,
		       __le16_to_cpu(ev->opcode));
		return false;
	}

	return true;
}

static void hci_store_wake_reason(struct hci_dev *hdev, u8 event,
				  struct sk_buff *skb)
{
	struct hci_ev_le_advertising_info *adv;
	struct hci_ev_le_direct_adv_info *direct_adv;
	struct hci_ev_le_ext_adv_report *ext_adv;
	const struct hci_ev_conn_complete *conn_complete = (void *)skb->data;
	const struct hci_ev_conn_request *conn_request = (void *)skb->data;

	hci_dev_lock(hdev);

	/* If we are currently suspended and this is the first BT event seen,
	 * save the wake reason associated with the event.
	 */
	if (!hdev->suspended || hdev->wake_reason)
		goto unlock;

	/* Default to remote wake. Values for wake_reason are documented in the
	 * Bluez mgmt api docs.
	 */
	hdev->wake_reason = MGMT_WAKE_REASON_REMOTE_WAKE;

	/* Once configured for remote wakeup, we should only wake up for
	 * reconnections. It's useful to see which device is waking us up so
	 * keep track of the bdaddr of the connection event that woke us up.
	 */
	if (event == HCI_EV_CONN_REQUEST) {
		bacpy(&hdev->wake_addr, &conn_complete->bdaddr);
		hdev->wake_addr_type = BDADDR_BREDR;
	} else if (event == HCI_EV_CONN_COMPLETE) {
		bacpy(&hdev->wake_addr, &conn_request->bdaddr);
		hdev->wake_addr_type = BDADDR_BREDR;
	} else if (event == HCI_EV_LE_META) {
		struct hci_ev_le_meta *le_ev = (void *)skb->data;
		u8 subevent = le_ev->subevent;
		u8 *ptr = &skb->data[sizeof(*le_ev)];
		u8 num_reports = *ptr;

		if ((subevent == HCI_EV_LE_ADVERTISING_REPORT ||
		     subevent == HCI_EV_LE_DIRECT_ADV_REPORT ||
		     subevent == HCI_EV_LE_EXT_ADV_REPORT) &&
		    num_reports) {
			adv = (void *)(ptr + 1);
			direct_adv = (void *)(ptr + 1);
			ext_adv = (void *)(ptr + 1);

			switch (subevent) {
			case HCI_EV_LE_ADVERTISING_REPORT:
				bacpy(&hdev->wake_addr, &adv->bdaddr);
				hdev->wake_addr_type = adv->bdaddr_type;
				break;
			case HCI_EV_LE_DIRECT_ADV_REPORT:
				bacpy(&hdev->wake_addr, &direct_adv->bdaddr);
				hdev->wake_addr_type = direct_adv->bdaddr_type;
				break;
			case HCI_EV_LE_EXT_ADV_REPORT:
				bacpy(&hdev->wake_addr, &ext_adv->bdaddr);
				hdev->wake_addr_type = ext_adv->bdaddr_type;
				break;
			}
		}
	} else {
		hdev->wake_reason = MGMT_WAKE_REASON_UNEXPECTED;
	}

unlock:
	hci_dev_unlock(hdev);
}

void hci_event_packet(struct hci_dev *hdev, struct sk_buff *skb)
{
	struct hci_event_hdr *hdr = (void *) skb->data;
	hci_req_complete_t req_complete = NULL;
	hci_req_complete_skb_t req_complete_skb = NULL;
	struct sk_buff *orig_skb = NULL;
	u8 status = 0, event = hdr->evt, req_evt = 0;
	u16 opcode = HCI_OP_NOP;

	if (!event) {
		bt_dev_warn(hdev, "Received unexpected HCI Event 00000000");
		goto done;
	}

	if (hdev->sent_cmd && bt_cb(hdev->sent_cmd)->hci.req_event == event) {
		struct hci_command_hdr *cmd_hdr = (void *) hdev->sent_cmd->data;
		opcode = __le16_to_cpu(cmd_hdr->opcode);
		hci_req_cmd_complete(hdev, opcode, status, &req_complete,
				     &req_complete_skb);
		req_evt = event;
	}

	/* If it looks like we might end up having to call
	 * req_complete_skb, store a pristine copy of the skb since the
	 * various handlers may modify the original one through
	 * skb_pull() calls, etc.
	 */
	if (req_complete_skb || event == HCI_EV_CMD_STATUS ||
	    event == HCI_EV_CMD_COMPLETE)
		orig_skb = skb_clone(skb, GFP_KERNEL);

	skb_pull(skb, HCI_EVENT_HDR_SIZE);

	/* Store wake reason if we're suspended */
	hci_store_wake_reason(hdev, event, skb);

	switch (event) {
	case HCI_EV_INQUIRY_COMPLETE:
		hci_inquiry_complete_evt(hdev, skb);
		break;

	case HCI_EV_INQUIRY_RESULT:
		hci_inquiry_result_evt(hdev, skb);
		break;

	case HCI_EV_CONN_COMPLETE:
		hci_conn_complete_evt(hdev, skb);
		break;

	case HCI_EV_CONN_REQUEST:
		hci_conn_request_evt(hdev, skb);
		break;

	case HCI_EV_DISCONN_COMPLETE:
		hci_disconn_complete_evt(hdev, skb);
		break;

	case HCI_EV_AUTH_COMPLETE:
		hci_auth_complete_evt(hdev, skb);
		break;

	case HCI_EV_REMOTE_NAME:
		hci_remote_name_evt(hdev, skb);
		break;

	case HCI_EV_ENCRYPT_CHANGE:
		hci_encrypt_change_evt(hdev, skb);
		break;

	case HCI_EV_CHANGE_LINK_KEY_COMPLETE:
		hci_change_link_key_complete_evt(hdev, skb);
		break;

	case HCI_EV_REMOTE_FEATURES:
		hci_remote_features_evt(hdev, skb);
		break;

	case HCI_EV_CMD_COMPLETE:
		hci_cmd_complete_evt(hdev, skb, &opcode, &status,
				     &req_complete, &req_complete_skb);
		break;

	case HCI_EV_CMD_STATUS:
		hci_cmd_status_evt(hdev, skb, &opcode, &status, &req_complete,
				   &req_complete_skb);
		break;

	case HCI_EV_HARDWARE_ERROR:
		hci_hardware_error_evt(hdev, skb);
		break;

	case HCI_EV_ROLE_CHANGE:
		hci_role_change_evt(hdev, skb);
		break;

	case HCI_EV_NUM_COMP_PKTS:
		hci_num_comp_pkts_evt(hdev, skb);
		break;

	case HCI_EV_MODE_CHANGE:
		hci_mode_change_evt(hdev, skb);
		break;

	case HCI_EV_PIN_CODE_REQ:
		hci_pin_code_request_evt(hdev, skb);
		break;

	case HCI_EV_LINK_KEY_REQ:
		hci_link_key_request_evt(hdev, skb);
		break;

	case HCI_EV_LINK_KEY_NOTIFY:
		hci_link_key_notify_evt(hdev, skb);
		break;

	case HCI_EV_CLOCK_OFFSET:
		hci_clock_offset_evt(hdev, skb);
		break;

	case HCI_EV_PKT_TYPE_CHANGE:
		hci_pkt_type_change_evt(hdev, skb);
		break;

	case HCI_EV_PSCAN_REP_MODE:
		hci_pscan_rep_mode_evt(hdev, skb);
		break;

	case HCI_EV_INQUIRY_RESULT_WITH_RSSI:
		hci_inquiry_result_with_rssi_evt(hdev, skb);
		break;

	case HCI_EV_REMOTE_EXT_FEATURES:
		hci_remote_ext_features_evt(hdev, skb);
		break;

	case HCI_EV_SYNC_CONN_COMPLETE:
		hci_sync_conn_complete_evt(hdev, skb);
		break;

	case HCI_EV_EXTENDED_INQUIRY_RESULT:
		hci_extended_inquiry_result_evt(hdev, skb);
		break;

	case HCI_EV_KEY_REFRESH_COMPLETE:
		hci_key_refresh_complete_evt(hdev, skb);
		break;

	case HCI_EV_IO_CAPA_REQUEST:
		hci_io_capa_request_evt(hdev, skb);
		break;

	case HCI_EV_IO_CAPA_REPLY:
		hci_io_capa_reply_evt(hdev, skb);
		break;

	case HCI_EV_USER_CONFIRM_REQUEST:
		hci_user_confirm_request_evt(hdev, skb);
		break;

	case HCI_EV_USER_PASSKEY_REQUEST:
		hci_user_passkey_request_evt(hdev, skb);
		break;

	case HCI_EV_USER_PASSKEY_NOTIFY:
		hci_user_passkey_notify_evt(hdev, skb);
		break;

	case HCI_EV_KEYPRESS_NOTIFY:
		hci_keypress_notify_evt(hdev, skb);
		break;

	case HCI_EV_SIMPLE_PAIR_COMPLETE:
		hci_simple_pair_complete_evt(hdev, skb);
		break;

	case HCI_EV_REMOTE_HOST_FEATURES:
		hci_remote_host_features_evt(hdev, skb);
		break;

	case HCI_EV_LE_META:
		hci_le_meta_evt(hdev, skb);
		break;

	case HCI_EV_REMOTE_OOB_DATA_REQUEST:
		hci_remote_oob_data_request_evt(hdev, skb);
		break;

#if IS_ENABLED(CONFIG_BT_HS)
	case HCI_EV_CHANNEL_SELECTED:
		hci_chan_selected_evt(hdev, skb);
		break;

	case HCI_EV_PHY_LINK_COMPLETE:
		hci_phy_link_complete_evt(hdev, skb);
		break;

	case HCI_EV_LOGICAL_LINK_COMPLETE:
		hci_loglink_complete_evt(hdev, skb);
		break;

	case HCI_EV_DISCONN_LOGICAL_LINK_COMPLETE:
		hci_disconn_loglink_complete_evt(hdev, skb);
		break;

	case HCI_EV_DISCONN_PHY_LINK_COMPLETE:
		hci_disconn_phylink_complete_evt(hdev, skb);
		break;
#endif

	case HCI_EV_NUM_COMP_BLOCKS:
		hci_num_comp_blocks_evt(hdev, skb);
		break;

	case HCI_EV_VENDOR:
		msft_vendor_evt(hdev, skb);
		break;

	default:
		BT_DBG("%s event 0x%2.2x", hdev->name, event);
		break;
	}

	if (req_complete) {
		req_complete(hdev, status, opcode);
	} else if (req_complete_skb) {
		if (!hci_get_cmd_complete(hdev, opcode, req_evt, orig_skb)) {
			kfree_skb(orig_skb);
			orig_skb = NULL;
		}
		req_complete_skb(hdev, status, opcode, orig_skb);
	}

done:
	kfree_skb(orig_skb);
	kfree_skb(skb);
	hdev->stat.evt_rx++;
}<|MERGE_RESOLUTION|>--- conflicted
+++ resolved
@@ -5345,13 +5345,9 @@
 
 	BT_DBG("%s status 0x%2.2x", hdev->name, ev->status);
 
-<<<<<<< HEAD
 	if (!ev->handle)
 		hdev->ext_directed_advertising = false;
 
-	if (ev->status)
-		goto cleanup_instance;
-=======
 	if (ev->status) {
 		struct adv_info *adv;
 
@@ -5365,7 +5361,6 @@
 
 		return;
 	}
->>>>>>> 43b0742e
 
 	conn = hci_conn_hash_lookup_handle(hdev, __le16_to_cpu(ev->conn_handle));
 	if (conn) {
