--- conflicted
+++ resolved
@@ -1370,17 +1370,6 @@
 		iget_failed(inode);
 		inode = ERR_PTR(rc);
 	}
-<<<<<<< HEAD
-
-	/*
-	 * The cookie is initialized from volume info returned above.
-	 * Inside cifs_fscache_get_super_cookie it checks
-	 * that we do not get super cookie twice.
-	 */
-	cifs_fscache_get_super_cookie(tcon);
-
-=======
->>>>>>> 33a5c279
 out:
 	kfree(path);
 	free_xid(xid);
