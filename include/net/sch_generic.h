--- conflicted
+++ resolved
@@ -161,10 +161,6 @@
 
 	/* Filter manipulation */
 	struct tcf_block *	(*tcf_block)(struct Qdisc *, unsigned long);
-<<<<<<< HEAD
-	bool			(*tcf_cl_offload)(u32 classid);
-=======
->>>>>>> bb176f67
 	unsigned long		(*bind_tcf)(struct Qdisc *, unsigned long,
 					u32 classid);
 	void			(*unbind_tcf)(struct Qdisc *, unsigned long);
