--- conflicted
+++ resolved
@@ -318,12 +318,9 @@
 #define IOCB_SYNC		(1 << 5)
 #define IOCB_WRITE		(1 << 6)
 #define IOCB_NOWAIT		(1 << 7)
-<<<<<<< HEAD
-#define IOCB_NOIO		(1 << 9)
-=======
 /* iocb->ki_waitq is valid */
 #define IOCB_WAITQ		(1 << 8)
->>>>>>> fa15bafb
+#define IOCB_NOIO		(1 << 9)
 
 struct kiocb {
 	struct file		*ki_filp;
