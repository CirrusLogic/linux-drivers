--- conflicted
+++ resolved
@@ -341,11 +341,6 @@
 	  uses them is also built since they are only usable with a machine
 	  driver.  Selecting this option will allow these drivers to be built
 	  without an explicit machine driver for test and development purposes.
-<<<<<<< HEAD
-
-
-=======
->>>>>>> 1ada7b16
 	  Support for the bus types used to access the codecs to be built must
 	  be selected separately.
 
